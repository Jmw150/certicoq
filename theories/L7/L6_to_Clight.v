--- conflicted
+++ resolved
@@ -509,18 +509,14 @@
   | _ , _ => None
   end.
 
-<<<<<<< HEAD
-Definition mkCall (loc : option positive) (fenv : fun_env) (map: fun_info_env) (f : expr) n (vs : list positive) : option statement :=
-=======
 Definition mkCall
            (fenv : fun_env)
            (map: fun_info_env)
            (f : expr)
            (n : nat)
            (vs : list positive) : option statement :=
->>>>>>> 9a4ff61c
   match (mkCallVars fenv map n (firstn nParam vs)) with
-  | Some v => Some (Scall loc f (tinf :: v))
+  | Some v => Some (Scall None f (tinf :: v))
   | None => None
   end.
 
@@ -541,7 +537,6 @@
                 rest)
     end
   end.
-Check asgnFunVars'.
 
 Definition asgnFunVars
            (vs : list positive) (ind : list N) : option statement :=
@@ -741,39 +736,26 @@
     asgn <- asgnAppVars vs (snd inf) fenv map ;;
     let vv :=  makeVar f fenv map in
     let pnum := min (N.to_nat (fst inf)) nParam in
-    c <- (mkCall None fenv map ([Tpointer (mkFunTy pnum) noattr] vv) pnum vs) ;;
-    ret (asgn ; Efield tinfd allocIdent valPtr  :::= allocPtr ; Efield tinfd limitIdent valPtr  :::= limitPtr; c; allocIdent ::= Efield tinfd allocIdent valPtr; x ::= Field(args, Z.of_nat 1); prog)
+    c <- (mkCall fenv map ([Tpointer (mkFunTy pnum) noattr] vv) pnum vs) ;;
+    ret (asgn ;;; Efield tinfd allocIdent valPtr  :::= allocPtr ;;; Efield tinfd limitIdent valPtr  :::= limitPtr ;;; c ;;; allocIdent ::= Efield tinfd allocIdent valPtr ;;; x ::= Field(args, Z.of_nat 1) ;;; prog)
   | Eproj x t n v e' =>
       prog <- translate_body e' fenv cenv ienv map ;;
       ret (x ::= Field(var v, Z.of_N n) ;;; prog)
   | Efun fnd e => None
   | Eapp x t vs =>
-<<<<<<< HEAD
     inf <- M.get t fenv ;;
-        asgn <- asgnAppVars vs (snd inf) fenv map ;;
-        let vv :=  makeVar x fenv map in
-        let pnum := min (N.to_nat (fst inf)) nParam in
-        c <- (mkCall None fenv map ([Tpointer (mkFunTy pnum) noattr] vv) pnum vs) ;;
-             ret (asgn ; Efield tinfd allocIdent valPtr  :::= allocPtr ; Efield tinfd limitIdent valPtr  :::= limitPtr; c)
-  | Eprim x p vs e => None
-  | Ehalt x =>
-    (* set args[1] to x  and return *)
-    ret ((args[ Z.of_nat 1 ] :::= (makeVar x fenv map)); Efield tinfd allocIdent valPtr  :::= allocPtr)
-=======
-      inf <- M.get t fenv ;;
-      asgn <- asgnAppVars vs (snd inf) fenv map ;;
-      let vv :=  makeVar x fenv map in
-      let pnum := min (N.to_nat (fst inf)) nParam in
-      c <- (mkCall fenv map ([Tpointer (mkFunTy pnum) noattr] vv) pnum vs) ;;
-      ret (asgn ;;;
-           Efield tinfd allocIdent valPtr :::= allocPtr ;;;
-           Efield tinfd limitIdent valPtr  :::= limitPtr ;;;
-           c)
+    asgn <- asgnAppVars vs (snd inf) fenv map ;;
+    let vv :=  makeVar x fenv map in
+    let pnum := min (N.to_nat (fst inf)) nParam in
+    c <- (mkCall fenv map ([Tpointer (mkFunTy pnum) noattr] vv) pnum vs) ;;
+    ret (asgn ;;;
+         Efield tinfd allocIdent valPtr :::= allocPtr ;;;
+         Efield tinfd limitIdent valPtr :::= limitPtr ;;;
+         c)
   | Eprim x p vs e => None
   | Ehalt x =>
     (* set args[1] to x and return *)
     ret (args[ Z.of_nat 1 ] :::= (makeVar x fenv map))
->>>>>>> 9a4ff61c
   end.
 
 Fixpoint translate_body_fast
@@ -834,40 +816,26 @@
     asgn <- asgnAppVars_fast myvs vs myind (snd inf) fenv map ;;
     let vv :=  makeVar f fenv map in
     let pnum := min (N.to_nat (fst inf)) nParam in
-    c <- (mkCall None fenv map ([Tpointer (mkFunTy pnum) noattr] vv) pnum vs) ;;
-    ret (asgn ; Efield tinfd allocIdent valPtr  :::= allocPtr ; Efield tinfd limitIdent valPtr  :::= limitPtr; c; allocIdent ::= Efield tinfd allocIdent valPtr ; x ::= Field(args, Z.of_nat 1); prog)
+    c <- (mkCall fenv map ([Tpointer (mkFunTy pnum) noattr] vv) pnum vs) ;;
+    ret (asgn ;;; Efield tinfd allocIdent valPtr :::= allocPtr ;;; Efield tinfd limitIdent valPtr :::= limitPtr ;;; c ;;; allocIdent ::= Efield tinfd allocIdent valPtr ;;; x ::= Field(args, Z.of_nat 1) ;;; prog)
   | Eproj x t n v e' =>
       prog <- translate_body_fast e' fenv cenv ienv map myvs myind ;;
      ret (x ::= Field(var v, Z.of_N n) ;;; prog)
   | Efun fnd e => None
   | Eapp x t vs =>
-<<<<<<< HEAD
-
     inf <- M.get t fenv ;;
-        asgn <- asgnAppVars_fast myvs vs myind (snd inf) fenv map ;;
-        let vv :=  makeVar x fenv map in
-        let pnum := min (N.to_nat (fst inf)) nParam in
-        c <- (mkCall None fenv map ([mkFunTy pnum] vv) pnum vs) ;;
-             ret (asgn ; Efield tinfd allocIdent valPtr  :::= allocPtr ; Efield tinfd limitIdent valPtr  :::= limitPtr; c)
-  | Eprim x p vs e => None
-  | Ehalt x =>
-    (* set args[1] to x  and return *)
-    ret ((args[ Z.of_nat 1 ] :::= (makeVar x fenv map)); Efield tinfd allocIdent valPtr  :::= allocPtr)
-=======
-      inf <- M.get t fenv ;;
-      asgn <- asgnAppVars_fast myvs vs myind (snd inf) fenv map ;;
-      let vv :=  makeVar x fenv map in
-      let pnum := min (N.to_nat (fst inf)) nParam in
-      c <- (mkCall fenv map ([mkFunTy pnum] vv) pnum vs) ;;
-      ret (asgn ;;;
-           Efield tinfd allocIdent valPtr :::= allocPtr ;;;
-           Efield tinfd limitIdent valPtr :::= limitPtr ;;;
-           c)
+    asgn <- asgnAppVars_fast myvs vs myind (snd inf) fenv map ;;
+    let vv :=  makeVar x fenv map in
+    let pnum := min (N.to_nat (fst inf)) nParam in
+    c <- (mkCall fenv map ([mkFunTy pnum] vv) pnum vs) ;;
+    ret (asgn ;;;
+         Efield tinfd allocIdent valPtr :::= allocPtr ;;;
+         Efield tinfd limitIdent valPtr :::= limitPtr ;;;
+         c)
   | Eprim x p vs e => None
   | Ehalt x =>
     (* set args[1] to x and return *)
     ret (args[ Z.of_nat 1 ] :::= (makeVar x fenv map))
->>>>>>> 9a4ff61c
   end.
 
 Definition mkFun
@@ -887,7 +855,7 @@
          (cenv: ctor_env)
          (ienv : n_ind_env)
          (map : fun_info_env)
-         : option (list (positive * globdef Clight.fundef type)) :=
+  : option (list (positive * globdef Clight.fundef type)) :=
   match fnd with
   | Fnil => ret nil
   | Fcons f t vs e fnd' =>
@@ -897,31 +865,31 @@
       match translate_body e fenv cenv ienv map with
       | None => None
       | Some body =>
-         match M.get t fenv with
-         | None => None
-         | Some inf =>
-             let '(l, locs) := inf in
-             match asgnFunVars vs locs with
-             | None => None
-             | Some asgn =>
-                  match M.get f map with
-                  | None => None
-                  | Some gcArrIdent =>
-                    match reserve (fst gcArrIdent) (Z.of_N (l + 2)) vs locs fenv map with
-                    | None => None
-                    | Some res =>
-                         ret ((f , Gfun (Internal
-                                           (mkFun vs (get_allocs e)
-                                                  ((allocIdent ::= Efield tinfd allocIdent valPtr ;;;
-                                                    limitIdent ::= Efield tinfd limitIdent valPtr ;;;
-                                                    argsIdent ::= Efield tinfd argsIdent (Tarray uval maxArgs noattr);;;
-                                                    res) ;;;
-                                                    asgn ;;;
-                                                    body)))) :: rest)
-                         end
-                  end
-             end
-         end
+        match M.get t fenv with
+        | None => None
+        | Some inf =>
+          let '(l, locs) := inf in
+          match asgnFunVars vs locs with
+          | None => None
+          | Some asgn =>
+            match M.get f map with
+            | None => None
+            | Some gcArrIdent =>
+              match reserve (fst gcArrIdent) (Z.of_N (l + 2)) vs locs fenv map with
+              | None => None
+              | Some res =>
+                ret ((f , Gfun (Internal
+                                  (mkFun vs (get_allocs e)
+                                         ((allocIdent ::= Efield tinfd allocIdent valPtr ;;;
+                                           limitIdent ::= Efield tinfd limitIdent valPtr ;;;
+                                           argsIdent ::= Efield tinfd argsIdent (Tarray uval maxArgs noattr);;;
+                                           res) ;;;
+                                           asgn ;;;
+                                           body)))) :: rest)
+              end
+            end
+          end
+        end
       end
     end
   end.
@@ -1027,25 +995,6 @@
          (m : fun_info_env)
          : option (list (positive * globdef Clight.fundef type)) :=
   match e with
-<<<<<<< HEAD
-  | Efun fnd e =>                      (* currently assuming e is body *)
-    funs <- translate_fundefs fnd fenv cenv ienv m  ;;
-         let localVars := get_allocs e in (* ADD ALLOC ETC>>> HERE *)
-         body <- translate_body e fenv cenv ienv m ;;
-              '(gcArrIdent , _) <- M.get mainIdent m ;;
-              ret ((bodyIdent , Gfun (Internal
-                                        (mkfunction Tvoid
-                                                    cc_default
-                                                    ((tinfIdent, threadInf)::nil)
-                                                    ((map (fun x => (x , val)) localVars) ++ (allocIdent, valPtr)::(limitIdent, valPtr)::(argsIdent, valPtr)::nil)
-                                                    nil
-                                                    ( allocIdent ::= Efield tinfd allocIdent valPtr ;
-                                                        limitIdent ::= Efield tinfd limitIdent valPtr ;
-                                                        argsIdent ::= Efield tinfd argsIdent (Tarray uval maxArgs noattr);
-                                                        reserve_body gcArrIdent 2%Z;
-                                                        body))))
-                     :: funs)
-=======
   | Efun fnd e => (* currently assuming e is body *)
       funs <- translate_fundefs fnd fenv cenv ienv m  ;;
       let localVars := get_allocs e in (* ADD ALLOC ETC>>> HERE *)
@@ -1063,7 +1012,6 @@
                                            reserve_body gcArrIdent 2%Z ;;;
                                            body))))
             :: funs)
->>>>>>> 9a4ff61c
   | _ => None
   end.
 
@@ -1075,25 +1023,6 @@
          (m : fun_info_env)
          : option (list (positive * globdef Clight.fundef type)) :=
   match e with
-<<<<<<< HEAD
-  | Efun fnd e =>                      (* currently assuming e is body *)
-    funs <- translate_fundefs_fast fnd fenv cenv ienv m ;;
-         let localVars := get_allocs e in (* ADD ALLOC ETC>>> HERE *)
-         body <- translate_body e fenv cenv ienv m ;;
-              '(gcArrIdent , _) <- M.get mainIdent m ;;
-              ret ((bodyIdent , Gfun (Internal
-                                        (mkfunction Tvoid
-                                                    cc_default
-                                                    ((tinfIdent, threadInf)::nil)
-                                                    ((map (fun x => (x , val)) localVars) ++ (allocIdent, valPtr)::(limitIdent, valPtr)::(argsIdent, valPtr)::nil)
-                                                    nil
-                                                    ( allocIdent ::= Efield tinfd allocIdent valPtr ;
-                                                      limitIdent ::= Efield tinfd limitIdent valPtr ;
-                                                      argsIdent ::= Efield tinfd argsIdent (Tarray uval maxArgs noattr);
-                                                      reserve_body gcArrIdent 2%Z;
-                                                      body))))
-                     :: funs)
-=======
   | Efun fnd e => (* currently assuming e is body *)
       funs <- translate_fundefs_fast fnd fenv cenv ienv m ;;
       let localVars := get_allocs e in (* ADD ALLOC ETC>>> HERE *)
@@ -1110,8 +1039,7 @@
                                            argsIdent ::= Efield tinfd argsIdent (Tarray uval maxArgs noattr);;;
                                            reserve_body gcArrIdent 2%Z ;;;
                                            body))))
-            :: funs)
->>>>>>> 9a4ff61c
+             :: funs)
   | _ => None
   end.
 
@@ -1402,7 +1330,6 @@
    1) Constructors and eliminators for every inductive types in the n_ind_env
    2) Direct style calling functions for the original (named) functions *)
 
-Check c_int.
 Fixpoint make_constructors
          (cenv : ctor_env)
          (nTy : BasicAst.ident)
