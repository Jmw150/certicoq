--- conflicted
+++ resolved
@@ -41,7 +41,6 @@
 
 Section TRANSLATION.
 
-<<<<<<< HEAD
 (* Stand-in for arbitrary identifiers *)
 Variable (argsIdent : ident).
 Variable (allocIdent : ident).
@@ -56,35 +55,12 @@
 Variable (isptrIdent : ident). (* ident for the is_ptr external function *)
 Variable (caseIdent : ident). (* ident for the case variable , TODO: generate that automatically and only when needed *)
 
-Definition maxArgs := 1024%Z.
-
-Definition name_env : Type := M.t BasicAst.name.
+  Definition nParam:nat := 11.
+
+  Definition maxArgs := 1024%Z.
 
 (* temporary function to get something working *)
 (* returns (n-1) :: (n-2) :: ... :: 0 :: nil for a list of size n *)
-=======
-  (* Stand-in for arbitrary identifiers *)
-  Variable (argsIdent : ident).
-  Variable (allocIdent : ident).
-  Variable (limitIdent : ident).
-  Variable (gcIdent : ident).
-  Variable (mainIdent : ident).
-  Variable (bodyIdent : ident).
-  Variable (threadInfIdent : ident).
-  Variable (tinfIdent : ident).
-  Variable (heapInfIdent : ident).
-  Variable (numArgsIdent : ident).  
-  Variable (isptrIdent: ident). (* ident for the is_ptr external function *)
-  Variable (caseIdent:ident). (* ident for the case variable , TODO: generate that automatically and only when needed *)
-
-  Definition nParam:nat := 11.
-  
-  Definition maxArgs := 1024%Z.
-
- 
-  (* temporary function to get something working *)
-  (* returns (n-1)::(n-2):...::0::nil for a list of size n *)
->>>>>>> 25b0327a
 Fixpoint makeArgList' (vs : list positive) : list N :=
   match vs with
   | nil => nil
@@ -140,26 +116,20 @@
   | Fcons _ _ _ e fnd' => S (Nat.max (max_depth e) (max_depth_fundefs fnd'))
   end.
 
-<<<<<<< HEAD
-(* fun_env maps tags to function info *)
-Definition compute_fun_env (e : exp) : fun_env :=
-  compute_fun_env' (max_depth e) (M.empty fun_ty_info) e.
-=======
-(* OS: this only computes fenv for known function. *) 
-Fixpoint compute_fEnv_fds fnd fenv:=
+(* OS: this only computes fenv for known function. *)
+Fixpoint compute_fun_env_fds fnd fenv:=
   match fnd with
   | Fnil => fenv
   | Fcons f t vs e fnd' =>
     let fenv' := M.set t (N.of_nat (length vs) , makeArgList vs) fenv in
-    compute_fEnv_fds fnd' fenv'
-  end.
-
-(* fEnv maps tags to function info  *)
-
-(* fEnv maps tags to function info *)
-Definition compute_fEnv (e : exp) : fEnv :=
-  compute_fEnv' (max_depth e) (M.empty fTyInfo) e.
->>>>>>> 25b0327a
+    compute_fun_env_fds fnd' fenv'
+  end.
+
+(* fun_env maps tags to function info  *)
+
+(* fun_env maps tags to function info *)
+Definition compute_fun_env (e : exp) : fun_env :=
+  compute_fun_env' (max_depth e) (M.empty fun_ty_info) e.
 
 
 
@@ -244,11 +214,7 @@
 (* 1) name of inductive type
    2) list containing
       2.1 name of the constructor
-<<<<<<< HEAD
       2.2 tag of the contructor (in ctor_env)
-=======
-      2.2 tag of the contructor (in cEnv)
->>>>>>> 25b0327a
       2.3 arity of the constructor
       2.4 ordinal of the constructor *)
 Definition n_ind_ty_info : Type := BasicAst.name * list (BasicAst.name * ctor_tag * N * N).
@@ -270,47 +236,6 @@
 Definition compute_ind_env (cenv : ctor_env) : n_ind_env :=
   M.fold update_ind_env cenv (M.empty _).
 
-<<<<<<< HEAD
-(* OS: getEnumOrdinal and getBoxedOrdinal are only used in the proof to should that the ordinal is unique (within an ind) within a given tag *)
-Fixpoint getEnumOrdinal' (ct : ctor_tag) (l : list (ctor_tag * N)) : option N :=
-  match l with
-  | nil => None
-  | cons (ct' , n) l' =>
-    match (n =? 0)%N with
-    | true =>
-      match (ct =? ct')%positive with
-      | true => ret 0%N
-      | false =>
-        n' <- getEnumOrdinal' ct l' ;;
-           ret (n' + 1)%N
-      end
-    | false => getEnumOrdinal' ct l'
-    end
-  end.
-
-Definition getEnumOrdinal (ct : ctor_tag) (l : list (ctor_tag * N)) : option N :=
-  getEnumOrdinal' ct (rev l).
-
-Fixpoint getBoxedOrdinal' (ct : ctor_tag) (l : list (ctor_tag * N)) : option N :=
-  match l with
-  | nil => None
-  | cons (ct' , n) l' =>
-    match (n =? 0)%N with
-    | true => getBoxedOrdinal' ct l'
-    | false =>
-      match (ct =? ct')%positive with
-      | true => Some 0%N
-      | false =>
-        n' <- getBoxedOrdinal' ct l';;
-           ret (n' + 1)%N
-      end
-    end
-  end.
-
-Definition getBoxedOrdinal (ct : ctor_tag) (l : list (ctor_tag * N)) : option N :=
-  getBoxedOrdinal' ct (rev l).
-=======
->>>>>>> 25b0327a
 
 Inductive ctor_rep : Type :=
 | enum : N -> ctor_rep
@@ -321,19 +246,9 @@
 
 Definition make_ctor_rep (cenv : ctor_env) (ct : ctor_tag) : option ctor_rep :=
   p <- M.get ct cenv ;;
-<<<<<<< HEAD
   if ((ctor_arity p) =? 0)%N
     then ret (enum (ctor_ordinal p))
     else ret (boxed (ctor_ordinal p) (ctor_arity p)).
-=======
-    let '(name, _, it , a , n) := p in
-      match (a =? 0)%N with
-      | true =>
-        ret (enum n)
-      | false =>
-        ret (boxed n a)
-      end.
->>>>>>> 25b0327a
 
 Notation threadStructInf := (Tstruct threadInfIdent noattr).
 Notation threadInf := (Tpointer threadStructInf noattr).
@@ -366,11 +281,8 @@
 Transparent val_typ.
 Transparent Init_int.
 Transparent make_vint.
-<<<<<<< HEAD
-=======
-Transparent make_cint.                                                                   
-
->>>>>>> 25b0327a
+Transparent make_cint.
+
 
 
 (* CHANGE THIS FOR 32-bit or 64-bit mode  *)
@@ -523,53 +435,30 @@
 
 
 (* Don't shift the tag for boxed, make sure it is under 255 *)
-<<<<<<< HEAD
-Fixpoint makeTagZ (cenv:ctor_env) (ct : ctor_tag) : option Z :=
-  rep <- make_ctor_rep cenv ct ;;
-  match rep with
-  | enum t => ret (Z.of_N ((N.shiftl t 1) + 1))
-  | boxed t a => ret (Z.of_N ((N.shiftl a 10) + t))
-  end.
-
-Definition makeTag (cenv: ctor_env) (ct : ctor_tag) : option expr :=
-  t <- makeTagZ cenv ct ;;
-  ret (c_int t val).
-
-(* If x is a in our global map, then Evar, otherwise Etempvar *)
-Definition makeVar (x:positive) (m:M.t positive) :=
-  match M.get x m with
-  | None => var x
-  | Some _ => funVar x
-=======
-Definition makeTagZ (cenv:cEnv) (ct : cTag) : option Z :=
-      match make_cRep cenv ct with
+Definition makeTagZ (cenv:ctor_env) (ct : ctor_tag) : option Z :=
+      match make_ctor_rep cenv ct with
       | Some (enum t) => Some ((Z.shiftl (Z.of_N t) 1) + 1)%Z
       | Some (boxed t a) => Some  ((Z.shiftl (Z.of_N a) 10) + (Z.of_N t))%Z
       | None => None
       end.
 
-Definition makeTag (cenv: cEnv) (ct : cTag) : option expr :=
+Definition makeTag (cenv: ctor_env) (ct : ctor_tag) : option expr :=
   match makeTagZ cenv ct with
     | Some t =>
       Some (c_int t val)
     | None => None
->>>>>>> 25b0327a
   end.
 
 Definition mkFunVar x (locs : list N) := (Evar x (mkFunTy (length (firstn nParam locs)))).
 
-<<<<<<< HEAD
-=======
-Definition makeVar (x:positive) (fenv :fEnv) :=
+Definition makeVar (x:positive) (fenv :fun_env) :=
   match M.get x fenv with
   | None => var x
   | Some (l , locs) => mkFunVar x locs
   end.
->>>>>>> 25b0327a
-
 
 (* OS: assignConstructor' without the rev *)
-Fixpoint assignConstructorS' (fenv: fEnv) (x : positive) (cur:nat) (vs : list positive): statement :=
+Fixpoint assignConstructorS' (fenv: fun_env) (x : positive) (cur:nat) (vs : list positive): statement :=
   match vs with
   | nil => (* shouldn't be reached *)
        Sskip
@@ -577,53 +466,26 @@
     let vv := makeVar v fenv in
     (Field(var x, Z.of_nat cur) :::= (*[val]*) vv)
   | cons v vs' =>
-<<<<<<< HEAD
-    let vv := makeVar v map in
-    let prog := assignConstructorS' map x (cur+1)  vs'  in
-=======
-    let vv := makeVar v fenv in  
+    let vv := makeVar v fenv in
     let prog := assignConstructorS' fenv x (cur+1)  vs'  in
->>>>>>> 25b0327a
          (* if v is a function name, funVar, otherwise lvar *)
              (Field(var x, Z.of_nat cur) :::= (*[val]*) vv; prog)
   end.
 
 
-<<<<<<< HEAD
-Definition assignConstructorS
-           (cenv : ctor_env)
-           (ienv : n_ind_env)
-           (map : M.t positive)
-           (x : positive)
-           (t : ctor_tag)
-           (vs : list positive) : option statement :=
-  tag <- makeTag cenv t;;
-  rep <- make_ctor_rep cenv t ;;
-  match rep with
-  | enum _ => ret (x ::= tag)
-  | boxed _ a =>
-      let stm := assignConstructorS' map x 0 vs in
-      ret (x ::= [val] (allocPtr +' (c_int Z.one val)) ;
-           allocIdent ::= allocPtr +' (c_int (Z.of_N (a + 1)) val) ;
-           Field(var x, -1) :::= tag ;
-           stm)
-  end.
-=======
-Definition assignConstructorS (cenv:cEnv) (ienv : n_iEnv) (fenv : fEnv) (x : positive) (t : cTag) (vs : list positive) :=
+Definition assignConstructorS (cenv:ctor_env) (ienv : n_ind_env) (fenv : fun_env) (x : positive) (t : ctor_tag) (vs : list positive) :=
       tag <- makeTag cenv t;;
-        rep <- make_cRep cenv t ;;
+        rep <- make_ctor_rep cenv t ;;
         match rep with
-        | enum _ =>           
+        | enum _ =>
           ret (x ::= tag)
         | boxed _ a =>
-          let stm := assignConstructorS' fenv x 0 vs in 
+          let stm := assignConstructorS' fenv x 0 vs in
           ret (x ::= [val] (allocPtr +' (c_int Z.one val));
                  allocIdent ::= allocPtr +'
                                            (c_int (Z.of_N (a + 1)) val) ;
                  Field(var x, -1) :::= tag; stm)
         end.
-
->>>>>>> 25b0327a
 
 (* This is not valid in Clight if x is a Vptr, implementing instead as an external function
 Definition isPtr (x : positive) :=
@@ -647,10 +509,6 @@
                 end
   end.
 
-<<<<<<< HEAD
-Fixpoint asgnFunVars (vs : list positive) (ind : list N) :
-  option statement :=
-=======
 Fixpoint mkCallVars (vs : list positive) : list expr :=
   match vs with
   | nil => nil
@@ -659,10 +517,9 @@
 
 Definition mkCall (f : expr) (vs : list positive) : statement :=
          Scall None f (tinf :: (mkCallVars (firstn nParam vs))).
-        
+
 Fixpoint asgnFunVars' (vs : list positive) (ind : list N) :
-  option statement := 
->>>>>>> 25b0327a
+  option statement :=
   match vs with
   | nil =>
     match ind with
@@ -672,52 +529,28 @@
   | cons v vs' =>
     match ind with
     | nil => None
-<<<<<<< HEAD
     | cons i ind' =>
-      rest <- asgnFunVars vs' ind' ;;
-=======
-    | cons i ind' =>             
       rest <- asgnFunVars' vs' ind' ;;
->>>>>>> 25b0327a
            ret  (v ::= args[ Z.of_N i ] ;
                 rest)
     end
   end.
 
-<<<<<<< HEAD
-
-
-Fixpoint asgnAppVars' (vs : list positive) (ind : list N) :
-  option statement :=
-  match vs with
-  | nil =>
-    match ind with
-    | nil => ret (Efield tinfd allocIdent valPtr  :::= allocPtr)
-    | cons _ _ => None
-    end
-  | cons v vs' =>
-    match ind with
-    | nil => None
-    | cons i ind' =>
-      rest <- asgnAppVars' vs' ind' ;;
-           ret (args[ Z.of_N i ] :::= (var v) ;
-               rest)
-=======
 Definition asgnFunVars (vs : list positive) (ind : list N) :
   option statement := asgnFunVars' (skipn nParam vs) (skipn nParam ind).
-       
-Fixpoint asgnAppVars'' (vs : list positive) (ind : list N) (fenv : fEnv) :
-  option statement := 
+
+Fixpoint asgnAppVars'' (vs : list positive) (ind : list N) (fenv : fun_env) :
+  option statement :=
   match vs, ind with
-  | nil, nil => ret Sskip 
+  | nil, nil => ret Sskip
   | cons v vs' , cons i ind' =>
-      let s_iv :=  args[ Z.of_N i ] :::= (makeVar v fenv) in 
+      let s_iv :=  args[ Z.of_N i ] :::= (makeVar v fenv) in
         rest <- asgnAppVars'' vs' ind' fenv;;
         ret (rest ; s_iv)
   | _, _ => None
   end.
 
-Definition asgnAppVars' (vs : list positive) (ind : list N) (fenv : fEnv) :
+Definition asgnAppVars' (vs : list positive) (ind : list N) (fenv : fun_env) :
   option statement := asgnAppVars'' (skipn nParam vs) (skipn nParam ind) fenv.
 
 Fixpoint get_ind {A} (Aeq : A -> A -> bool) (l : list A) (a : A) : option nat :=
@@ -748,31 +581,30 @@
       | None => ret (v :: vs' , i :: ind')
       end
     | None => ret (v :: vs' , i :: ind')
->>>>>>> 25b0327a
     end
   | _ , _ => None
   end.
-          
-Definition asgnAppVars_fast' (myvs vs : list positive) (myind ind : list N) (fenv : fEnv) : option statement :=
+
+Definition asgnAppVars_fast' (myvs vs : list positive) (myind ind : list N) (fenv : fun_env) : option statement :=
   '(vs' , ind') <- remove_AppVars myvs (skipn nParam vs) myind (skipn nParam ind) ;;
   asgnAppVars'' vs' ind' fenv.
 
 (* Optional, reduce register pressure *)
-Definition asgnAppVars vs ind (fenv : fEnv) :=
+Definition asgnAppVars vs ind (fenv : fun_env) :=
   match asgnAppVars' vs ind fenv with
     | Some s =>
      ret (argsIdent ::= Efield tinfd argsIdent (Tarray uval maxArgs noattr);s)
-    | None => None 
-  end.
-
-Definition asgnAppVars_fast myvs vs myind ind (fenv : fEnv) :=
+    | None => None
+  end.
+
+Definition asgnAppVars_fast myvs vs myind ind (fenv : fun_env) :=
   match asgnAppVars_fast' myvs vs myind ind fenv with
     | Some s =>
      ret (argsIdent ::= Efield tinfd argsIdent (Tarray uval maxArgs noattr);s)
     | None => None
   end.
 
-Definition reserve (funInf : positive) (l : Z) (vs : list positive) (ind : list N) (fenv : fEnv) : option statement :=
+Definition reserve (funInf : positive) (l : Z) (vs : list positive) (ind : list N) (fenv : fun_env) : option statement :=
   let arr := (Evar funInf (Tarray uval l noattr)) in
   match asgnAppVars'' (firstn nParam vs) (firstn nParam ind) fenv , asgnFunVars' (firstn nParam vs) (firstn nParam ind) with
   | Some bef , Some aft =>
@@ -783,7 +615,7 @@
   | _, _ => None
   end.
 
-Definition reserve' (funInf : positive) (l : Z) (vs : list positive) (ind : list N) (fenv : fEnv) : option statement :=
+Definition reserve' (funInf : positive) (l : Z) (vs : list positive) (ind : list N) (fenv : fun_env) : option statement :=
   let arr := (Evar funInf (Tarray uval l noattr)) in
   let allocF := Efield tinfd allocIdent valPtr in
   let limitF := Efield tinfd limitIdent valPtr in
@@ -823,7 +655,7 @@
               prog <- translate_body (snd p) fenv cenv ienv map ;;
                    p' <- makeCases l' ;;
                    let '(ls , ls') := p' in
-                   match (make_cRep cenv (fst p)) with
+                   match (make_ctor_rep cenv (fst p)) with
                    | Some (boxed t a ) =>
                      let tag := ((Z.shiftl (Z.of_N a) 10) + (Z.of_N t))%Z in
                      (match ls with
@@ -847,7 +679,7 @@
                        ret (ls, (LScons (Some (Z.shiftr tag 1))
                                         (Ssequence prog Sbreak)
                                         ls'))
-                     end)                       
+                     end)
                    | None => None
                    end
             end) cs) ;;
@@ -861,24 +693,17 @@
   | Eapp x t vs =>
 
     inf <- M.get t fenv ;;
-<<<<<<< HEAD
-        asgn <- asgnAppVars vs (snd inf) ;;
-    let vv := makeVar x map  in
-                      ret (asgn ;
-                                    call ([pfunTy] vv))
-=======
         asgn <- asgnAppVars vs (snd inf) fenv ;;
     let vv := makeVar x fenv in
                       ret (asgn ; Efield tinfd allocIdent valPtr  :::= allocPtr ; Efield tinfd limitIdent valPtr  :::= limitPtr;
                                     (mkCall ([mkFunTy (length (firstn nParam vs))] vv) vs))
->>>>>>> 25b0327a
   | Eprim x p vs e => None
   | Ehalt x =>
     (* set args[1] to x  and return *)
     ret ((args[ Z.of_nat 1 ] :::= (makeVar x fenv)))
   end.
 
-Fixpoint translate_body_fast (e : exp) (fenv : fEnv) (cenv:cEnv) (ienv : n_iEnv) (map : M.t positive) (myvs : list positive) (myind : list N) : option statement :=
+Fixpoint translate_body_fast (e : exp) (fenv : fun_env) (cenv:ctor_env) (ienv : n_ind_env) (map : M.t positive) (myvs : list positive) (myind : list N) : option statement :=
   match e with
   | Econstr x t vs e' =>
     prog <- assignConstructorS cenv ienv fenv x t vs ;;
@@ -886,14 +711,14 @@
          ret (prog ; prog')
   | Ecase x cs =>
     (* ls <- boxed cases (Vptr), ls <- unboxed (Vint) *)
-    p <- ((fix makeCases (l : list (cTag * exp)) :=
+    p <- ((fix makeCases (l : list (ctor_tag * exp)) :=
             match l with
             | nil => ret (LSnil, LSnil)
             | cons p l' =>
               prog <- translate_body_fast (snd p) fenv cenv ienv map myvs myind ;;
                    p' <- makeCases l' ;;
                    let '(ls , ls') := p' in
-                   match (make_cRep cenv (fst p)) with
+                   match (make_ctor_rep cenv (fst p)) with
                    | Some (boxed t a ) =>
                      let tag := ((Z.shiftl (Z.of_N a) 10) + (Z.of_N t))%Z in
                      (match ls with
@@ -917,7 +742,7 @@
                        ret (ls, (LScons (Some (Z.shiftr tag 1))
                                         (Ssequence prog Sbreak)
                                         ls'))
-                     end)                       
+                     end)
                    | None => None
                    end
             end) cs) ;;
@@ -989,7 +814,7 @@
     end
   end.
 
-Fixpoint translate_fundefs_fast (fnd : fundefs) (fenv : fEnv) (cenv: cEnv) (ienv : n_iEnv) (map : M.t positive) : 
+Fixpoint translate_fundefs_fast (fnd : fundefs) (fenv : fun_env) (cenv: ctor_env) (ienv : n_ind_env) (map : M.t positive) :
   option (list (positive * globdef Clight.fundef type)) :=
   match fnd with
   | Fnil => ret nil
@@ -1030,7 +855,7 @@
   end.
 
 
-Definition make_extern_decl (nenv:name_env) (def:(positive * globdef Clight.fundef type)) (gv:bool): option (positive * globdef Clight.fundef type) :=
+Definition make_extern_decl (nenv:M.t BasicAst.name) (def:(positive * globdef Clight.fundef type)) (gv:bool): option (positive * globdef Clight.fundef type) :=
   match def with
   | (fIdent, Gfun (Internal f)) =>
     (match M.get fIdent nenv with
@@ -1067,9 +892,6 @@
   option (list (positive * globdef Clight.fundef type)) :=
   match e with
   | Efun fnd e =>                      (* currently assuming e is body *)
-<<<<<<< HEAD
-    funs <- translate_fundefs fnd fenv cenv ienv m ;;
-=======
     funs <- translate_fundefs fnd fenv cenv ienv m ;; (* translate_fundefs_fast fnd fenv cenv ienv m ;;  *)
          let localVars := get_allocs e in (* ADD ALLOC ETC>>> HERE *)
          body <- translate_body e fenv cenv ienv m ;;
@@ -1089,12 +911,11 @@
   | _ => None
   end.
 
-Fixpoint translate_funs_fast (e : exp) (fenv : fEnv) (cenv: cEnv) (ienv : n_iEnv) (m : M.t positive) :
+Fixpoint translate_funs_fast (e : exp) (fenv : fun_env) (cenv: ctor_env) (ienv : n_ind_env) (m : M.t positive) :
   option (list (positive * globdef Clight.fundef type)) :=
   match e with
   | Efun fnd e =>                      (* currently assuming e is body *)
-    funs <- translate_fundefs_fast fnd fenv cenv ienv m ;; 
->>>>>>> 25b0327a
+    funs <- translate_fundefs_fast fnd fenv cenv ienv m ;;
          let localVars := get_allocs e in (* ADD ALLOC ETC>>> HERE *)
          body <- translate_body e fenv cenv ienv m ;;
               gcArrIdent <- M.get mainIdent m ;;
@@ -1259,7 +1080,7 @@
       end
   end.
 
-Definition make_defs_fast (e : exp) (fenv : fEnv) (cenv: cEnv) (ienv : n_iEnv) (nenv : M.t BasicAst.name) :
+Definition make_defs_fast (e : exp) (fenv : fun_env) (cenv: ctor_env) (ienv : n_ind_env) (nenv : M.t BasicAst.name) :
   nState (option (M.t BasicAst.name * (list (positive * globdef Clight.fundef type)))) :=
   fun_inf' <- make_funinfo e fenv nenv ;;
            match fun_inf' with
@@ -1271,7 +1092,7 @@
                let fun_defs := rev fun_defs' in
                ret (Some (nenv',
                           ((((global_defs e)
-                               ++ fun_inf ++ fun_defs))))) 
+                               ++ fun_inf ++ fun_defs)))))
              end
            | None => ret None
            end.
@@ -1713,36 +1534,12 @@
 Definition tinf_def : globdef Clight.fundef type :=
   Gvar (mkglobvar threadInf ((Init_space 4%Z)::nil) false false).
 
-<<<<<<< HEAD
-Definition make_header
-           (cenv : ctor_env)
-           (ienv : n_ind_env)
-           (e : exp)
-           (nenv : name_env)
-           : nState (option (name_env * list (ident * globdef Clight.fundef type))) :=
-  l <- make_interface cenv (M.elements ienv) nenv;;
-  let (nenv, inter_l) := l in
-  l <- make_halt nenv;;
-  let  '(nenv, halt_f, (halt_cloIdent, halt_clo_def)) := l in
-  l <- make_call_n_export_b nenv 1 false halt_cloIdent;;
-  let  '(nenv, call_0) := l in
-  l <- make_call_n_export_b nenv 2 false halt_cloIdent;;
-  let  '(nenv, call_2) := l in
-  l <- make_call_n_export_b nenv 1 true halt_cloIdent;;
-  let  '(nenv, call_1) := l in
-  l <- make_call_n_export_b nenv 3 true halt_cloIdent;;
-  let  '(nenv, call_3) := l in
-  ret (Some (nenv, (halt_f ::
-                    (halt_cloIdent, halt_clo_def) ::
-                    (tinfIdent, tinf_def) ::
-                    call_0 :: call_1:: call_2 :: call_3 :: inter_l))).
-=======
-
-Definition make_empty_header (cenv:cEnv) (ienv:n_iEnv) (e:exp) (nenv : M.t BasicAst.name):  nState (option (M.t BasicAst.name  * (list (ident * globdef Clight.fundef type)))) :=
+
+Definition make_empty_header (cenv:ctor_env) (ienv:n_ind_env) (e:exp) (nenv : M.t BasicAst.name):  nState (option (M.t BasicAst.name  * (list (ident * globdef Clight.fundef type)))) :=
     ret (Some (nenv, nil)).
 
 
-Definition make_header (cenv:cEnv) (ienv:n_iEnv) (e:exp) (nenv : M.t BasicAst.name):  nState (option (M.t BasicAst.name  * (list (ident * globdef Clight.fundef type)))) :=
+Definition make_header (cenv:ctor_env) (ienv:n_ind_env) (e:exp) (nenv : M.t BasicAst.name):  nState (option (M.t BasicAst.name  * (list (ident * globdef Clight.fundef type)))) :=
   l <- make_interface cenv (M.elements ienv) nenv;;
     let (nenv, inter_l) := l in
     l <- make_halt nenv;;
@@ -1758,29 +1555,17 @@
           ret (Some (nenv, (halt_f::(halt_cloIdent, halt_clo_def)::(tinfIdent, tinf_def)::call_0::call_1::call_2::call_3::inter_l))).
 
 
->>>>>>> 25b0327a
 
 
 (* end of header file *)
 
-<<<<<<< HEAD
-Definition compile
-           (e : exp)
-           (cenv : ctor_env)
-           (nenv : name_env)
-           : name_env * option Clight.program * option Clight.program :=
+
+
+Definition compile (e : exp) (cenv : ctor_env) (nenv : M.t BasicAst.name) :
+  (M.t BasicAst.name * option Clight.program * option Clight.program) :=
   let e := wrap_in_fun e in
   let fenv := compute_fun_env e in
   let ienv := compute_ind_env cenv in
-=======
-
-
-Definition compile (e : exp) (cenv : cEnv) (nenv : M.t BasicAst.name) :
-  (M.t BasicAst.name * option Clight.program * option Clight.program) :=
-  let e := wrap_in_fun e in 
-  let fenv := compute_fEnv e in
-  let ienv := compute_iEnv cenv in
->>>>>>> 25b0327a
   let p'' := make_defs e fenv cenv ienv nenv in
   let n := ((max_var e 100) + 1)%positive in
   let p' :=  (p''.(runState) n) in
@@ -1804,11 +1589,11 @@
      end)
   end.
 
-Definition compile_fast (e : exp) (cenv : cEnv) (nenv : M.t BasicAst.name) :
+Definition compile_fast (e : exp) (cenv : ctor_env) (nenv : M.t BasicAst.name) :
   (M.t BasicAst.name * option Clight.program * option Clight.program) :=
-  let e := wrap_in_fun e in 
-  let fenv := compute_fEnv e in
-  let ienv := compute_iEnv cenv in
+  let e := wrap_in_fun e in
+  let fenv := compute_fun_env e in
+  let ienv := compute_ind_env cenv in
   let p'' := make_defs_fast e fenv cenv ienv nenv in
   let n := ((max_var e 100) + 1)%positive in
   let p' :=  (p''.(runState) n) in
@@ -1862,10 +1647,4 @@
   | OK p' => print_Clight p'
   end.
 
-<<<<<<< HEAD
-=======
-(*
-Definition print_test := print_Clight (test_result).
- *)
->>>>>>> 25b0327a
 End TRANSLATION.