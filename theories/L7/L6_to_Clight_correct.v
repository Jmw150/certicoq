--- conflicted
+++ resolved
@@ -3730,7 +3730,7 @@
          specialize (HfinfoCorrect _ _ _ H3). inv HfinfoCorrect.
          destruct x0. rewrite H4. 
          econstructor.  apply eval_Evar_global.  apply M.gempty.
-<<<<<<< HEAD
+
          apply H1. constructor. constructor.
          specialize (Hsym a). inv Hsym.
          destruct (H2 (ex_intro _ b1 H1)). destruct x0.
@@ -3738,9 +3738,6 @@
          specialize (HfinfoCorrect _ _ _ H3). inv HfinfoCorrect.
          destruct x0. rewrite H4.
          constructor.
-=======
-         apply H1. constructor. constructor. constructor.
->>>>>>> dfede3e3
          eapply assign_loc_value.
 
          2:{ unfold Ptrofs.of_int64.
@@ -3756,7 +3753,7 @@
          econstructor. apply Hxlenv. constructor.
          archi_red. constructor.
          archi_red. constructor.
-<<<<<<< HEAD
+
          specialize (Hsym a). inv Hsym.
          destruct (H2 (ex_intro _ b1 H1)). destruct x0.
          unfold makeVar. rewrite H3. 
@@ -3770,10 +3767,6 @@
          specialize (HfinfoCorrect _ _ _ H3). inv HfinfoCorrect.
          destruct x0. rewrite H4.
          constructor.
-=======
-         econstructor.  apply eval_Evar_global.  apply M.gempty.
-         apply H1. constructor. constructor. constructor.
->>>>>>> dfede3e3
          eapply assign_loc_value.
 
          
@@ -6363,23 +6356,12 @@
   
  
 (* cenv is proper if ctor_ty_info is proper, and that there is a unique (ty, ord) pair for each constructors  *)
-
-
-<<<<<<< HEAD
 Definition proper_cenv (cenv:ctor_env):=
   forall c name iname it a ord,
     M.get c cenv = Some (Build_ctor_ty_info name iname it a ord) ->
     proper_ctor_ty_info (Build_ctor_ty_info name iname it a ord) /\
       ~ (exists c' name' iname' a', c <> c' /\
                     M.get c' cenv = Some (Build_ctor_ty_info name' iname' it a' ord)).
-=======
-Definition proper_cenv (cenv:cEnv):=
-  forall c name it a ord,
-    M.get c cenv = Some (name, it, a, ord) ->
-    proper_cTyInfo (name, it, a, ord) /\
-      ~ (exists c' name' a', c <> c' /\
-                    M.get c' cenv = Some (name', it, a', ord)).
->>>>>>> dfede3e3
 
 (* Definition proper_nenv ? *)
 
@@ -7752,11 +7734,7 @@
                   rewrite get_var_or_funvar_list_correct in Hvs7. rewrite <- get_var_or_funvar_list_set in Hvs7.
                   rewrite <- get_var_or_funvar_list_set in Hvs7.
                   2:{  intro.
-<<<<<<< HEAD
                   assert (Hxrho := get_list_In _ _ _ _ H H6).
-=======
-                  assert (Hxrho := getlist_In _ _ _ _ H H6).
->>>>>>> dfede3e3
                   destruct Hxrho as [vv Hxrho].
                   eapply Hrho_id; eauto. }
                   2:{  intro.
@@ -8335,15 +8313,9 @@
       eauto.
       - inv Hc_env.
         destructAll.
-<<<<<<< HEAD
         apply Forall_constructors_in_constr in H2. destruct (M.get t cenv) eqn:Mtcenv. 2: inv H2. destruct c0.
         econstructor; eauto.   
         2:{ simpl. simpl. subst. symmetry. exact (f_equal N.of_nat (get_list_length_eq _ _ _ H)). }
-=======
-        apply Forall_constructors_in_constr in H2. destruct (M.get t cenv) eqn:Mtcenv. 2: inv H2. destruct c0. destruct p. destruct p0. destruct p.
-        econstructor; eauto.        
-        2:{ apply getlist_length_eq in H. subst. auto. }
->>>>>>> dfede3e3
         apply Forall_forall. intros.
         assert (Hgiv := get_list_In_val _ _ _ _ H H4).
         destruct Hgiv. destruct H5.
@@ -8823,11 +8795,7 @@
         constructor.
         apply name_in_fundefs_bound_var_fundefs.
         eapply find_def_name_in_fundefs. eauto.
-<<<<<<< HEAD
         inv H25. rewrite H33 in H21. inv H21. }
-=======
-        inv H25. rewrite H32 in H21. inv H21. }
->>>>>>> dfede3e3
         inList.
         
     }
@@ -9760,7 +9728,7 @@
                rewrite ptrofs_mu; chunk_red; archi_red; solve_uint_range; omega.
                }
              
-<<<<<<< HEAD
+
              (* get the value of max_alloc in tinfo *)
              rewrite Hfinfo_env_f' in H7; inv H7.
                rewrite Hfind_symbol in H20 ; inv H20.
@@ -9848,47 +9816,6 @@
                    etransitivity; eauto.
                    
                    }
-=======
-            rewrite Ptrofs.signed_repr with (z := int_size%Z) in H12.
-            rewrite Ptrofs.signed_repr in H12.
-            2:{ split.
-            rewrite <- Z.le_add_le_sub_l. etransitivity. 2: eauto.
-            unfold Ptrofs.min_signed.  
-            inv Hc_alloc.    unfold Ptrofs.half_modulus. unfold Ptrofs.modulus. simpl. unfold Ptrofs.wordsize. unfold Wordsize_Ptrofs.wordsize. chunk_red; archi_red; simpl; omega. 
-            etransitivity; eauto. unfold gc_size; unfold Ptrofs.max_signed. unfold Ptrofs.half_modulus. unfold Ptrofs.modulus.  unfold Ptrofs.wordsize. unfold Wordsize_Ptrofs.wordsize. chunk_red; archi_red; simpl; omega. } 
-            2:unfold Ptrofs.min_signed; unfold Ptrofs.max_signed; unfold Ptrofs.half_modulus;  unfold Ptrofs.modulus;  unfold Ptrofs.wordsize; unfold Wordsize_Ptrofs.wordsize; chunk_red; archi_red; simpl; omega. 
-            rewrite Ptrofs.unsigned_repr in H12. 
-            rewrite Ptrofs.unsigned_repr in H12.
-            rewrite  Zquot.Zquot_Zdiv_pos in H12.
-            destruct  ((Ptrofs.unsigned limit_ofs - Ptrofs.unsigned alloc_ofs) / int_size <?  fi_0_m4)%Z eqn: Hcase.
-            (* true *)
-            apply Z.ltb_lt in Hcase.
-            rewrite Coqlib.zlt_true in H12 by auto. simpl in H12. inv H12.
-            reflexivity. 
-            (* false *)
-            apply Z.ltb_ge in Hcase.
-            apply Z.le_ge in Hcase.
-            rewrite Coqlib.zlt_false in H12 by auto.
-            inv H12. reflexivity.
-            (* bounds *) 
-            apply Zle_minus_le_0. unfold int_size in *. etransitivity; eauto.
-            inv Hc_alloc.
-            simpl. chunk_red; omega. chunk_red; omega. 
-            (* Assumption that max_allocs is smaller than gc_size -- add this to correct_fundef_info *)
-            assert (  (0 <= fi_0_m4)%Z) by (inv Hcorrect_alloc_m4; apply Zle_0_nat).
-            split. auto.
-            unfold gc_size in *. rewrite ptrofs_mu. simpl in Hgc_size_fi0m4. etransitivity. etransitivity. 2: apply Hgc_size_fi0m4. chunk_red; omega. chunk_red; archi_red; solve_uint_range; simpl; omega.
-
-            split. apply Zquot.Z_quot_pos.
-            apply Zle_minus_le_0. unfold int_size in *. etransitivity; eauto.
-            inv Hc_alloc.
-            simpl. chunk_red; omega. chunk_red; omega.
-            apply Z.quot_le_upper_bound. chunk_red; omega.
-            assert  (Ptrofs.max_unsigned <= int_size * Ptrofs.max_unsigned)%Z. assert (0 <= Ptrofs.max_unsigned)%Z. etransitivity. 2: apply ptrofs_mu_weak. unfold Int.max_unsigned; simpl; omega. chunk_red; omega.
-            etransitivity; eauto.
-            
-       }
->>>>>>> dfede3e3
 
         destruct gc_test_b.
       (* two cases *)
@@ -10811,17 +10738,10 @@
         exists args_b, args_ofs, v7, L.
         split; auto. split.
         rewrite Ptrofs.mul_one in Hm2.
-<<<<<<< HEAD
         eapply Mem.load_store_same in Hm2. simpl in Hm2. destruct v7; inv H3; auto. 
         rewrite H in Hxrho. inv Hxrho. 
         eapply repr_val_L_unchanged; eauto.
 Admitted.
-=======
-        eapply Mem.load_store_same in Hm2. simpl in Hm2. destruct v7; inv H3; auto.
-        rewrite H in Hxrho. inv Hxrho.
-        eapply repr_val_L_unchanged; eauto.        
-            Qed.
->>>>>>> dfede3e3
 
 
 
