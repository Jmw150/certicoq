--- conflicted
+++ resolved
@@ -77,17 +77,6 @@
 
 Local Generalizable Variable Lj.
 
-<<<<<<< HEAD
-Definition translateTo `{F:utils.Fuel} `{CerticoqTranslation (Program L1g.compile.Term) Lj}
-  (o:Opt)
-  (p:Template.Ast.program): exception Lj :=
-  let l1g := ((AstCommon.timePhase "L1 to L2")
-                (fun (_:Datatypes.unit) =>
-                   L1g.compile.program_Program p)) in 
-     translate (Program L1g.compile.Term) Lj o l1g.
-
-Arguments translateTo {F} Lj {H} o p.
-=======
 Axiom debug : forall {A}, String.string -> A -> A.
 Extract Constant debug => "(fun msg x -> Certicoq_debug.certicoq_msg_debug msg; x)".
 Require Import String.
@@ -103,7 +92,6 @@
   db (translate (Program L1g.compile.Term) Lj l1g).
 
 Arguments translateTo Lj {H} p.
->>>>>>> d883bf22
 
 Require Import certiClasses.
 
@@ -125,8 +113,4 @@
   | Exc s => Error s None 
   end.
 
-<<<<<<< HEAD
-Arguments ctranslateEval {F} {Term0} {Value} {BigStep} {WF} {QH} {ObsS} Lj {H} {H0} o p n.
-=======
-Arguments ctranslateEval {Term0} {Value} {BigStep} {WF} {QH} {ObsS} Lj {H} {H0} p n.
->>>>>>> d883bf22
+Arguments ctranslateEval {Term0} {Value} {BigStep} {WF} {QH} {ObsS} Lj {H} {H0} p n.