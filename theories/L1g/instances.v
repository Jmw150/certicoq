Require Import L1g.compile.
Require Import L1g.term.
Require Import L1g.program.
Require Import L1g.wcbvEval.
Require Import certiClasses.
Require Import Common.Common.
Require Import Common.classes.
Require Import certiClasses2.

Instance bigStepOpSemL1gTerm: BigStepOpSem (Program Term) (Program Term).
Proof.
  intros s sv. destruct s, sv. exact (WcbvEval env main main0 /\ env = env0).
Defined.

(** If the compiler only correctly compiles terms with some properties,
 add them here. *)
Instance WfL1gTerm: GoodTerm (Program L1g.compile.Term) :=
  fun P:Program Term =>
    match P with
      mkPgm trm env => WFapp trm /\ WFaEnv env
    end.

Require Import SquiggleEq.UsefulTypes.
Require Import DecidableClass.

Lemma nth_pres_WFapp:
  forall (us:list Term),
    WFapps us -> forall n t, List.nth_error us n = Some t -> WFapp t.
Proof.
  induction 1; destruct n; intros.
  - discriminate.
  - cbn in H. discriminate.
  - cbn in H1. myInjection H1. assumption.
  - cbn in H1. eapply IHWFapps. eassumption.
Qed.

Function flattenApp (t:Term): (Term * (list Term)) :=
  match t with
    | TApp fn arg =>
      let '(fn, args) := flattenApp fn in
      (fn, args ++ [arg])
    | s => (s, nil)
  end.

Lemma args_pres_WFapp:
  forall (t:Term), L1g.term.WFapp t ->
       WFapp (fst (flattenApp t)) /\ WFapps (snd (flattenApp t)).
Proof.
  induction 1; cbn; intros; repeat econstructor; try assumption.
  - destruct (flattenApp fn). intuition.
  - destruct (flattenApp fn); simpl in *.
    apply append_pres_WFapps; intuition.
Qed.

Global Instance QuestionHeadL1gTerm: QuestionHead (Program L1g.compile.Term) :=
  fun q t =>
    match q, fst (flattenApp (main t)) with
      | Cnstr ind ci, TConstruct ind2 ci2 _ _ =>
        andb (decide (ind=ind2)) (decide (ci=ci2))
      | Abs, TLambda _ _ => true
      | _, _ => false 
    end.

Global Instance ObsSubtermL1gTerm:
  ObserveNthSubterm (Program L1g.compile.Term) :=
  fun n t =>
    match  (flattenApp (main t)) with
      | (TConstruct _ _ _ _, subterms) =>
        match List.nth_error subterms  n with
          | Some st => Some {| env := env t; main := st |}
          | None => None
        end
      | _ => None
    end.

Instance certiL1g: CerticoqLanguage (Program L1g.compile.Term):= {}.

Local Generalizable Variable Lj.

Definition translateTo `{F:utils.Fuel} `{CerticoqTranslation (Program L1g.compile.Term) Lj}
<<<<<<< HEAD
           (o:Opt)
           (p:Template.Ast.program): exception Lj :=
  let l1g:= L1g.compile.program_Program p in
  translate (Program L1g.compile.Term) Lj o l1g.
=======
           (p:Template.Ast.program): exception Lj :=
  let l1g := ((AstCommon.timePhase "L1 to L2")
                (fun (_:Datatypes.unit) =>
                   L1g.compile.program_Program p)) in 
     translate (Program L1g.compile.Term) Lj l1g.
>>>>>>> 2b4f2f8a

Arguments translateTo {F} Lj {H} o p.

Require Import certiClasses.

Definition ctranslateTo `{F:utils.Fuel} {Term Value BigStep WF QH ObsS }
  (Lj: @CerticoqLanguage Term Value BigStep WF QH ObsS)
  `{CerticoqTranslation (Program L1g.compile.Term) (cTerm Lj)}
  : Opt -> Template.Ast.program -> exception (cTerm Lj) :=
  translateTo (cTerm Lj).

Arguments ctranslateTo {F} {Term0} {Value} {BigStep} {WF} {QH} {ObsS} Lj {H} p.


Definition ctranslateEval `{F:utils.Fuel} {Term Value BigStep WF QH ObsS }
  (Lj: @CerticoqLanguage Term Value BigStep WF QH ObsS)
   `{CerticoqTranslation (Program L1g.compile.Term) (cTerm Lj)}
   `{BigStepOpSemExec (cTerm Lj) (cValue Lj)}
   (o: Opt) (p: Template.Ast.program) (n:nat) : bigStepResult (cTerm Lj) (cValue Lj) :=
  match translateTo (cTerm Lj) o p with
  | Ret e => bigStepEvaln n e
  | Exc s => Error s None 
  end.

Arguments ctranslateEval {F} {Term0} {Value} {BigStep} {WF} {QH} {ObsS} Lj {H} {H0} o p n.<|MERGE_RESOLUTION|>--- conflicted
+++ resolved
@@ -78,18 +78,12 @@
 Local Generalizable Variable Lj.
 
 Definition translateTo `{F:utils.Fuel} `{CerticoqTranslation (Program L1g.compile.Term) Lj}
-<<<<<<< HEAD
-           (o:Opt)
-           (p:Template.Ast.program): exception Lj :=
-  let l1g:= L1g.compile.program_Program p in
-  translate (Program L1g.compile.Term) Lj o l1g.
-=======
-           (p:Template.Ast.program): exception Lj :=
+  (o:Opt)
+  (p:Template.Ast.program): exception Lj :=
   let l1g := ((AstCommon.timePhase "L1 to L2")
                 (fun (_:Datatypes.unit) =>
                    L1g.compile.program_Program p)) in 
-     translate (Program L1g.compile.Term) Lj l1g.
->>>>>>> 2b4f2f8a
+     translate (Program L1g.compile.Term) Lj o l1g.
 
 Arguments translateTo {F} Lj {H} o p.
 
