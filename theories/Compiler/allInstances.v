Require Export Common.certiClasses.
Require Export Common.certiClasses2.
Require Export L1g.instances.
Require Export L2k.instances.
Require Export L4.instances.
Require Export L6.instances L6.cps_util L6.cps L6.cps_show.
(* Require Export L7.Clightexec. *)
Require Import L6_to_Clight L6_to_Clight_stack.
Require Import compcert.lib.Maps.
Require Import ZArith.
Require Import Common.Common.
Require Import String.
Require Import  maps_util.

Open Scope Z_scope.
Open Scope string_scope.

Definition argsIdent:positive := 26.
Definition allocIdent:positive := 28.
Definition limitIdent:positive := 29.
Definition gcIdent:positive := 80.
Definition mainIdent:positive := 81.
Definition bodyIdent:positive := 90.
Definition threadInfIdent:positive := 31.
Definition tinfIdent:positive := 91.
Definition heapInfIdent:positive := 95.
Definition numArgsIdent:positive := 97.
Definition isptrIdent:positive := 82.
Definition caseIdent:positive := 83.

<<<<<<< HEAD
Definition stackframeTIdent:positive := 78. (* the stack_frame type *)
Definition frameIdent:positive := 79. (* the stack frame of the current function *)
Definition rootIdent:positive := 84. (* live roots array *)
Definition spIdent:positive := 85. (* stack pointer *)
Definition fpIdent:positive := 86. (* frame pointer *)
(* Fields of stack_frame struct *)
Definition nextFld:positive := 87.
Definition rootFld:positive := 88.
Definition prevFld:positive := 89.

Definition compile_L7' n (t : cTerm certiL6) : cps_util.name_env * Clight.program * Clight.program :=
  let '((_, cenv , nenv, fenv), (_, prog)) := t in
  let p := L6_to_Clight.compile argsIdent allocIdent limitIdent gcIdent mainIdent bodyIdent threadInfIdent tinfIdent heapInfIdent numArgsIdent isptrIdent caseIdent n prog cenv nenv in
  (fst (fst p), stripOption mainIdent (snd (fst p)), stripOption mainIdent (snd p)).

=======
Definition compile_L7' n (t : cTerm certiL6) : exception (cps_util.name_env * Clight.program * Clight.program) :=
    (AstCommon.timePhase "L6 to L7") 
     (fun (_:Datatypes.unit) => (let '((_, cenv , nenv, fenv), (_, prog)) := t in
     match  compile argsIdent allocIdent limitIdent gcIdent mainIdent bodyIdent threadInfIdent tinfIdent heapInfIdent numArgsIdent isptrIdent caseIdent
                    n prog cenv nenv with
       | Ret p => 
         Ret (fst (fst p), stripOption mainIdent (snd (fst p)), stripOption mainIdent (snd p))
       | Exc s => Exc s
     end)).


  
>>>>>>> 9a4ff61c
Definition compile_L7_fast' n (t : cTerm certiL6) : cps_util.name_env * Clight.program * Clight.program :=
  let '((_, cenv , nenv, fenv), (_, prog)) := t in
  let p := L6_to_Clight.compile_fast argsIdent allocIdent limitIdent gcIdent mainIdent bodyIdent threadInfIdent tinfIdent heapInfIdent numArgsIdent isptrIdent caseIdent n prog cenv nenv in
  (fst (fst p), stripOption mainIdent (snd (fst p)), stripOption mainIdent (snd p)).

Definition compile_L7_anf (t : cTerm certiL6) : cps_util.name_env * Clight.program * Clight.program :=
  let '((_, cenv , nenv, fenv), (_, prog)) := t in
  let p := L6_to_Clight_stack.compile
             argsIdent allocIdent limitIdent gcIdent mainIdent bodyIdent threadInfIdent tinfIdent heapInfIdent numArgsIdent isptrIdent caseIdent
             5
             stackframeTIdent frameIdent rootIdent spIdent fpIdent nextFld rootIdent prevFld
             false
             prog cenv nenv in
  (fst (fst p), stripOption mainIdent (snd (fst p)), stripOption mainIdent (snd p)).

Definition compile_L7 o (t : cTerm certiL6) : exception (cps_util.name_env * Clight.program * Clight.program) :=
  let '((_, cenv , nenv, fenv), (_, prog)) := t in
  match o with
  | Flag 0 => compile_L7' 5 t
<<<<<<< HEAD
  | Flag 1 => compile_L7' 5 t
  | Flag 2 =>  compile_L7' 5 t
=======
  | Flag 1 => compile_L7' 11 t
  | Flag 2 => Ret (compile_L7_fast' 11 t)
>>>>>>> 9a4ff61c
  | Flag 3 => compile_L7' 0 t
  | Flag 4 => Ret (compile_L7_fast' 0 t)
  | Flag 5 => compile_L7' 5 t
  | Flag 6 => compile_L7' 11 t
  | Flag 7 => Ret (compile_L7_fast' 11 t)
  | Flag 8 => compile_L7' 0 t
  | Flag 9 => Ret (compile_L7_fast' 0 t)
  | Flag 10 => compile_L7' 0 t
  | _ => compile_L7' 5 t
  end.

Definition compile_opt_L7 o p :=
  match p with
  | Ret p => compile_L7 o p
  | Exc s => Exc s
  end.

Definition compile_template_L4 `{F:utils.Fuel} (p : Template.Ast.program) : exception (cTerm certiL4) :=
  translateTo (cTerm certiL4) (Flag 0) p.

Definition compile_template_L7 `{F:utils.Fuel} (opt_level : nat) (p : Template.Ast.program)
  : exception (cps_util.name_env * Clight.program * Clight.program)  :=
  compile_opt_L7 (Flag opt_level) (translateTo (cTerm certiL6) (Flag opt_level) p).

<<<<<<< HEAD
Definition compile_template_L7_anf `{F:utils.Fuel} (opt_level : nat) (p : Template.Ast.program)
  : exception (cps_util.name_env * Clight.program * Clight.program)  :=
  let opt := match opt_level with O => false | S O => true | _ => false end in
  do p' <- translateTo (cTerm certiL4) (Flag opt_level) p ;
  do p'' <- L6_pipeline_anf opt p' ;
  ret (compile_L7_anf p'').

Definition emit_L6_cc `{F:utils.Fuel} (opt_level : nat) (p : Template.Ast.program)
  : exceptionMonad.exception string :=
  let opt := match opt_level with O => false | S O => true | _ => false end in
  do p' <- translateTo (cTerm certiL4) (Flag opt_level) p ;
  do p'' <- L6_pipeline_anf opt p' ;
  let '((_, cenv, nenv, _), (_, e)) := p'' in
  ret (cps_show.show_exp nenv cenv false e).

Definition emit_L6_pre_cc `{F:utils.Fuel} (opt_level : nat) (p : Template.Ast.program)
  : exceptionMonad.exception string :=
  let opt := match opt_level with O => false | S O => true | _ => false end in
  do p' <- translateTo (cTerm certiL4) (Flag opt_level) p ;
  do p'' <- L6_pipeline_pre_cc opt p' ;
  let '((_, cenv, nenv, _), (_, e)) := p'' in
  ret (cps_show.show_exp nenv cenv false e).

Definition emit_L6_anf `{F:utils.Fuel} (opt_level : nat) (p : Template.Ast.program)
  : exceptionMonad.exception string :=
  (* let opt := match opt_level with O => false | S O => true | _ => false end in *)
  do p' <- translateTo (cTerm certiL4) (Flag opt_level) p ;
  do p'' <- match opt_level with
           | S 0 =>  L6_pipeline_pre_cc false p'
           | S (S 0) => L6_pipeline_anf false p'
           | S (S (S 0)) => L6_pipeline_anf true p'
           | _ => L5_to_L6_anf false p'   
           end;
  let '((_, cenv, nenv, _), (_, e)) := p'' in
  ret (cps_show.show_exp nenv cenv false e).
=======
Require Import Glue.glue.
Definition make_glue (p : Template.Ast.program)
  : exception (cps_util.name_env * Clight.program * Clight.program * list string)  :=
  match generate_glue p with
  | (nenv, Some hdr, Some prg, logs) =>
      Ret (nenv, hdr, prg, logs)
  | _ => Exc ""
  end.

Open Scope positive_scope.
>>>>>>> 9a4ff61c


Definition show_exn  (x : exceptionMonad.exception (cTerm certiL6)) : string :=
  match x with
  | exceptionMonad.Exc s => s
  | exceptionMonad.Ret ((p,cenv, nenv, fenv), (g, e)) => L6.cps_show.show_exp nenv cenv true e
  end.


(* copy of L6.instances.L5a_comp_L6 *)
(* Definition L5a_comp_L6 (v:(ienv * L4.L5a.cps)): ((L6.eval.prims * cEnv * nEnv)* (L6.eval.env * L6.cps.exp)):=
    match v with
        | pair venv vt =>
          let '(cenv, nenv, next_cTag, next_iTag, t) := L6.L5_to_L6.convert_top default_cTag default_iTag fun_fTag kon_fTag (venv, vt) in
          let '(cenv',nenv', t') :=  L6.closure_conversion.closure_conversion_hoist
                                       bogus_cloTag
                                       (L6.shrink_cps.shrink_top t)
                                       next_cTag
                                       next_iTag
                                       cenv nenv in
          ((M.empty _ , (add_cloTag bogus_cloTag bogus_cloiTag cenv'), nenv'),  (M.empty _,  L6.shrink_cps.shrink_top t'))
    end.
 *)


Definition printProg := fun prog file => L6_to_Clight.print_Clight_dest_names (snd prog) (cps.M.elements (fst prog)) file.


(*
Require Import Benchmarks.Binom
        Benchmarks.Color
        Benchmarks.vs.


Instance fuel : utils.Fuel := { fuel := 2 ^ 14 }.


Ltac computeExtract certiL4 f:=
(let t:= eval compute in (translateTo (cTerm certiL4) f) in
     match t with
       |Ret ?xx => exact xx
     end).

Definition ext_comp `{F:utils.Fuel} := fun prog =>
  let t := (translateTo (cTerm certiL6) (Flag 0) prog) in
  match t with
  | Ret xx => xx
  | _ => ((M.empty _, M.empty _, M.empty _, M.empty _) , (M.empty _, cps.Ehalt 1%positive))
  end.

Definition ext_comp_opt `{F:utils.Fuel} f := fun prog =>
  let t := (translateTo (cTerm certiL6) f prog) in
  match t with
  | Ret xx => xx
  | _ => ((M.empty _, M.empty _, M.empty _, M.empty _) , (M.empty _, cps.Ehalt 1%positive))
  end.

Quote Recursively Definition foo := (2+3).

Definition foo6 := Eval native_compute in (translateTo (cTerm certiL6) (Flag 1) foo).
Print foo6.

Definition test := Eval native_compute in
  let '(nenv , p , _) := (compile_L7 (ext_comp_opt (Flag 1) foo)) in
  p.
Print test.


Quote Recursively Definition binom := Binom.main.
*)

(*
(*  Quote Recursively Definition vs := vs.main_h.  (*ce_example_ent*) *)
Quote Recursively Definition binom := Binom.main.
(* Quote Recursively Definition graph_color := Color.ex_2.  (*(Color.run G16)*)    *)
Quote Recursively Definition graph_color := (2+3).  (*(Color.run G16)*)


(*
 Definition demo4 := Eval native_compute in (translateTo (cTerm certiL4) (Flag 0) graph_color).

 Print demo4.
 Definition demo5 := Eval native_compute in (translateTo (cTerm certiL5) (Flag 0) Demo1).
 Set Printing Depth 1000.
 Print demo5.
 Definition binom4 := Eval native_compute in (translateTo (cTerm certiL4) (Flag 0) binom).
 Definition binom5 := Eval native_compute in (translateTo (cTerm certiL5) (Flag 0) binom).

Definition color5 := Eval native_compute in (translateTo (cTerm certiL5) (Flag 0) graph_color).

Print color5.



Definition binom2 := Eval native_compute in (translateTo (cTerm certiL2k) (Flag 0) binom).
Definition eval_c2 := match binom2 with
                      | Ret (mkPgm p env) =>
                        Re
t (L2k.wcbvEval.wcbvEval env 1000%nat p)
                        | Exc s => Exc "foo"
                      end.

Definition eval_c2' := Eval native_compute in eval_c2.
Print eval_c2'.


Definition binom3 := Eval native_compute in (translateTo (cTerm certiL3_eta) (Flag 0) binom).


Require Export L4.expression.
Print binom4.
Definition eval_c4 := match binom5 with
                      | Ret p =>
                        Ret (L5_evaln 20%nat p)
                        | Exc s => Exc "foo"
                      end.

Definition eval_c4' := Eval vm_compute in eval_c4.
Print eval_c4'.


(* Definition vs5 := Eval native_compute in (translateTo (cTerm certiL5a) vs).  *)
Print color5.



(* Definition test := printProg (compile_L7 (ext_comp vs)) "output/vs_h.c".      *)
(*  Definition test := printProg (compile_L7 (ext_comp graph_color)) "output/color.c".    *)




(*  This can be used to test L6 (using an L5 program, extract to ML and run in ocaml to translate to L6 and then run using L6 executable semantics : *)

(*
Require Import  ExtLib.Data.String.
(* Multistep *)
Fixpoint mstep_L6  (x : (cTerm certiL6)) (n:nat) :=
  match n with
    | O =>
      Ret x
    | S n' =>
      let '((p,cenv, nenv, fenv), (rho, e)) := x in
      (match (L6.eval.sstep_f p cenv rho e) with
         | Ret (rho', e') => mstep_L6 ((p, cenv, nenv, fenv), (rho',e')) n'
         | Exc s => Exc ("Error :"++s++" at "++(nat2string10 n)++" from end")%string
       end)
  end.

Definition print_BigStepResult_L6 p  n:=
  let '((prim,cenv, nenv, fenv), (rho, e)) := p in
  L7.L6_to_Clight.print (
      match (L6_evaln n p) with
      | Error s _ => s
      | OutOfTime (_, (rho', e')) => "Out of time:"++ (show_cenv cenv)++(show_env nenv cenv false rho')++ (show_exp nenv cenv false e')
      | Result v => show_val nenv cenv false v
      end).

 Definition comp_L6 p := match p
                          with
                            | Exc s => Exc s
                            | Ret v =>  L6.instances.certiL5_t0_L6 v
                        end.

Definition comp_to_L6:= fun p =>
                       comp_L6 (translateTo (cTerm certiL5) p).

Definition testL6 := match comp_L6 demo5 with
                   | Ret ((pr,cenv,nenv), (env, t)) => print_BigStepResult_L6 ((pr,cenv,nenv), (env, t)) 30%nat
                   | _ =>   L7.L6_to_Clight.print ("Failed during comp_L6")
                     end.

Require Import ExtrOcamlBasic.
Require Import ExtrOcamlString.
Require Import ExtrOcamlZInt.
Require Import ExtrOcamlNatInt.

Extract Inductive Decimal.int => unit [ "(fun _ -> ())" "(fun _ -> ())" ] "(fun _ _ _ -> assert false)".

Extract Constant L6_to_Clight.print => "(fun s-> print_string (String.concat """" (List.map (String.make 1) s)))".


 Extract Constant   varImplDummyPair.varClassNVar => " (fun f (p:int*bool) -> varClass0 (f (fst p)))".
Extraction "test_demo1.ml" testL6.
Definition demo1 :=  (List.app (List.repeat true 5) (List.repeat false 3)).
From CertiCoq Require Import CertiCoq.
Definition foo := 2+ 3.

CertiCoq Compile demo1.
*)



(*  Section TEST_L7. *)
(* This can be used to test Clight (using an L5 program, extract to ocaml and run to translate to Clight and then run using Clightexec: *)
(*
(*  Definition binom7 :=  compile_opt_L7 (comp_L6 binom5). *)
(* Definition vs7 :=  compile_opt_L7 (comp_L6 vs5).  *)
 Definition color7 :=  compile_opt_L7 (comp_L6 color5).




 Extraction Language Ocaml.
(* Standard lib -- Comment out if extracting full Compiler using build.sh *)
Require Import ExtrOcamlBasic.
Require Import ExtrOcamlString.
Require Import ExtrOcamlNatInt.
(* Coqlib *)
Extract Inlined Constant Coqlib.proj_sumbool => "(fun x -> x)".

Extract Constant L7.L6_to_Clight.print => "print_string".

Definition print_BigStepResult_L7 (p:cps.M.t BasicAst.name*Clight.program) (n:nat):=
  L7.L6_to_Clight.print (
      match (L7.Clightexec.run_wo_main threadInfIdent bodyIdent p n) with
      | Error s _ => s
      | OutOfTime _ => "Out of time"
      | Result v => show_nat (Coqlib.nat_of_Z (Integers.Int.unsigned v))
      end).







 Definition print_opt_BigStepResult_L7 (po:exception (cps.M.t BasicAst.name*Clight.program)) n :=
   match po with
   | Ret ( nenv, p) => print_BigStepResult_L7 (nenv, p) n
   | _ => tt
   end.






(*Definition testBinom := (print_opt_BigStepResult_L7 binom7 10). *)
(* Definition testVs := (print_opt_BigStepResult_L7 vs7 10).   *)
Definition testColor := (print_opt_BigStepResult_L7 color7 10).

(* Extraction "testBinom2_l7.ml" testBinom. *)
Extraction "testColorT_L7.ml" testColor.
(*Extraction "testVs2_L7.ml" testVs.  *)

*)
(* End TEST_L7. *)
*)
*)<|MERGE_RESOLUTION|>--- conflicted
+++ resolved
@@ -15,6 +15,8 @@
 Open Scope Z_scope.
 Open Scope string_scope.
 
+
+(* Zoe : TODO these are very verbose and L6 specific so move it there. Generally this file needs massive cleanup. *)
 Definition argsIdent:positive := 26.
 Definition allocIdent:positive := 28.
 Definition limitIdent:positive := 29.
@@ -28,7 +30,7 @@
 Definition isptrIdent:positive := 82.
 Definition caseIdent:positive := 83.
 
-<<<<<<< HEAD
+
 Definition stackframeTIdent:positive := 78. (* the stack_frame type *)
 Definition frameIdent:positive := 79. (* the stack frame of the current function *)
 Definition rootIdent:positive := 84. (* live roots array *)
@@ -39,30 +41,22 @@
 Definition rootFld:positive := 88.
 Definition prevFld:positive := 89.
 
-Definition compile_L7' n (t : cTerm certiL6) : cps_util.name_env * Clight.program * Clight.program :=
+Definition compile_L7' n (t : cTerm certiL6) : exception (cps_util.name_env * Clight.program * Clight.program) :=
   let '((_, cenv , nenv, fenv), (_, prog)) := t in
-  let p := L6_to_Clight.compile argsIdent allocIdent limitIdent gcIdent mainIdent bodyIdent threadInfIdent tinfIdent heapInfIdent numArgsIdent isptrIdent caseIdent n prog cenv nenv in
-  (fst (fst p), stripOption mainIdent (snd (fst p)), stripOption mainIdent (snd p)).
-
-=======
-Definition compile_L7' n (t : cTerm certiL6) : exception (cps_util.name_env * Clight.program * Clight.program) :=
-    (AstCommon.timePhase "L6 to L7") 
-     (fun (_:Datatypes.unit) => (let '((_, cenv , nenv, fenv), (_, prog)) := t in
-     match  compile argsIdent allocIdent limitIdent gcIdent mainIdent bodyIdent threadInfIdent tinfIdent heapInfIdent numArgsIdent isptrIdent caseIdent
-                    n prog cenv nenv with
-       | Ret p => 
-         Ret (fst (fst p), stripOption mainIdent (snd (fst p)), stripOption mainIdent (snd p))
-       | Exc s => Exc s
-     end)).
-
-
-  
->>>>>>> 9a4ff61c
+  let p := L6_to_Clight.compile argsIdent allocIdent limitIdent gcIdent mainIdent bodyIdent threadInfIdent tinfIdent heapInfIdent numArgsIdent isptrIdent caseIdent
+                                n prog cenv nenv in
+  match p with
+  | Ret p =>
+    Ret (fst (fst p), stripOption mainIdent (snd (fst p)), stripOption mainIdent (snd p))
+  | Exc s => Exc s
+  end.
+
 Definition compile_L7_fast' n (t : cTerm certiL6) : cps_util.name_env * Clight.program * Clight.program :=
   let '((_, cenv , nenv, fenv), (_, prog)) := t in
-  let p := L6_to_Clight.compile_fast argsIdent allocIdent limitIdent gcIdent mainIdent bodyIdent threadInfIdent tinfIdent heapInfIdent numArgsIdent isptrIdent caseIdent n prog cenv nenv in
+  let p := compile_fast argsIdent allocIdent limitIdent gcIdent mainIdent bodyIdent threadInfIdent tinfIdent heapInfIdent numArgsIdent isptrIdent caseIdent n prog cenv nenv in
   (fst (fst p), stripOption mainIdent (snd (fst p)), stripOption mainIdent (snd p)).
 
+  
 Definition compile_L7_anf (t : cTerm certiL6) : cps_util.name_env * Clight.program * Clight.program :=
   let '((_, cenv , nenv, fenv), (_, prog)) := t in
   let p := L6_to_Clight_stack.compile
@@ -77,13 +71,8 @@
   let '((_, cenv , nenv, fenv), (_, prog)) := t in
   match o with
   | Flag 0 => compile_L7' 5 t
-<<<<<<< HEAD
   | Flag 1 => compile_L7' 5 t
   | Flag 2 =>  compile_L7' 5 t
-=======
-  | Flag 1 => compile_L7' 11 t
-  | Flag 2 => Ret (compile_L7_fast' 11 t)
->>>>>>> 9a4ff61c
   | Flag 3 => compile_L7' 0 t
   | Flag 4 => Ret (compile_L7_fast' 0 t)
   | Flag 5 => compile_L7' 5 t
@@ -108,7 +97,6 @@
   : exception (cps_util.name_env * Clight.program * Clight.program)  :=
   compile_opt_L7 (Flag opt_level) (translateTo (cTerm certiL6) (Flag opt_level) p).
 
-<<<<<<< HEAD
 Definition compile_template_L7_anf `{F:utils.Fuel} (opt_level : nat) (p : Template.Ast.program)
   : exception (cps_util.name_env * Clight.program * Clight.program)  :=
   let opt := match opt_level with O => false | S O => true | _ => false end in
@@ -144,7 +132,8 @@
            end;
   let '((_, cenv, nenv, _), (_, e)) := p'' in
   ret (cps_show.show_exp nenv cenv false e).
-=======
+
+
 Require Import Glue.glue.
 Definition make_glue (p : Template.Ast.program)
   : exception (cps_util.name_env * Clight.program * Clight.program * list string)  :=
@@ -155,7 +144,6 @@
   end.
 
 Open Scope positive_scope.
->>>>>>> 9a4ff61c
 
 
 Definition show_exn  (x : exceptionMonad.exception (cTerm certiL6)) : string :=
