Require Import L4.expression.
Require Import certiClasses.
Require Import Common.Common.
Require Import L2k.compile.
Require Import L4.L3_to_L4.
Require Import L4.L3_to_L3_eta.
Require Import L4.L3_eta_crct.
Require Import L4.L3_to_L3_eta_correct.
Require Import L4.L3_to_L4_correct.
Require L2k.
Require Import L2k.instances.

Require Import BinNat.
Require Import certiClasses2.

Definition L3_eta_Program := Program Term.
Typeclasses Opaque L3_eta_Program.

Instance bigStepOpSemL3_etaTerm:
  BigStepOpSem L3_eta_Program L3_eta_Program.
Proof.
  intros s sv. destruct s, sv. exact (L2k.wcbvEval.WcbvEval env main main0 /\ env = env0).
                                      (* L3_to_L4_correct.WcbvEval_env env env0). *)
Defined.

Global Instance ObsSubtermL3_eta : ObserveNthSubterm L3_eta_Program :=
  L2k.instances.ObsSubtermL2kTerm.

Global Instance QuestionHeadTermL3_eta : QuestionHead L3_eta_Program :=
  L2k.instances.QuestionHeadL2kTerm.

Instance WfL3_etaTerm : GoodTerm L3_eta_Program :=
  fun p : Program Term => L4.L3_eta_crct.crctTerm (AstCommon.env p) 0 (main p).

Global Instance certiL3_eta: CerticoqLanguage L3_eta_Program := {}.

Global Instance certiL3_to_L3_eta:
  CerticoqTranslation (cTerm certiL2k) (cTerm certiL3_eta) :=
<<<<<<< HEAD
  fun o p => Ret (L3_to_L3_eta.Program_Program p).
=======
  fun p =>
    (AstCommon.timePhase "L2 to L3")
      (fun (_:Datatypes.unit) => (Ret (L3_to_L3_eta.Program_Program p))).
>>>>>>> 2b4f2f8a

Lemma L3_crctEnv_inv d e : L2k.program.crctEnv (d :: e) -> L2k.program.crctEnv e.
Proof.
  intros. inv H. apply L2k.program.Crct_CrctEnv in H4. easy. auto.
Qed.
Hint Resolve L3_crctEnv_inv.

Lemma leb_refl b : Bool.leb b b.
Proof.
  now destruct b.
Qed.

Lemma obs_prevervation : forall p, p ⊑ Program_Program p.
Proof.
  intros [m e]; simpl.
  revert e.
  apply (TrmTrmsBrsDefs_ind
           (fun (main : Term) => forall e,
                {| main := main; AstCommon.env := e |} ⊑ {| main := trans main; AstCommon.env := transEnv e |})
             (fun ts => forall e i n n0,
                 obsLeOp (observeNthSubterm n0 {| main := TConstruct i n ts; AstCommon.env := e |})
                         (observeNthSubterm n0 {| main := trans (TConstruct i n ts);
                                                    AstCommon.env := transEnv e |}))
             (fun _ => True) (fun _ => True));
        try constructor;
        try (match goal with |- yesPreserved _ _ => intros q; destruct q end);
        intros; try red; trivial; try constructor.

  simpl.
  - unfold questionHead, observeNthSubterm, QuestionHeadL2kTerm, QuestionHeadTermL3_eta; simpl.
    apply Bool.leb_implb, leb_refl.
  - simpl.
    unfold observeNthSubterm, ObsSubtermL3_eta, ObsSubtermL2kTerm. simpl.
    destruct n0. constructor. apply H. apply (H0 e i n0).
Qed.

Lemma trans_pres_Crct env main :
  L2k.program.crctTerm env 0 main -> crctTerm env 0 main.
Proof.
  (* TODO *)
Admitted.

Lemma trans_pres_Crct_env env :
  L2k.program.crctEnv env -> crctEnv env.
Proof.
  intros Henv. induction Henv; constructor; auto.
  now apply trans_pres_Crct.
Qed.

Global Instance certiL3_to_L3_eta_correct :
  CerticoqTranslationCorrect certiL2k certiL3_eta.
Proof.
  split; intros ? *; unfold goodTerm, certiClasses.translate, certiL3_to_L3_eta, goodTerm, WfL2Term, WfL3_etaTerm.
  - destruct s; simpl in *.
    intros H. apply trans_pres_Crct in H.
    rewrite timePhase_id.
    now apply L3_to_L3_eta_correct.trans_pres_Crct.

  - intros Hcrct Hred.
    exists (L3_to_L3_eta.Program_Program sv). split; auto.
    destruct s as [main e], sv as [main' e'].
    simpl in *. hnf in Hred. destruct Hred as [evenv evmain].
    + hnf. rewrite timePhase_id.
      split; subst; auto.
      apply L3_to_L3_eta_correct.translate_correct_subst; eauto.
      apply L2k.program.Crct_CrctEnv in Hcrct; auto.
      now apply trans_pres_Crct_env.
      now eapply trans_pres_Crct.
      (* apply L2k.program.Crct_CrctEnv in Hcrct. *)
      (* clear evenv main main'. *)
      (* induction e' in Hcrct |- *. *)
      (* ++ constructor. *)
      (* ++ simpl. destruct a. destruct e. *)
      (*    econstructor. apply IHe'; eauto. *)
      (*    apply L3_to_L3_eta_correct.translate_correct_subst; eauto. *)
      (*    now inv Hcrct. *)

      (* constructor. constructor. *)

    + apply obs_prevervation.
Qed.

Definition dummyEnvBigStep {E T: Type}  (bt : BigStepOpSem T T)
: BigStepOpSem (E * T) (E * T) :=
  (fun e v => (fst e) = (fst v) /\ (snd e) ⇓ (snd v)).

Definition dummyEnvWf {E T: Type}  (bt : GoodTerm T)
: GoodTerm (E * T) :=
  (fun e => goodTerm (snd e)).

(* very low priority *)
Existing Instance dummyEnvBigStep | 1000000.
(* very low priority *)
Existing Instance dummyEnvWf | 1000000.

Let L4Term := prod ienv  L4.expression.exp.

Instance certiL4eval: BigStepOpSem L4.expression.exp L4.expression.exp := eval.
Global Instance L4_evaln : BigStepOpSemExec (ienv * L4.expression.exp)
                                            (ienv * L4.expression.exp) :=
  fun n p => match  (eval_n n (snd p)) with
             | Some v => Result (fst p,v)
             | None => Error "None" None
                           end.


Instance certiL4wf: GoodTerm L4.expression.exp :=
 L4.expression.exp_wf (0%N).

Definition question_head (Q : Question) (ie : ienv) (e : L4.expression.exp) :=
  match Q with
  | Abs => match e with
            Lam_e _ _ => true
          | _ => false
          end
  | Cnstr i n =>
    match e with
    | Con_e (i', n') args =>
      if eq_dec i i' then N.eqb (N.of_nat n) n' else false
    | _ => false
    end
  end.

Global Instance QuestionHeadTermL4 : QuestionHead (ienv * L4.expression.exp) :=
  fun q t => question_head q (fst t) (snd t).

(* Move to expression.v *)
Fixpoint exps_nthopt (n:nat) (xs:exps): option exp :=
  match n, xs with 
    | 0%nat, expression.econs h _ => Some h
    | S n, expression.econs _ t => exps_nthopt n t
    | _, _ => None
  end.


Definition observe_nth_subterm n (e : exp) :=
  match e with
  | Con_e _ args => exps_nthopt n args
  | _ => None
  end.

Global Instance ObsSubtermTermL4 : ObserveNthSubterm (ienv * L4.expression.exp) :=
  fun n t => match observe_nth_subterm n (snd t) with
          | None => None
          | Some e => Some (fst t, e)
          end.

Global Instance certiL4: CerticoqLanguage (ienv * L4.expression.exp) := {}.

Global  Instance certiL3_eta_to_L4: 
  CerticoqTranslation (cTerm certiL3_eta) (cTerm certiL4)  :=
<<<<<<< HEAD
  fun o p =>
    Ret ( L4.L3_to_L4.inductive_env (AstCommon.env p),
          (L3_to_L4.translate_program (AstCommon.env p) (main p))).
=======
  fun p =>
    (AstCommon.timePhase "L3 to L4")  (fun (_:Datatypes.unit) => (Ret ( L4.L3_to_L4.inductive_env (AstCommon.env p),
   (L3_to_L4.translate_program (AstCommon.env p) (main p))))).
>>>>>>> 2b4f2f8a

Require Import L4.L3_to_L4_correct.

Lemma same_args_same_obs n t e t' :
  same_args same_obs t e = true -> L2k.term.tnth n t = Some t' ->
  exists e', exps_nthopt n e = Some e' /\ same_obs t' e' = true.
Proof.
  clear.
  revert t e t'; induction n; intros *; simpl.
  destruct t; simpl; intros; try destruct e; try discriminate.
  injection H0. intros ->. exists e. now apply andb_prop in H as [Ht' Ha].

  intros Ha Ht. destruct t; destruct e; try discriminate.
  simpl in Ha. apply andb_prop in Ha as [Hte Ht0].
  eapply IHn; eauto.
Qed.

Global Instance certiL3_eta_to_L4_correct :
  CerticoqTranslationCorrect certiL3_eta certiL4.
Proof.
  split.
{ red; unfold certiClasses.translate, goodTerm, WfL3_etaTerm.
  intros.
  pose proof (proj1 Crct_CrctEnv _ _ _ H).
  unfold certiL3_eta_to_L4. hnf.
  simpl. destruct s. simpl in *.
  unfold L3_to_L4.translate_program. simpl.
  unfold translate. simpl.
  rewrite timePhase_id.
  now apply exp_wf_lets. }

{ red; unfold certiClasses.translate, goodTerm, WfL3_etaTerm. intros.
  assert(He:=proj1 Crct_CrctEnv _ _ _ H).
  repeat red in H0.
  destruct s. destruct sv.
  destruct H0; subst env0.
  pose proof (L3_to_L4_correct.translate_correct' env env _ main0 He H).
  simpl in H1. unfold certiL3_eta_to_L4.
  forward H1. (* TODO: need WcbvEval_env env env' assumption *)
  specialize (H1 H0).
  destruct H1 as [sv' [evsv obs]].
  eexists (inductive_env env, sv').
  rewrite timePhase_id.
    split. repeat red. split. simpl; auto. simpl.
  { apply evsv. }
  clear evsv He H0 H. revert main0 sv' obs. clear.
  apply (TrmTrmsBrsDefs_ind
             (fun (main : Term) => forall (sv' : exp),
                  same_obs main sv' = true ->
                  {| main := main; AstCommon.env := env |} ⊑ (inductive_env env, sv'))
             (fun ts => forall d i n n0 es, same_args same_obs ts es = true ->
                 obsLeOp (observeNthSubterm n0 {| main := TConstruct i n ts; AstCommon.env := env |})
                         (observeNthSubterm n0 (inductive_env env, Con_e d es)))
             (fun _ => True) (fun _ => True));
        try constructor;
        try (match goal with |- yesPreserved _ _ => intros q; destruct q end);
        intros; try red; trivial; try constructor.
  rename H0 into obs.
  simpl in *; unfold questionHead. simpl.
  destruct sv'; trivial; intros; simpl in *; try discriminate.
  apply andb_prop in obs. destruct d; simpl in *.
  destruct obs. apply andb_prop in H0. destruct H0.
  unfold eq_decb in *. repeat destruct eq_dec; destruct inductive_dec; simpl; subst; auto;
  unfold DecidableClass.Decidable_witness. simpl.
  destruct (UsefulTypes.deceq i1 i1); simpl; trivial.
  destruct Decidable_witness. simpl.
  destruct (PeanoNat.Nat.eqb_spec n0 (N.to_nat n1)); subst. simpl. subst.
  rewrite Nnat.N2Nat.id. apply N.eqb_refl. auto. auto.
  destruct (UsefulTypes.deceq i0 i1); simpl; trivial.
  destruct Decidable_witness. simpl.
  destruct (PeanoNat.Nat.eqb_spec n0 (N.to_nat n1)); subst. simpl. subst.
  intuition auto. auto. auto.

  destruct sv'; try discriminate. apply H. simpl in H0.
  apply andb_prop in H0. destruct d; simpl in *.
  destruct H0. apply andb_prop in H0. destruct H0. apply H1.

  destruct es; simpl in H1; try discriminate.
  apply andb_prop in H1 as [Ht Ht0].
  destruct n0; simpl.
  constructor. apply (H _ Ht).

  specialize (H0 d i n n0 es Ht0).
  unfold observeNthSubterm in *.
  unfold observe_nth_subterm in *. simpl in H0. apply H0.
Admitted.

Require Import L4.L4_5_to_L5.
Require Import SquiggleEq.export.
Require Import SquiggleEq.UsefulTypes.
Require Import L4.L4_to_L4_1_to_L4_2.
Require Import L4.L4_2_to_L4_5.
Require Import DecidableClass.

Global Instance L4_2_eval : BigStepOpSem L4_2_Term L4_2_Term := fun t v =>
exists n, eval42 n t = Some v.

Require Import Common.TermAbs.

Global Instance L4_2_evaln
  : BigStepOpSemExec (ienv * L4_2_Term) (ienv * L4_2_Term) :=
  fun n e => match (@polyEval.eval_n (Named.TermAbsImpl variables.NVar polyEval.L4Opid) n (snd e)) with
          | None => Error "None" None
          | Some v => Result (fst e, v)
          end.

Require Import L4_to_L4_2_correct.
Global Instance : GoodTerm L4_2_Term :=
  fun e  => isprogram e
            /\ L42.fixwf e = true
            /\ varsOfClass (all_vars e) true.

Global Instance QuestionHeadTermL42 : QuestionHead (prod ienv L4_2_Term) :=
fun q t =>
match q, getOpid (snd t) with
| Cnstr ind ci, Some (polyEval.NDCon dc _) =>
  let (ind2, ci2) := dc in
  (if inductive_dec ind ind2 then N.of_nat ci =? ci2 else false)
| Abs, Some polyEval.NLambda => true
| _, _ => false
end.



Global Instance ObsSubtermTermL42 : ObserveNthSubterm (prod ienv L4_2_Term) :=
  fun n t =>
    let (env, t) := t in
    match t with
    | oterm (polyEval.NDCon dc _) lbt =>
      List.nth_error  (List.map (fun b => (env, get_nt b)) lbt) n
    | _ => None
    end.

Global Instance certiL4_2: CerticoqLanguage (prod ienv L4_2_Term) := {}.

Global Instance certiL4_to_L4_2: 
  CerticoqTotalTranslation (cTerm certiL4) (cTerm certiL4_2) :=
<<<<<<< HEAD
  fun o p => (fst p, (tL4_to_L4_2 (snd p))).
=======
  fun p => (AstCommon.timePhase "L4 to L4_2") (fun (_:Datatypes.unit) =>(fst p, (tL4_to_L4_2 (snd p)))).
>>>>>>> 2b4f2f8a


Global Program Instance : BigStepOpSem L4_5_Term L4_5_Term := eval.

(** all variables must be user variables *)
Global Program Instance : GoodTerm L4_5_Term :=
  fun e  => varsOfClass (all_vars e) true /\ isprogram e /\  L4_5_to_L5.fixwf e = true.

Require Import DecidableClass.
Global Instance QuestionHeadTermL45 : QuestionHead (prod ienv L4_5_Term) :=
fun q t =>
match q, snd t with
| Cnstr ind ci, oterm (NDCon dc _) _ =>
  let (ind2, ci2) := dc in
  (if inductive_dec ind ind2 then N.of_nat ci =? ci2 else false)
| Abs, oterm NLambda _ => true
| _, _ => false
end.

Global Instance ObsSubtermTermL45 : ObserveNthSubterm (prod ienv L4_5_Term) :=
  fun n t =>
    let (env, t) := t in
    match t with
    | oterm (NDCon dc _) lbt =>
      List.nth_error  (List.map (fun b => (env, get_nt b)) lbt) n
    | _ => None
    end.

Global Instance certiL4_5: CerticoqLanguage (prod ienv L4_5_Term) := {}.


Global Instance certiL4_2_to_L4_5: 
  CerticoqTotalTranslation (cTerm certiL4_2) (cTerm certiL4_5) :=
<<<<<<< HEAD
  fun o p => (fst p, (L4_2_to_L4_5  (snd p))).
=======
  fun p =>       (AstCommon.timePhase "L4_2 to L_5") (fun (_:Datatypes.unit) => (fst p, (L4_2_to_L4_5  (snd p)))).
>>>>>>> 2b4f2f8a


Require Import L4.variables.

Definition L5Term :Type := (@NTerm NVar L5Opid).

Global Instance L4_5_evaln
  : BigStepOpSemExec (ienv * L4_5_Term) (ienv * L4_5_Term) :=
  fun n e => match (@L4_2_to_L4_5.eval_n (Named.TermAbsImpl variables.NVar L4_5Opid) n (snd e)) with
          | None => Error "None" None
          | Some v => Result (fst e, v)
          end.

Global Program Instance : BigStepOpSem L5Term L5Term := eval_c.

(* may need to strengthened: consider adding the predicated nt_wf and fixwf.
It seems that there is currently there is no proof that cps_cvt nt_wf.
A more direct alternative to nt_wf could be the predicate that says that the conversion from
L5 to L5a succeeds.  *)
Global Program Instance : GoodTerm L5Term := closed (*isprogram *).

Global Instance L5_evaln
  : BigStepOpSemExec (ienv * L5Term) (ienv * L5Term) :=
  fun n e => match (@L4_5_to_L5.eval_n (Named.TermAbsImpl variables.NVar L5Opid) n (snd e)) with
          | Result v => Result (fst e, v)
          | Error s t => Error s (option_map (fun p => (fst e, p)) t)
          | OutOfTime t => OutOfTime (fst e, t)
          end.

Global Instance QuestionHeadTermL5 : QuestionHead (ienv * L5Term) :=
fun q t =>
match q, snd t with
| Cnstr ind ci, oterm (CDCon dc _) _ =>
  let (ind2, ci2) := dc in
  (if inductive_dec ind ind2 then N.of_nat ci =? ci2 else false)
| Abs, oterm CLambda _ => true
| _, _ => false
end.

Global Instance ObsSubtermTermL5 : ObserveNthSubterm (ienv * L5Term) :=
  fun n t =>
    let (env, t) := t in
    match t with
    | oterm (CDCon dc _) lbt =>
      List.nth_error  (List.map (fun b => (env, get_nt b)) lbt) n
    | _ => None
    end.

Global Instance certiL5: CerticoqLanguage (ienv * L5Term) := {}.


Lemma haltContAp (t: L5Term):  eval_c (ContApp_c haltCont t) t.
Proof.
  unfold haltCont.
  rewrite eval_ret.
  simpl. unfold subst. simpl.
  apply eval_Halt_c.
Qed.

Global Instance certiL4_5_to_L5:
  CerticoqTotalTranslation (cTerm certiL4_5) (cTerm certiL5):=
<<<<<<< HEAD
  (fun o x => (fst x, ContApp_c (cps_cvt (snd x)) haltCont)).
=======
 (fun x =>   (AstCommon.timePhase "L4_5 to L5") (fun (_:Datatypes.unit) => (fst x, ContApp_c (cps_cvt (snd x)) haltCont))).
>>>>>>> 2b4f2f8a

Definition oldTranslation : (cTerm certiL4_5) -> (cTerm certiL5):=
  (fun x => (fst x, (cps_cvt (snd x)))).

Require Import SquiggleEq.tactics.
Require Import ExtLib.Data.ListNth.

(* Move to L4_5_to_L5 *)
Hint Unfold isprogram : eval.
Hint Resolve @eval_yields_value' @eval_preseves_varclass 
  @eval_preseves_wf @eval_preserves_closed conj
  @cps_cvt_val_closed @cps_cvt_closed @eval_preserves_fixwf @eval_end
  @eval_preserves_closed : eval.

Require Import L4.variables.
Require Import L4.varInterface.


  Hint Unfold certiClasses.translate liftTotal bigStepEval certiClasses.bigStepEval
       liftBigStepException translateT certiL4_5_to_L5  bigStepEval dummyEnvBigStep
       yesPreserved questionHead QuestionHeadTermL45 QuestionHeadTermL5
       BigStepOpSem_instance_1  BigStepOpSem_instance_0
       goodTerm dummyEnvWf goodTerm GoodTerm_instance_0
       GoodTerm_instance_1 ObsSubtermTermL4 ObsSubtermTermL42 QuestionHeadTermL42
       observeNthSubterm : certiclasses.

  Require Import Morphisms.

(* all variants of the correctness property need this part *)
Lemma goodPres45 : goodPreserving (ienv * L4_5_Term) (ienv * L5Term).
Proof using.
  simpl. red. intros s o Hgood.
  unfold certiClasses.translate, liftTotal, bigStepEval,
  liftBigStepException, translateT, certiL4_5_to_L5.
  rewrite timePhase_id.
  simpl.
  simpl. hnf. simpl.
  unfold goodTerm, dummyEnvWf, goodTerm, GoodTerm_instance_1, isprogram, closed in Hgood.
  destruct s as [? s]; simpl in *. repnd.
  hnf. simpl. symmetry.  rewrite cps_cvt_aux_fvars; auto. rewrite Hgood2. refl.
Qed.

Global Instance IsValueL45 : IsValue (cTerm certiL4_5) :=
  fun t => L4_5_to_L5.is_value (snd t).
Require Import Btauto.

  Require Import SquiggleEq.list.
  Require Import List.


(* Move to L4_to_L4_2_correct.v *)
Lemma  exps_nthopt_translate n es:
option_map tL4_to_L4_1 (exps_nthopt n es) = nth_error (ltL4_to_L4_1 es) n.
Proof using.
 revert es.
 induction n; simpl; destruct es as [ | he es]; simpl; eauto.
Qed.

Lemma  exps_nthopt_isval: forall (es : exps) (n : nat) (e : exp),
    are_values es -> Some e = exps_nthopt n es -> expression.is_value e.
Proof using.
  induction es; intros ? ? Hav Heq; destruct n; invertsn Heq; invertsn Hav; eauto.
Qed.

Require Import L4.L4_to_L4_2_correct.

Lemma alpha_EqObs_L4_2 senv :
 forall a (b: L4_2_Term), expression.is_value  a-> alpha_eq (tL4_to_L4_2 a) b -> (senv, (tL4_to_L4_2 a)) ⊑ (senv, b).
Proof using.
  intros ? ? Hisv Hal.
  apply toCoInd. (* productivity check is too unreliable *)
  intros ?.
  revert dependent a.
  revert dependent b.
  induction m; [ constructor | ].
  intros ? ? Hisv Hal. constructor.
- unfold yesPreserved.
  intros q.
  autounfold with certiclasses.
  simpl. destruct q;
  rewrite Hal; unfold implb; btauto.
- autounfold with certiclasses.
  intros ?.
  invertsn Hal; [ constructor | ].
  invertsn  Hisv; invertsn H0; try constructor.
  repeat rewrite list.map_map in *. unfold Basics.compose in *.
  simpl in *. do 2 rewrite list.nth_error_map.
  autorewrite with list in H2.
  autorewrite with list in Hal.
  specialize (H2 n).
  remember  (List.nth_error (ltL4_to_L4_1 es) n) as tl.
  symmetry in Heqtl.
  unfold selectbt in H2.
  pose proof Heqtl as Hl.
  destruct tl as [tl | ]; try constructor.
  apply nth_error_length_lt in Hl.
  set (def:=(termsDB.oterm polyEval.NApply []): L4_1_Term).
  rewrite map_nth2 with (d:=def)in H2 by assumption.
  specialize (H2 Hl).
  pose proof Hl as Hnth.
  apply nth_select1 with (def0:= def)  in Hnth.
  setoid_rewrite Heqtl in Hnth.
  invertsn Hnth.  
  pose proof (exps_nthopt_translate n es) as He.
  remember (exps_nthopt n es) as e.
  setoid_rewrite Heqtl in He.
  destruct e as [e | ];invertsn He. 
  clear Heqtl.
  rewrite <- He in H2.
  rewrite Hal in Hl.
  set (def2 := bterm [] ((vterm nvarx):L4_2_Term)).
  apply nth_select1 with (def0:=def2) in Hl.
  setoid_rewrite Hl.
  fold def2 in H2.
  remember ((nth n lbt2 def2)) as tr.
  clear Heqtr. clear Hl.
  constructor.
  rename H2 into Halb.
  apply alphaeqbt_nilv in Halb.
  exrepnd. subst. simpl.
  apply IHm; [ | assumption].
  revert Heqe. revert Hisv. clear.
  apply exps_nthopt_isval.
Qed.
    

Require Import Basics.
(*Move to the top *)
Global Instance isValL4: IsValue (cTerm certiL4) := (expression.is_value ∘ snd).

Lemma obsNthCommuteL4_L4_2:  valuePredTranslateObserveNthCommute (ienv * exp) (cTerm certiL4_2).
Proof using.
<<<<<<< HEAD
  intros o ? ? ? Hisv.
  destruct sv as [senv v].
=======
  intros ? ? ? Hisv.
  destruct sv as [senv v]. 
>>>>>>> 2b4f2f8a
  hnf in Hisv.
  simpl in *.
  intros Hev.
  invertsn Hev.
  autounfold with certiclasses.
  simpl. unfold certiL4_to_L4_2. 
  rewrite timePhase_id.
  invertsn Hisv; simpl; try auto.
  revert n.
  induction Hisv.
  + destruct n; simpl; auto.
  + destruct n; simpl; auto.
    unfold translateT. rewrite timePhase_id. auto.
Qed.    
  
Lemma yesCommuteL4_L4_2:  valuePredTranslateYesPreserved (ienv * exp) (cTerm certiL4_2).
Proof using.
  intros o ? ? Hisv.
  destruct sv as [senv v].
  hnf in Hisv.
  simpl in *.
  intros Hev.
  invertsn Hev.
  autounfold with certiclasses. unfold certiL4_to_L4_2. rewrite timePhase_id.
  simpl. intros q.
  invertsn Hisv; simpl; destruct q as [qi qn| ]; try auto.
  destruct d. simpl.
  autounfold with certiclasses.
  simpl. unfold implb.
  btauto.
Qed.



Global Instance certiL4_to_L4_2Correct:
  CerticoqTranslationCorrect certiL4 certiL4_2.
Proof using.
  split.
<<<<<<< HEAD
- intros ? o Hg. hnf. 
  destruct s as [? s]. simpl.
  hnf in Hg. simpl in Hg.
=======
  - intros ? Hg.
    hnf. 
    unfold translateT; unfold certiL4_to_L4_2; rewrite timePhase_id.    
    destruct s as [? s]. simpl.
    hnf in Hg. simpl in Hg.
>>>>>>> 2b4f2f8a
  clear i.
  unfold isprogram.
  dands; eauto using ntwfL4_to_L42, fixwfL4_to_L42, closedL4_to_L42,vcL4_to_L42. 
- intros s ? ? Hg Hev.
  destruct s as [? s].
  destruct sv as [senv sv]. 
  hnf in Hev. simpl in Hev.
  repnd. subst.
  hnf in Hev.
  pose proof Hev as Hvl.
  apply expression.eval_yields_value' in Hvl.
  apply eval_evalns in Hev.
  exrepnd. hnf in Hg. simpl in Hg.
  eapply L4_to_L4_2_corr in Hev0; eauto.
  exrepnd. simpl in vt.
  fold L4_2_Term in vt.
  rename vt into v2t.
  exists (s1, v2t).
  simpl.
  dands.
  + hnf.
    simpl.
    unfold translateT; unfold certiL4_to_L4_2; rewrite timePhase_id.    
   dands; try refl;[].
   hnf. eexists; eauto.
  + symmetry in Hev1.
    apply alpha_EqObs_L4_2 with (senv:=s1) in Hev1; auto;[].
    eapply @obsLeTrns with (InterValue := cTerm certiL4_2);[ | apply Hev1].
<<<<<<< HEAD
    eapply (fun p1 p2 a b v eq => valuePredTranslateLe_suff _ _ p1 p2 a b v eq); auto;[ | ]; clear;
      [apply obsNthCommuteL4_L4_2 | apply yesCommuteL4_L4_2].

    Grab Existential Variables.
    exact (Flag 0). 
Qed.
=======
Admitted.
(* 
    apply (fun p1 p2 a b v eq => valuePredTranslateLe_suff _ _ p1 p2 a b v eq); auto;[ | ]; clear;
      [apply obsNthCommuteL4_L4_2 | apply yesCommuteL4_L4_2].
Qed. *)
>>>>>>> 2b4f2f8a


Section DemoDelete.
  Definition composeDemo:
    CerticoqTranslationCorrect certiL3_eta certiL4_2.
  Proof using.
    eauto with typeclass_instances.
  Qed.
End DemoDelete.
(*
Print Assumptions certiL4_to_L4_2Correct.

ProofIrrelevance.proof_irrelevance : forall (P : Prop) (p1 p2 : P), p1 = p2
eval_ns_monotone : forall (n : nat) (e f : exp),
                   eval_ns n e = Some f ->
                   forall m : nat, eval_ns (n + m) e = Some f
EqIfRL4Opid : TermAbs_parametricity.EqIfR L4_to_L4_2_correct.L4Opid_R
*)

Lemma goodPres4_2_to_4_5 : goodPreserving (ienv * L4_2_Term) (ienv * L4_5_Term).
Proof using.
<<<<<<< HEAD
  - intros ? o Hg. hnf. 
    destruct s as [? s]. simpl.
    hnf in Hg. simpl in Hg.
    unfold isprogram, closed in *. repnd.
    dands; try rewrite L4_2_to_L4_5_fvars;
      eauto using L4_2_to_L4_5_ntwf, fixwf_commute, L4_2_to_L4_5_vc.
=======
  - intros ? Hg. hnf.
    unfold translateT; unfold L4_2_to_L4_5; unfold certiL4_2_to_L4_5; rewrite timePhase_id.    
  destruct s as [? s]. simpl.
  hnf in Hg. simpl in Hg.
  unfold isprogram, closed in *. repnd.
  dands; try rewrite L4_2_to_L4_5_fvars;
    eauto using L4_2_to_L4_5_ntwf, fixwf_commute, L4_2_to_L4_5_vc.
>>>>>>> 2b4f2f8a
Qed.

Lemma certiL4_2_to_L4_5_evalPres:
  bigStepPreserving (cTerm certiL4_2) (cTerm certiL4_5).
Proof using.
  intros ? ? ?.
  destruct s as [? s].
  destruct sv as [senv sv]. 
  autounfold with certiclasses. simpl.
  autounfold with certiclasses. simpl.
  intros Hgood Heval. repnd. subst.
  simpl in *. repnd. destruct Hgood1 as [Hclosed Hwf].
   unfold L4_2_to_L4_5; unfold certiL4_2_to_L4_5; rewrite timePhase_id. rewrite timePhase_id.    
  dands; auto.
  pose proof L4_2_to_L4_5_correct.
  hnf in Heval. exrepnd.
  
  eapply H; eauto.
Qed.
  
Require Import SquiggleEq.LibTactics.

Global Instance IsValueL42 : IsValue (cTerm certiL4_2) :=
  fun t => True. (* suffices for our purposes so far. we only need completeness of IsValue in the proof below (certiL4_2_to_L4_5_Correct)*)


Global Instance certiL4_2_to_L4_5_Correct:
  CerticoqTranslationCorrect certiL4_2 certiL4_5.
Proof using.
  apply certicoqTranslationCorrect_suff3; try firstorder auto.
  - apply certiL4_2_to_L4_5_evalPres.
  - apply goodPres4_2_to_4_5.
  - intros o ? ? Hsv Heq. clear Hsv. inverts Heq.
      destruct sv as [? ev]. hnf.
      autounfold with certiclasses in *. simpl.
<<<<<<< HEAD
      destruct ev as [ | o2 lbt]; simpl; intros q; destruct q; auto;[ | ].
    +  destruct o2; auto;[].
       destruct dc. simpl. unfold implb. btauto.
    +  destruct o2; auto.
  - intros ? ? ? ? Hsv Heq. inverts Heq.
    destruct sv as [? ev]. hnf.
    autounfold with certiclasses. clear Hsv.
    destruct ev as [ | o2 lbt]; auto;[].
    destruct o2; auto; [].
=======
      destruct ev as [ | o lbt]; simpl; intros q; destruct q; auto;[ | ].
    +  destruct o; auto;[].
       destruct dc.
       unfold certiL4_2_to_L4_5; unfold L4_2_to_L4_5; rewrite timePhase_id.
       simpl. unfold implb.
       
       btauto.
    + unfold certiL4_2_to_L4_5; unfold L4_2_to_L4_5; rewrite timePhase_id.

      destruct o; auto.
  - intros ? ? ? Hsv Heq. inverts Heq.
    destruct sv as [? ev]. hnf.
    autounfold with certiclasses. clear Hsv.
    unfold certiL4_2_to_L4_5; unfold L4_2_to_L4_5; rewrite timePhase_id. simpl.
    destruct ev as [ | o lbt]; auto;[].
    destruct o; auto; [].
>>>>>>> 2b4f2f8a
    simpl.
    repeat rewrite List.map_map.
    repeat rewrite nth_error_map.
    remember (List.nth_error lbt n) as esso.
    destruct esso as [ess | ]; simpl; auto;[].
    simpl. split; hnf; auto.
    do 2 f_equal.
    destruct ess; auto.
Admitted.    
(* Qed. *)

(*
Print Assumptions certiL4_2_to_L4_5_Correct.
Closed under the global context
 *)

(* this proof, which was developed later, uses lemmas in the certiclasses library *)
Module SimplerProof.

Let certiL4_5_to_L5Val:
  CerticoqTranslation (cTerm certiL4_5) (cTerm certiL5):=
  @liftTotal _ _ (fun o x => (fst x, (cps_cvt_val (snd x)))).

  Lemma certiL4_5_to_L5Correct_evalPres:
    @bigStepPreserving (cTerm certiL4_5) (cTerm certiL5) _ _ _ (certiL4_5_to_L5Val) _ _ _ .
  Proof using.
<<<<<<< HEAD
    intros ? ? ?.
=======
    intros ?.
    intros ?. 
>>>>>>> 2b4f2f8a
    destruct s as [? s].
    destruct sv as [senv sv]. 
    autounfold with certiclasses. simpl.
    autounfold with certiclasses. simpl.
    intros Hgood Heval.
    rewrite timePhase_id.
    repnd. subst.
    simpl in *. repnd. destruct Hgood1 as [Hclosed Hwf].
    rename Hgood0 into Hvc. rename Hgood into Hfixwf.
    dands;[auto | ].
    pose proof
         (cps_cvt_corr _ _ Hwf Hfixwf Hvc Heval
                       Hclosed haltCont
                       eq_refl
                       ((cps_cvt_val sv)))
      as Hcps.
    apply Hcps. clear Hcps.
    hnf in Heval.
    rewrite (cps_val_ret_flip sv); try split; eauto with eval typeclass_instances.
    unfold haltCont.
    apply haltContAp.
  Qed.


  Lemma certiL4_5_to_L5Correct:
    CerticoqTranslationCorrect certiL4_5 certiL5.
  Proof.
    eapply (@certicoqTranslationCorrect_suff3
             _ _ _ _ _ _ _ _ _ _ _ _ _ _  _ certiL4_5_to_L5Val).
    - apply certiL4_5_to_L5Correct_evalPres.
    - apply goodPres45.
    - intros ? ? ? Hsv Heq. inverts Heq.
      destruct sv as [? ev]. hnf.
      autounfold with certiclasses in *.
      inverts Hsv; simpl in *; subst.
      + intros q.  destruct q; constructor.
      + intros q.  destruct q; constructor.
      + intros q.  destruct q; try auto;[]; simpl.
        unfold implb; btauto.
      + intros q.  destruct q; constructor.
    - intros ? ? ? ? Hsv Heq. inverts Heq.
      destruct sv as [? ev]. hnf.
      autounfold with certiclasses.
      inverts Hsv; simpl in *; subst; simpl; [ | | | ]; try auto; [].
      simpl.
      repeat rewrite List.map_map.
      repeat rewrite nth_error_map.
      remember (List.nth_error es n) as esso.
      destruct esso as [ess | ]; simpl; auto;[].
      simpl. split; auto.
      symmetry in Heqesso.
      apply List.nth_error_In in Heqesso.
      apply H. simpl. assumption.
    - intros ? ? ?. destruct t, v. simpl in *.
      eapply eval_yields_value'. apply H.
   Qed.
End SimplerProof.

SearchAbout isprogram (bterm []).
Ltac isprogd :=
unfold apply_bterm in *;
unfold subst in *;
(repeat match goal with
| [ H: isprogram (vterm _) |- _ ] => apply proj2 in H; inverts H
| [ H: isprogram _ |- _ ] => apply isprogram_ot_iff in H; simpl in H; repnd; dLin_hyp
| [ H: isprogram_bt (bterm [] _) |- _ ] => apply isprogram_bt_nobnd in H
end
).
Ltac isclosedD :=
unfold apply_bterm in *;
unfold subst in *;
(repeat match goal with
| [ H: closed (vterm _) |- _ ] => apply proj2 in H; inverts H
| [ H: closed _ |- _ ] => setoid_rewrite closed_nt in H; simpl in H; repnd; dLin_hyp
end
).

(*
Global Instance pp1: Proper (zetaCEquiv ==> eq ==>  zetaCEquiv ==> zetaCEquiv) subst.
intros ? ? ? ? ? ? ? ?. subst.
apply properSubstZ.
auto.
Qed. *)

(* Move to L4_5_to_L5 *)
Lemma eval_preserves_isprog :
  forall (e v : L4_5_Term),  eval e v ->  isprogram e -> isprogram v.
Proof using.
  unfold isprogram. split.  repnd. eauto with eval.

  (* Move to L4_5_to_L5 *)
Lemma eval_preserves_isprog :
  forall (e v : L4_5_Term),  eval e v ->  isprogram e -> isprogram v.
Proof using.
  unfold isprogram. split.  repnd. eauto with eval.
Abort.

Global Instance evalPreservesGood :
  Proper (eval ==> Basics.impl) (@goodTerm L4_5_Term _).
Proof using.
  intros e v Hev Hg.
  hnf. autounfold with certiclasses eval in *. repnd.
  dands; eauto with eval typeclass_instances.
Qed.

Module OldProof.
  (* this proof is by induction, but the above proof uses the lemma
     certiClasses2.certicoqTranslationCorrect_suff3, where the corresponding part
     is provem by coinduction (not induction) *)
Lemma valueObsEq (senv: ienv) : forall (sv:L4_5_Term), is_value sv ->
                                                  (senv, sv) ⊑ (senv, cps_cvt_val sv).
Proof using.
  intros ? Hisv.
  induction Hisv; simpl. (* this is proof by induction, not coinduction *)
- constructor; compute; intros qn; [ destruct qn | ]; constructor.
- constructor; compute; intros qn; [ destruct qn | ]; constructor.
- constructor.
  + unfold yesPreserved, questionHead, QuestionHeadTermL45, QuestionHeadTermL5; cbn.
    destruct q; auto. unfold implb. btauto.
  + clear H. rename H0 into Hind. intros ?. cbn.
    repeat rewrite List.map_map.
    repeat rewrite nth_error_map.
    remember (List.nth_error es n) as esso.
    destruct esso as [ess | ]; try constructor.
    simpl. apply Hind.
    eapply List.nth_error_In.
    symmetry. eassumption.
- constructor; compute; intros qn; [ destruct qn | ]; try constructor.
Qed.
                                                  

Global Instance certiL4_5_to_L5Correct: CerticoqTranslationCorrect certiL4_5 certiL5.
(* Again, proof by induction *)
Proof.
  constructor.
- exact goodPres45.
- red. intros ? ? ? Hgood Heval.
  destruct Heval as [Heq Heval].
  destruct s as [senv s].
  destruct sv as [? sv]. symmetry in Heq.
  simpl in *. subst.
  exists (senv, (cps_cvt_val sv)).
  unfold certiClasses.translate, liftTotal, bigStepEval,
  liftBigStepException, translateT, certiL4_5_to_L5. simpl.
  repeat progress (unfold bigStepEval, dummyEnvBigStep; simpl).
  unfold BigStepOpSem_instance_1. simpl.
  simpl. unfold bigStepEval, dummyEnvBigStep. simpl.
  unfold goodTerm, dummyEnvWf, goodTerm, GoodTerm_instance_1 in Hgood.
  simpl in *. repnd. destruct Hgood1 as [Hclosed Hwf].
  rename Hgood0 into Hvc. rename Hgood into Hfixwf.
  rewrite timePhase_id.
  dands;[reflexivity | | ].
  + pose proof
         (cps_cvt_corr _ _ Hwf Hfixwf Hvc Heval
                       Hclosed haltCont
                       eq_refl
                       ((cps_cvt_val sv)))
      as Hcps.
    apply Hcps. clear Hcps.
    hnf in Heval.
    rewrite (cps_val_ret_flip sv); try split; eauto with eval typeclass_instances.
    unfold haltCont.
    apply haltContAp.
    
  + hnf in Heval. apply eval_yields_value' in Heval.
    revert Heval. clear.
    apply valueObsEq.
Qed.
End OldProof.

(* OS 05/19 - We no longer use L5a, going instead from L5 -> L6
Require Import L4.L5a.

(* Fix. Define subst and evaluation on L5a by going to L5 via a bijection? *)
Global Program Instance : BigStepOpSem L4.L5a.cps  L4.L5a.cps :=
  fun _ _ => True.

(** Fix *)
Global Program Instance : GoodTerm L4.L5a.cps := fun x => False.

(* FIX!! *)
Global Instance QuestionHeadTermL5a : QuestionHead (ienv * L4.L5a.cps) :=
fun q t => false.

(* FIX!! *)
Global Instance ObsSubtermTermL5a: ObserveNthSubterm (ienv * L4.L5a.cps) :=
fun n t => None.

Global Instance certiL5a: CerticoqLanguage (ienv * L4.L5a.cps) := {}.

Global Instance certiL5_to_L5a: 
  CerticoqTranslation (cTerm certiL5) (cTerm certiL5a)  :=
  fun e =>
   match L4.L5a.translateCPS (snd e) with
  | None => exceptionMonad.Exc "error in L5a.translateVal"
  | Some e5a => exceptionMonad.Ret (fst e, e5a)
  end.

Definition certiL5_to_L5aOld : 
  CerticoqTranslation (cTerm certiL5) (ienv * L4.L5a.val_c)  :=
  fun e =>
   match L4.L5a.translateVal (snd e) with
  | None => exceptionMonad.Exc "error in L5a.translateVal"
  | Some e5a => exceptionMonad.Ret (fst e, e5a)
  end.


Require Import L1g.instances.
Require Import Program.

Definition ctranslateEvalL5a `{F:utils.Fuel}
   `{CerticoqTranslation (Program L1g.compile.Term) (cTerm certiL5)}
   (p: Template.Ast.program) (n:nat) : bigStepResult (option L5a.cps)  (option L5a.val_c) :=
  mapBigStepRes (L5a.translateCPS ∘ snd) (L5a.translateVal ∘ snd) (ctranslateEval certiL5 p n).

*)


(*
Require Import Template.Template.
Open Scope nat_scope.
Quote Recursively Definition p0L1 := (fun vl vr:nat => vl + vr). 

Require Import L2.instances.

Open Scope Z_scope.
Require Import ZArith.
(* Print Instances CerticoqLanguage. *)
Open Scope string_scope.


Fixpoint even (n:nat) : bool :=
  match n with
    | O => true
    | (S n') => odd n'
  end
with odd n : bool :=
  match n with
    | O => false
    | (S n') => even n'
  end.

Require Import String.
Require Import List.
Import ListNotations.


Definition print4 (t: cTerm certiL4_5) : string :=
(tprint "" NVar2string  L4_5_to_L5.L4_5OpidString  (snd t)).

Definition print5 (t: cTerm certiL5) : string :=
(tprint "" NVar2string  L4_5_to_L5.L5OpidString  (snd t)).
 *)
<|MERGE_RESOLUTION|>--- conflicted
+++ resolved
@@ -36,13 +36,9 @@
 
 Global Instance certiL3_to_L3_eta:
   CerticoqTranslation (cTerm certiL2k) (cTerm certiL3_eta) :=
-<<<<<<< HEAD
-  fun o p => Ret (L3_to_L3_eta.Program_Program p).
-=======
-  fun p =>
+  fun o p =>
     (AstCommon.timePhase "L2 to L3")
       (fun (_:Datatypes.unit) => (Ret (L3_to_L3_eta.Program_Program p))).
->>>>>>> 2b4f2f8a
 
 Lemma L3_crctEnv_inv d e : L2k.program.crctEnv (d :: e) -> L2k.program.crctEnv e.
 Proof.
@@ -194,15 +190,9 @@
 
 Global  Instance certiL3_eta_to_L4: 
   CerticoqTranslation (cTerm certiL3_eta) (cTerm certiL4)  :=
-<<<<<<< HEAD
   fun o p =>
-    Ret ( L4.L3_to_L4.inductive_env (AstCommon.env p),
-          (L3_to_L4.translate_program (AstCommon.env p) (main p))).
-=======
-  fun p =>
-    (AstCommon.timePhase "L3 to L4")  (fun (_:Datatypes.unit) => (Ret ( L4.L3_to_L4.inductive_env (AstCommon.env p),
-   (L3_to_L4.translate_program (AstCommon.env p) (main p))))).
->>>>>>> 2b4f2f8a
+    (AstCommon.timePhase "L3 to L4")  (fun (_:Datatypes.unit) => (Ret (L4.L3_to_L4.inductive_env (AstCommon.env p),
+                                                                    (L3_to_L4.translate_program (AstCommon.env p) (main p))))).
 
 Require Import L4.L3_to_L4_correct.
 
@@ -340,11 +330,7 @@
 
 Global Instance certiL4_to_L4_2: 
   CerticoqTotalTranslation (cTerm certiL4) (cTerm certiL4_2) :=
-<<<<<<< HEAD
-  fun o p => (fst p, (tL4_to_L4_2 (snd p))).
-=======
-  fun p => (AstCommon.timePhase "L4 to L4_2") (fun (_:Datatypes.unit) =>(fst p, (tL4_to_L4_2 (snd p)))).
->>>>>>> 2b4f2f8a
+  fun o p => (AstCommon.timePhase "L4 to L4_2") (fun (_:Datatypes.unit) =>(fst p, (tL4_to_L4_2 (snd p)))).
 
 
 Global Program Instance : BigStepOpSem L4_5_Term L4_5_Term := eval.
@@ -378,11 +364,7 @@
 
 Global Instance certiL4_2_to_L4_5: 
   CerticoqTotalTranslation (cTerm certiL4_2) (cTerm certiL4_5) :=
-<<<<<<< HEAD
-  fun o p => (fst p, (L4_2_to_L4_5  (snd p))).
-=======
-  fun p =>       (AstCommon.timePhase "L4_2 to L_5") (fun (_:Datatypes.unit) => (fst p, (L4_2_to_L4_5  (snd p)))).
->>>>>>> 2b4f2f8a
+  fun o p => (AstCommon.timePhase "L4_2 to L_5") (fun (_:Datatypes.unit) => (fst p, (L4_2_to_L4_5  (snd p)))).
 
 
 Require Import L4.variables.
@@ -444,11 +426,7 @@
 
 Global Instance certiL4_5_to_L5:
   CerticoqTotalTranslation (cTerm certiL4_5) (cTerm certiL5):=
-<<<<<<< HEAD
-  (fun o x => (fst x, ContApp_c (cps_cvt (snd x)) haltCont)).
-=======
- (fun x =>   (AstCommon.timePhase "L4_5 to L5") (fun (_:Datatypes.unit) => (fst x, ContApp_c (cps_cvt (snd x)) haltCont))).
->>>>>>> 2b4f2f8a
+  (fun o x => (AstCommon.timePhase "L4_5 to L5") (fun (_:Datatypes.unit) => (fst x, ContApp_c (cps_cvt (snd x)) haltCont))).
 
 Definition oldTranslation : (cTerm certiL4_5) -> (cTerm certiL5):=
   (fun x => (fst x, (cps_cvt (snd x)))).
@@ -581,13 +559,8 @@
 
 Lemma obsNthCommuteL4_L4_2:  valuePredTranslateObserveNthCommute (ienv * exp) (cTerm certiL4_2).
 Proof using.
-<<<<<<< HEAD
   intros o ? ? ? Hisv.
-  destruct sv as [senv v].
-=======
-  intros ? ? ? Hisv.
   destruct sv as [senv v]. 
->>>>>>> 2b4f2f8a
   hnf in Hisv.
   simpl in *.
   intros Hev.
@@ -626,17 +599,11 @@
   CerticoqTranslationCorrect certiL4 certiL4_2.
 Proof using.
   split.
-<<<<<<< HEAD
-- intros ? o Hg. hnf. 
-  destruct s as [? s]. simpl.
-  hnf in Hg. simpl in Hg.
-=======
-  - intros ? Hg.
+  - intros ? o Hg.
     hnf. 
     unfold translateT; unfold certiL4_to_L4_2; rewrite timePhase_id.    
     destruct s as [? s]. simpl.
     hnf in Hg. simpl in Hg.
->>>>>>> 2b4f2f8a
   clear i.
   unfold isprogram.
   dands; eauto using ntwfL4_to_L42, fixwfL4_to_L42, closedL4_to_L42,vcL4_to_L42. 
@@ -665,20 +632,13 @@
   + symmetry in Hev1.
     apply alpha_EqObs_L4_2 with (senv:=s1) in Hev1; auto;[].
     eapply @obsLeTrns with (InterValue := cTerm certiL4_2);[ | apply Hev1].
-<<<<<<< HEAD
-    eapply (fun p1 p2 a b v eq => valuePredTranslateLe_suff _ _ p1 p2 a b v eq); auto;[ | ]; clear;
-      [apply obsNthCommuteL4_L4_2 | apply yesCommuteL4_L4_2].
-
-    Grab Existential Variables.
-    exact (Flag 0). 
-Qed.
-=======
+    (* eapply (fun p1 p2 a b v eq => valuePredTranslateLe_suff _ _ p1 p2 a b v eq); auto;[ | ]; clear; *)
+    (*   [apply obsNthCommuteL4_L4_2 | apply yesCommuteL4_L4_2]. *)
+
+    (* Grab Existential Variables. *)
+    (* exact (Flag 0).  *)
+(* Qed. *)
 Admitted.
-(* 
-    apply (fun p1 p2 a b v eq => valuePredTranslateLe_suff _ _ p1 p2 a b v eq); auto;[ | ]; clear;
-      [apply obsNthCommuteL4_L4_2 | apply yesCommuteL4_L4_2].
-Qed. *)
->>>>>>> 2b4f2f8a
 
 
 Section DemoDelete.
@@ -700,22 +660,13 @@
 
 Lemma goodPres4_2_to_4_5 : goodPreserving (ienv * L4_2_Term) (ienv * L4_5_Term).
 Proof using.
-<<<<<<< HEAD
-  - intros ? o Hg. hnf. 
-    destruct s as [? s]. simpl.
-    hnf in Hg. simpl in Hg.
-    unfold isprogram, closed in *. repnd.
-    dands; try rewrite L4_2_to_L4_5_fvars;
-      eauto using L4_2_to_L4_5_ntwf, fixwf_commute, L4_2_to_L4_5_vc.
-=======
-  - intros ? Hg. hnf.
+  - intros ? o Hg. hnf.
     unfold translateT; unfold L4_2_to_L4_5; unfold certiL4_2_to_L4_5; rewrite timePhase_id.    
   destruct s as [? s]. simpl.
   hnf in Hg. simpl in Hg.
   unfold isprogram, closed in *. repnd.
   dands; try rewrite L4_2_to_L4_5_fvars;
     eauto using L4_2_to_L4_5_ntwf, fixwf_commute, L4_2_to_L4_5_vc.
->>>>>>> 2b4f2f8a
 Qed.
 
 Lemma certiL4_2_to_L4_5_evalPres:
@@ -751,19 +702,8 @@
   - intros o ? ? Hsv Heq. clear Hsv. inverts Heq.
       destruct sv as [? ev]. hnf.
       autounfold with certiclasses in *. simpl.
-<<<<<<< HEAD
       destruct ev as [ | o2 lbt]; simpl; intros q; destruct q; auto;[ | ].
     +  destruct o2; auto;[].
-       destruct dc. simpl. unfold implb. btauto.
-    +  destruct o2; auto.
-  - intros ? ? ? ? Hsv Heq. inverts Heq.
-    destruct sv as [? ev]. hnf.
-    autounfold with certiclasses. clear Hsv.
-    destruct ev as [ | o2 lbt]; auto;[].
-    destruct o2; auto; [].
-=======
-      destruct ev as [ | o lbt]; simpl; intros q; destruct q; auto;[ | ].
-    +  destruct o; auto;[].
        destruct dc.
        unfold certiL4_2_to_L4_5; unfold L4_2_to_L4_5; rewrite timePhase_id.
        simpl. unfold implb.
@@ -771,14 +711,13 @@
        btauto.
     + unfold certiL4_2_to_L4_5; unfold L4_2_to_L4_5; rewrite timePhase_id.
 
-      destruct o; auto.
-  - intros ? ? ? Hsv Heq. inverts Heq.
+      destruct o2; auto.
+  - intros o ? ? ? Hsv Heq. inverts Heq.
     destruct sv as [? ev]. hnf.
     autounfold with certiclasses. clear Hsv.
     unfold certiL4_2_to_L4_5; unfold L4_2_to_L4_5; rewrite timePhase_id. simpl.
-    destruct ev as [ | o lbt]; auto;[].
-    destruct o; auto; [].
->>>>>>> 2b4f2f8a
+    destruct ev as [ | o2 lbt]; auto;[].
+    destruct o2; auto; [].
     simpl.
     repeat rewrite List.map_map.
     repeat rewrite nth_error_map.
@@ -805,12 +744,7 @@
   Lemma certiL4_5_to_L5Correct_evalPres:
     @bigStepPreserving (cTerm certiL4_5) (cTerm certiL5) _ _ _ (certiL4_5_to_L5Val) _ _ _ .
   Proof using.
-<<<<<<< HEAD
     intros ? ? ?.
-=======
-    intros ?.
-    intros ?. 
->>>>>>> 2b4f2f8a
     destruct s as [? s].
     destruct sv as [senv sv]. 
     autounfold with certiclasses. simpl.
