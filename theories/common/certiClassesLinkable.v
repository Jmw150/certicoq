--- conflicted
+++ resolved
@@ -317,13 +317,8 @@
 
 Lemma sameValuesImpliesLeObsId a b: sameValues a b -> leObsId a b.
 Proof using.
-<<<<<<< HEAD
-  revert a b. cofix.
-  intros ? ? Hs. constructor. intros o sv Hsv.
-=======
   revert a b. cofix sameValuesImpliesLeObsId.
   intros ? ? Hs. constructor. intros sv Hsv.
->>>>>>> d883bf22
   specialize (proj1 (Hs _) Hsv). intros Hsvb.
   exists sv. dands; auto; try reflexivity.
 - intros. apply liftLeRimpl with (R1:= sameValues); auto.
