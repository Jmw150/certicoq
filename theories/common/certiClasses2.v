--- conflicted
+++ resolved
@@ -417,13 +417,8 @@
   -> valuePredTranslateLe Src Dst.
 Proof using.
   intros Ho Hy.
-<<<<<<< HEAD
-  cofix.
-  intros ? ? ? Hv Ht.
-=======
   cofix valuePredTranslateLe_suff.
   intros ? ? Hv Ht.
->>>>>>> d883bf22
   constructor;[eauto|].
   intros.
   specialize (Ho o _ _ n Hv Ht).
