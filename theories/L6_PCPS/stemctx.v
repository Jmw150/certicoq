--- conflicted
+++ resolved
@@ -258,14 +258,9 @@
              bound_not_stem_fundefs_ctx (Fcons2_c f t xs e cfds) v.
 
 
-<<<<<<< HEAD
   
   Hint Constructors bound_not_stem_ctx : core.
   Hint Constructors bound_not_stem_fundefs_ctx : core.
-=======
-  Hint Constructors bound_not_stem_ctx.
-  Hint Constructors bound_not_stem_fundefs_ctx.
->>>>>>> 7822872c
 
   Lemma bound_not_stem_Econstr_c x t ys c :
     Same_set _ (bound_not_stem_ctx (Econstr_c x t ys c))
