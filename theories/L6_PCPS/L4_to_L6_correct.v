--- conflicted
+++ resolved
@@ -1,4 +1,4 @@
-Require Import Coq.ZArith.ZArith Coq.Lists.List Coq.Strings.String.
+Require Import Coq.ZArith.ZArith Coq.Lists.List Coq.Strings.String Coq.micromega.Lia.
 Require Import Coq.Sorting.Sorted.
 Require Import Arith.
 Require Import ExtLib.Data.String.
@@ -20,8 +20,7 @@
 Require Import eval.
 Require Import ctx.
 Require Import logical_relations.
-Require Import alpha_conv.
-Require Import L6.List_util L6.algebra. 
+Require Import L6.List_util L6.algebra L6.alpha_conv. 
 
 Require Import ExtLib.Data.Monads.OptionMonad.
 Require Import ExtLib.Structures.Monads.
@@ -49,19 +48,21 @@
             (Hprops : Post_properties cenv P1 P1 PG)
             (HpropsG : Post_properties cenv PG PG PG)
             (Hincl : inclusion _ (comp P1 P1) P1)
-            (HinclG : inclusion _ P1 PG).
+            (HinclG : inclusion _ P1 PG)
+            (pr_env : M.t (kername * string * nat)).
 
     Context (func_tag kon_tag default_tag default_itag : positive).
 
     Definition cps_cvt_rel := cps_cvt_rel func_tag kon_tag default_tag.
     Definition cps_cvt_rel_exps := cps_cvt_rel_exps func_tag kon_tag default_tag.
     Definition cps_cvt_rel_efnlst := cps_cvt_rel_efnlst func_tag kon_tag default_tag.
+    Definition cps_cvt_rel_branches := cps_cvt_rel_branches func_tag kon_tag default_tag.
 
      Definition cps_cvt_exp_alpha_equiv k :=
      forall e e1 e2 k1 k2 vars1 vars2 rho1 rho2 S1 S2 S3 S4,
         cps_cvt_rel S1 e vars1 k1 cnstrs S2 e1 ->
         cps_cvt_rel S3 e vars2 k2 cnstrs S4 e2 ->
-        NoDup vars1 ->
+        NoDup vars1 -> (* TODO is this needed? *)
         ~(k1 \in (FromList vars1)) ->
         List.length vars1 = List.length vars2 ->
         Disjoint _ (FromList vars1) S1 ->
@@ -98,21 +99,19 @@
                          (def_funs fdefs2 fdefs2 rho2 rho2).
     
     Definition cps_cvt_branches_alpha_equiv (k : nat) :=
-      forall (bs : branches_e),
-        True.
-      (* forall bs bs1 bs2 k1 k2 r1 r2 vars1 vars2 x1 x2 rho1 rho2 *)
-      (*        S1 S2 S3 S4, *)
-      (*   cps_cvt_branches_rel S1 bs vars1 k1 r1 cnstrs S2 bs1 -> *)
-      (*   cps_cvt_branches_rel S3 bs vars2 k2 r2 cnstrs S4 bs2 -> *)
-      (*   NoDup vars1 -> *)
-      (*   ~(k1 \in (FromList vars1)) -> *)
-      (*   List.length vars1 = List.length vars2 -> *)
-      (*   Disjoint _ (FromList vars1) S1 -> *)
-      (*   preord_env_P_inj cenv PG (k1 |: FromList vars1) k *)
-      (*                    (id {k1 ~> k2 } <{ vars1 ~> vars2 }>) rho1 rho2 -> *)
-      (*   preord_var_env cenv PG k rho1 rho2 x1 x2 -> *)
-      (*   preord_exp cenv P1 PG k (Ecase x1 bs1, rho1)  (Ecase x2 bs2, rho2). *)
-
+      forall bs bs1 bs2 k1 k2 vars1 vars2 x1 x2 rho1 rho2
+             S1 S2 S3 S4,
+        cps_cvt_rel_branches S1 bs vars1 k1 x1 cnstrs S2 bs1 ->
+        cps_cvt_rel_branches S3 bs vars2 k2 x2 cnstrs S4 bs2 ->        
+        NoDup vars1 ->
+        ~(k1 \in (FromList vars1)) ->        
+        List.length vars1 = List.length vars2 ->
+        Disjoint _ (FromList vars1) S1 ->       
+        preord_env_P_inj cenv PG (k1 |: FromList vars1) k
+                         (id {k1 ~> k2 } <{ vars1 ~> vars2 }>) rho1 rho2 ->        
+        preord_var_env cenv PG k rho1 rho2 x1 x2 ->
+        preord_exp cenv P1 PG k (Ecase x1 bs1, rho1)  (Ecase x2 bs2, rho2).
+    
     Definition cps_cvt_alpha_equiv_statement k :=
       cps_cvt_exp_alpha_equiv k /\
       cps_cvt_exps_alpha_equiv k /\
@@ -1736,431 +1735,7 @@
       eapply In_image. eassumption. eassumption.
     Qed.
 
-<<<<<<< HEAD
-=======
-    Definition cps_cvt_exp_alpha_equiv k :=
-      forall e e1 e2 k1 k2 vars1 vars2 rho1 rho2 next1 next2 next3 next4,
-        cps_cvt e vars1 k1 next1 cnstrs = Some (e1, next2) ->
-        cps_cvt e vars2 k2 next3 cnstrs = Some (e2, next4) ->
-        NoDup vars1 ->
-        ~(k1 \in (FromList vars1)) ->
-        List.length vars1 = List.length vars2 ->
-        Forall (fun v => lt_symgen v next1) vars1 ->
-        preord_env_P_inj cenv PG (k1 |: FromList vars1) k
-                         (id { k1 ~> k2 } <{ vars1 ~> vars2 }>) rho1 rho2 ->
-        preord_exp cenv P1 PG k (e1, rho1) (e2, rho2).
-
-    Definition cps_cvt_exps_alpha_equiv k :=
-      forall es es1 es2 k1 k2 vars1 vars2 rho1 rho2 next1 next2 next3 next4,
-        cps_cvt_exps es vars1 k1 nil next1 cnstrs = Some (es1, next2) ->
-        cps_cvt_exps es vars2 k2 nil next3 cnstrs = Some (es2, next4) ->
-        NoDup vars1 ->
-        ~(k1 \in (FromList vars1)) ->
-        List.length vars1 = List.length vars2 ->
-        Forall (fun v => lt_symgen v next1) vars1 ->
-        preord_env_P_inj cenv PG (k1 |: FromList vars1) k
-                         (id { k1 ~> k2 } <{ vars1 ~> vars2 }>) rho1 rho2 ->
-        preord_exp cenv P1 PG k (es1, rho1) (es2, rho2). 
-
-    Definition cps_cvt_efnlst_alpha_equiv k :=
-      forall efns fdefs1 fdefs2 k1 k2 vars1 vars2 nlst1 nlst2 rho1 rho2
-             next1 next2 next3 next4,
-        cps_cvt_efnlst efns vars1 nlst1 next1 cnstrs = Some (fdefs1, next2) ->
-        cps_cvt_efnlst efns vars2 nlst2 next3 cnstrs = Some (fdefs2, next4) ->
-        NoDup vars1 ->
-        ~(k1 \in (FromList vars1)) ->
-        List.length vars1 = List.length vars2 ->
-        Forall (fun v => lt_symgen v next1) vars1 ->
-        preord_env_P_inj cenv PG (k1 |: FromList vars1) k
-                         (id {k1 ~> k2 } <{ vars1 ~> vars2 }>) rho1 rho2 ->
-        preord_env_P_inj cenv PG (k1 |: (FromList vars1 :|: FromList nlst1)) k
-                         (id {k1 ~> k2 } <{ vars1 ~> vars2 }> <{ nlst1 ~> nlst2}>)
-                         (def_funs fdefs1 fdefs1 rho1 rho1)
-                         (def_funs fdefs2 fdefs2 rho2 rho2).
-
-    (* Definition cps_cvt_branches_alpha_equiv k := *)
-    (*   forall bs bs1 bs2 k1 k2 r1 r2 vars1 vars2 rho1 rho2 next1 next2 next3 next4, *)
-    (*     cps_cvt_branches bs vars1 k1 r1 next1 cnstrs = Some (bs1, next2) -> *)
-    (*     cps_cvt_branches bs vars1 k2 r2 next3 cnstrs = Some (bs2, next4) -> *)
-    (*     NoDup vars1 -> *)
-    (*     ~(k1 \in (FromList vars1)) -> *)
-    (*     List.length vars1 = List.length vars2 -> *)
-    (*     Forall (fun v => lt_symgen v next1) vars1 -> *)
-    (*     preord_env_P_inj cenv PG (k1 |: FromList vars1) k *)
-    (*                      (id {k1 ~> k2 } <{ vars1 ~> vars2 }>) rho1 rho2 -> *)
-    (*     Forall2 (fun '(c1, e1) '(c2, e2) => *)
-    (*                c1 = c2 /\ preord_exp cenv P1 PG k (e1, rho1) (e2, rho2)) *)
-    (*             bs1 bs2. *)
-
-    Definition cps_cvt_branches_alpha_equiv k :=
-      forall bs bs1 bs2 k1 k2 r1 r2 vars1 vars2 x1 x2 rho1 rho2
-             next1 next2 next3 next4,
-        cps_cvt_branches bs vars1 k1 r1 next1 cnstrs = Some (bs1, next2) ->
-        cps_cvt_branches bs vars2 k2 r2 next3 cnstrs = Some (bs2, next4) ->
-        NoDup vars1 ->
-        ~(k1 \in (FromList vars1)) ->
-        List.length vars1 = List.length vars2 ->
-        Forall (fun v => lt_symgen v next1) vars1 ->
-        preord_env_P_inj cenv PG (k1 |: FromList vars1) k
-                         (id {k1 ~> k2 } <{ vars1 ~> vars2 }>) rho1 rho2 ->
-        preord_var_env cenv PG k rho1 rho2 x1 x2 ->
-        preord_exp cenv P1 PG k (Ecase x1 bs1, rho1)  (Ecase x2 bs2, rho2).
-
-    Definition cps_cvt_alpha_equiv_statement k :=
-      cps_cvt_exp_alpha_equiv k /\
-      cps_cvt_exps_alpha_equiv k /\
-      cps_cvt_efnlst_alpha_equiv k /\
-      cps_cvt_branches_alpha_equiv k.
-
-    Definition cps_cvt_val_alpha_equiv_statement k :=
-      forall v v1 v2 next1 next2 next3 next4,
-        cps_cvt_val v next1 cnstrs = Some (v1, next2) ->
-        cps_cvt_val v next3 cnstrs = Some (v2, next4) ->
-        preord_val cenv PG k v1 v2.
-
-    Opaque preord_exp'.
-
-    Lemma cps_cvt_env_alpha_equiv :
-      forall vs k vs1 vs2 next1 next2 next3 next4,
-        cps_cvt_val_alpha_equiv_statement k ->
-        cps_cvt_env vs next1 cnstrs = Some (vs1, next2) ->
-        cps_cvt_env vs next3 cnstrs = Some (vs2, next4) ->
-        Forall2 (preord_val cenv PG k) vs1 vs2.
-    Proof.
-      induction vs; intros k vs1 vs2 next1 next2 next3 next4 IH Hcvt1 Hcvt2.
-      - simpl in Hcvt1, Hcvt2. inv Hcvt1. inv Hcvt2. econstructor.
-      - simpl in Hcvt1.
-        destruct (cps_cvt_val a next1 cnstrs) eqn:Hval1. 2: { inv Hcvt1. } 
-        destruct p. destruct (cps_cvt_env vs s cnstrs) eqn:Henv1. 2: { inv Hcvt1. } 
-        destruct p. inv Hcvt1.
-        simpl in Hcvt2.
-        destruct (cps_cvt_val a next3 cnstrs) eqn:Hval2. 2: { inv Hcvt2. }
-        destruct p. destruct (cps_cvt_env vs s0 cnstrs) eqn:Henv2. 2: { inv Hcvt2. }
-        destruct p. inv Hcvt2.
-        econstructor.
-        + eapply IH. eassumption. eassumption.
-        + eapply IHvs. eassumption. eassumption. eassumption.
-    Qed.
-
-    Definition leq_symgen := 
-    fun (v1 : var) (next : symgen) =>
-      match next with
-      | SG (v2, _) => (v1 <= v2)%positive
-      end.
-
-    Definition lt_symgen_compare :=
-      fun (next1 : symgen) (next2 : symgen) =>
-      match next1, next2 with
-      | SG (v1, _), SG (v2, _) => (v1 <= v2)%positive
-      end.
-
-    Lemma nth_error_Some_eq_nth :
-      forall l n v,
-        nth_error l n = Some v ->
-        nth l n = v.
-    Proof.
-      induction l; intros n v H.
-      - destruct n.
-        simpl in *. inv H.
-        simpl in *. inv H.
-      - unfold nth. unfold nth_default. destruct n.
-        simpl in *. inv H. reflexivity.
-        simpl in *. rewrite H. reflexivity.
-    Qed. 
-
-    Lemma cps_cvt_efnlst_find_def :
-      forall fn l1 l2 l3 l4 l1' l3' next1 next2 next3 next4 n f1 f2 tg xs1 e1
-             na1 efn v1,
-        NoDup l1 ->
-        NoDup l3 ->
-        Datatypes.length l1 = Datatypes.length l3 ->
-        cps_cvt_efnlst fn (l1' ++ l2) l1 next1 cnstrs = Some (f1, next2) ->
-        cps_cvt_efnlst fn (l3' ++ l4) l3 next3 cnstrs = Some (f2, next4) ->
-        (nth_error (efnlst_as_list fn) n) = Some (na1, efn) ->
-        nth_error l1 n = Some v1 ->
-        find_def v1 f1 = Some (tg, xs1, e1) ->
-        exists e2 v2 x1 k1 x2 k2 next5 next6 next7 next8
-               na1' na2 esrc1,
-          geq_symgen x1 next1 /\ geq_symgen x2 next3 /\
-          (k1 > x1)%positive /\ (k2 > x2)%positive /\
-          lt_symgen k1 next5 /\ lt_symgen k2 next7 /\
-          nth_error l3 n = Some v2 /\
-          find_def v2 f2 = Some (tg, [k2; x2], e2) /\
-          xs1 = [k1; x1] /\
-          efn = Lam_e na1' esrc1 /\
-          (nth_error (efnlst_as_list fn) n) = Some (na2, (Lam_e na1' esrc1)) /\ 
-          cps_cvt esrc1 (x1 :: (l1' ++ l2)) k1 next5 cnstrs = Some (e1, next6)
-          /\
-          cps_cvt esrc1 (x2 :: (l3' ++ l4)) k2 next7 cnstrs = Some (e2, next8).
-    Proof.
-      induction fn; intros l1 l2 l3 l4 l1' l3' next1 next2 next3 next4 n'
-                           f1 f2 tg xs1 e1 na1 efn v1
-                           Hdup1 Hdup2 Hlen Hcvt_fn1 Hcvt_fn2 Herror Hnth Hfind.
-      - simpl in Hcvt_fn1. inv Hcvt_fn1. simpl in Hfind. inv Hfind.
-      - simpl in *.
-        destruct (gensym next1 (nNamed "fix_x")) eqn:Hgen_x1.
-        destruct (gensym s (nNamed "fix_k")) eqn:Hgen_k1.
-        destruct e eqn:He1; inv Hcvt_fn1.
-        destruct (cps_cvt e0 (v :: l1' ++ l2) v0 s0 cnstrs) eqn: Hcvt1.
-        2: { inv H0. } destruct p.
-        destruct (cps_cvt_efnlst fn (l1' ++ l2) (tl l1) s1 cnstrs) eqn:Hrec1.
-        2: { inv H0. } destruct p. inv H0.
-        destruct (gensym next3 (nNamed "fix_x")) eqn:Hgen_x2.
-        destruct (gensym s2 (nNamed "fix_k")) eqn:Hgen_k2. 
-        destruct (cps_cvt e0 (v2 :: l3' ++ l4) v3 s3 cnstrs) eqn:Hcvt2.
-        2: { inv Hcvt_fn2. } destruct p.
-        destruct (cps_cvt_efnlst fn (l3' ++ l4) (tl l3) s4 cnstrs) eqn:Hrec2.
-        2: { inv Hcvt_fn2. } destruct p. inv Hcvt_fn2.
-        destruct n' eqn:Hn'.
-        + simpl in *. inv Herror. unfold nth in *.
-          unfold nth_default in *. simpl in *. destruct l1 eqn:Hl1.
-          * destruct l3 eqn:Hl3.
-            -- simpl in *. inv Hnth. 
-            -- simpl in *. inv Hnth.
-          * destruct l3 eqn:Hl3.
-            -- inv Hlen. 
-            -- simpl in *. inv Hnth.
-               rewrite peq_true in *. inversion Hfind.
-               repeat eexists.
-               eapply geq_gensym. eassumption.
-               eapply geq_gensym. eassumption.
-               eapply geq_gensym in Hgen_k1.
-               destruct next1. destruct p. eapply lt_symgen_gensym_2 in Hgen_x1.
-               unfold lt_symgen in Hgen_x1. unfold geq_symgen in Hgen_k1.
-               destruct s. destruct p. zify. lia.
-               5: { rewrite <- H2. eassumption. }
-               5: { eassumption. }
-               admit.
-               eapply lt_symgen_gensym_2. eassumption.
-               eapply lt_symgen_gensym_2. eassumption.
-               rewrite peq_true. reflexivity. 
-        + simpl in *. destruct l1 eqn:Hl1.
-          simpl in Hfind. inv Hnth.
-          destruct l3 eqn:Hl3. inv Hlen.
-          simpl in *. rewrite peq_false in *.
-          inv Hdup1. inv Hdup2. edestruct IHfn.
-          eapply H2. eapply H4.
-          inv Hlen. reflexivity.
-          eassumption. 
-          eassumption.
-          eassumption.
-          eassumption.
-          eassumption.
-          destructAll.
-          repeat eexists; try eauto. admit. admit.
-          rewrite peq_false. eassumption.
-          admit. admit. 
-    Admitted.
-
-
-    Lemma cps_cvt_efnlst_nth_error :
-      forall fnl l1 l2 n v f next1 next2,
-        N.to_nat (efnlst_length fnl) = Datatypes.length l1 ->
-        cps_cvt_efnlst fnl l2 l1 next1 cnstrs = Some (f, next2) ->
-        nth_error l1 n = Some v ->
-        exists na e,
-Proof.
-      induction fnl; intros l1 l2 n' v f next1 next2 Hlen Hcvt Hnth.
-      - simpl in *. inv Hcvt.
-        destruct n'.
-        simpl in *. destruct l1. inv Hnth. inv Hlen.
-        simpl in *. destruct l1. inv Hnth. inv Hlen.
-      - destruct l1. destruct n'.
-        inv Hnth. inv Hnth. 
-        simpl in Hcvt.
-        destruct (gensym next1 (nNamed "fix_x")) eqn:Hgen_x.
-        destruct (gensym s (nNamed "fix_k")) eqn:Hgen_k.
-        destruct e eqn:He; inv Hcvt.
-        destruct (cps_cvt e0 (v1 :: l2) v2 s0 cnstrs) eqn:Hcvt. 2: { inv H0. } 
-        destruct p.
-        destruct (cps_cvt_efnlst fnl l2 l1 s1 cnstrs) eqn:Hcvt2. 2: { inv H0. }
-        destruct p. inv H0.
-        simpl. destruct n'.
-        + simpl in *. repeat eexists.
-        + simpl in *. eapply IHfnl.
-          destruct (efnlst_length fnl). simpl in Hlen.
-          rewrite Pos2Nat.inj_1 in Hlen.
-          inv Hlen. simpl. eassumption. 
-          simpl in *. destruct p; try (zify; lia). 
-          eassumption. eassumption.
-    Qed. 
-
-    Lemma cps_val_alpha_equiv :
-      forall k,
-        (forall m, (m < k)%nat -> cps_cvt_alpha_equiv_statement m) ->
-        cps_cvt_val_alpha_equiv_statement k.
-    Proof.
-      induction k using lt_wf_rec. intros IH.
-      intros v. induction v using value_ind';
-                  intros v1 v2 next1 next2 next3 next4 Hv1 Hv2;
-                  rewrite cps_cvt_val_eq in *.
-      - simpl in Hv1, Hv2.
-        destruct (cps_cvt_env vs next1 cnstrs) eqn:Henv1.
-        2: { inv Hv1. } destruct p. inv Hv1.
-        destruct (cps_cvt_env vs next3 cnstrs) eqn:Henv2.
-        2: { inv Hv2. } destruct p. inv Hv2.
-        rewrite preord_val_eq. simpl. split. reflexivity.
-        eapply Forall2_Forall2_asym_included.
-        generalize dependent l0. generalize dependent l.
-        generalize dependent next1. generalize dependent next3.
-        induction H0; intros next3 next1 l1 Henv1 l2 Henv2.
-        + simpl in Henv1, Henv2. inv Henv1. inv Henv2. econstructor. 
-        + simpl in Henv1, Henv2.
-          destruct (cps_cvt_val x next1 cnstrs) eqn:Hval1.
-          2: { inv Henv1. } destruct p.
-          destruct (cps_cvt_env l s cnstrs) eqn:Hcvt1.
-          2: { inv Henv1. } destruct p. inv Henv1.
-          destruct (cps_cvt_val x next3 cnstrs) eqn:Hval2.
-          2: { inv Henv2. } destruct p.
-          destruct (cps_cvt_env l s0 cnstrs) eqn:Hcvt2.
-          2: { inv Henv2. } destruct p. inv Henv2.
-          econstructor.
-          eapply H0. eassumption. eassumption.
-          eapply IHForall. eassumption. eassumption. 
-      - simpl in Hv1, Hv2. inv Hv1. inv Hv2.
-        eapply preord_val_refl. eassumption.
-      - simpl in Hv1, Hv2.
-        destruct (cps_cvt_env vs next1 cnstrs) eqn:Henv1; inv Hv1.
-        destruct p eqn:Hp.
-        destruct (gensym_n s (rho_names vs)) eqn:Hgen_n1.
-        destruct (set_lists l0 l (M.empty cps.val)) eqn:Hset. 2: { inv H2. }
-        destruct (gensym s0 (nNamed "k_lam")) eqn:Hgen_k1.
-        destruct (gensym s1 (nNamed "x_lam")) eqn:Hgen_x1.
-        destruct (gensym s2 na) eqn:Hen_f1.
-        destruct (cps_cvt e (v0 :: l0) v s3 cnstrs) eqn:Hcvt1. 2: { inv H2. }
-        destruct p0. inv H2.
-        destruct (cps_cvt_env vs next3 cnstrs) eqn:Henv2; inv Hv2.
-        destruct p eqn:Hp.
-        destruct (gensym_n s4 (rho_names vs)) eqn:Hgen_n2.
-        destruct (set_lists l2 l1 (M.empty cps.val)) eqn:Hset2. 2: { inv H2. }
-        destruct (gensym s5 (nNamed "k_lam")) eqn:Hgen_k2.
-        destruct (gensym s6 (nNamed "x_lam")) eqn:Hgen_x2.
-        destruct (gensym s7 na) eqn:Hen_f2.
-        destruct (cps_cvt e (v4 :: l2) v1 s8 cnstrs) eqn:Hcvt2. 2: { inv H2. } 
-        destruct p0. inv H2.
-        rewrite preord_val_eq. unfold preord_val'.
-        { intros vs1 vs2 j tg xs1 e2 rho1' Hlen_eq Hfind Hsetl.
-          simpl in Hfind. simpl.
-          rewrite peq_true in *.
-          inv Hfind.
-          pose proof (set_lists_length2) as Hsetl2.
-          edestruct Hsetl2 with (rho := (def_funs (Fcons v3 func_tag [v; v0] e2 Fnil)
-                                                       (Fcons v3 func_tag [v; v0] e2 Fnil) t t))
-                                     (xs1 := [v; v0]) (vs1 := vs1)
-                                     (xs2 := [v5; v5]) (vs2 := vs2); clear Hsetl2.
-          econstructor.
-          eassumption.
-          symmetry. rewrite H2. eassumption. 
-          simpl in Hsetl.
-          destruct vs1. inv Hsetl.
-          destruct vs1. inv Hsetl.
-          destruct vs1; inv Hsetl.
-          simpl in H1.
-          destruct vs2. inv H1.
-          destruct vs2. inv H1.
-          destruct vs2. 2: { inv H1. } rewrite <- H2. inv H1. 
-          eexists. eexists. eexists. split.
-          reflexivity. split.
-          reflexivity.
-          intros Hlt2 Hall.
-          eapply preord_exp_post_monotonic.
-          eapply HinclG.
-          eapply preord_exp_monotonic.
-          unfold cps_cvt_alpha_equiv_statement in IH.
-          edestruct IH with (m := j) as (IHstep & _). eassumption.
-          eapply IHstep. 
-          eassumption.
-          eassumption.
-          admit. admit.
-          simpl. f_equal. eapply gensym_n_length_eq.
-          eassumption. eassumption. 
-          admit.
-          simpl.
-          (* Zoe: Something broke here from flipping the args *)
-          (* eapply preord_env_P_inj_set_alt. *)
-          (* rewrite Setminus_Union_distr. *)
-          (* rewrite FromList_cons. (* normalize_sets *) *)
-          (* assert (Hsets: ([set v] \\ [set v0] :|: (v0 |: FromList l0 \\ [set v0])) *)
-          (*                  <--> ([set v] :|: (FromList l0))). *)
-          (* { rewrite Setminus_Union_distr. *)
-          (*   rewrite Setminus_Same_set_Empty_set. normalize_sets. *)
-          (*   rewrite Setminus_Disjoint. rewrite Setminus_Disjoint. *)
-          (*   reflexivity. admit. admit. } *)
-          (* rewrite Hsets. clear Hsets. *)
-          (* rewrite extend_extend_lst_commut. *)
-          (* eapply preord_env_P_inj_set_alt. *)
-          (* rewrite Setminus_Union_distr at 1. *)
-          (* rewrite Setminus_Same_set_Empty_set. *)
-          (* rewrite Setminus_Disjoint. normalize_sets. *)
-          (* eapply preord_env_P_inj_set_not_In_P_l. *)
-          (* eapply preord_env_P_inj_set_not_In_P_r. *)
-          (* eapply preord_env_P_inj_set_lists_alt. *)
-          (* 7: { eassumption. } 7: { eassumption. } *)
-          (* econstructor. rewrite M.gempty in H3. inv H3. *)
-          (* eapply cps_cvt_env_alpha_equiv. *)
-          (* eapply H. eassumption. intros m Hlt3. *)
-          (* eapply IH. lia. eassumption. eassumption.  *)
-          (* admit. admit. admit. *)
-          (* rewrite Setminus_Same_set_Empty_set. rewrite image_Empty_set. *)
-          (* eapply Disjoint_Empty_set_l. *)
-          (* admit. *)
-          (* admit. admit.  *)
-          (* inversion Hall. inversion H7. eassumption. *)
-          (* admit. *)
-          (* admit. admit. admit. *)
-          (* inversion Hall. eassumption. *)
-          admit.
-          lia.
-        }
-
-      - simpl in Hv1, Hv2.
-        destruct (cps_cvt_env vs next1 cnstrs) eqn:Henv1. 2: { inv Hv1. }
-        destruct p. destruct (gensym_n s (rho_names vs)) eqn:Hgen_n1.
-        destruct (set_lists l0 l (M.empty cps.val)) eqn:Hset1. 2: { inv Hv1. }
-        destruct (efnlst_names fnl) eqn:Hefns1.
-        destruct (gensym_n s0 l1) eqn:Hgen_lst1.
-        destruct (cps_cvt_efnlst fnl (l2 ++ l0) l2 s1 cnstrs) eqn:Hcvt_efns1.
-        2: { inv Hv1. } destruct p. inv Hv1.
-        destruct (cps_cvt_env vs next3 cnstrs) eqn:Henv2. 2: { inv Hv2. }
-        destruct p. destruct (nth_error l2 (N.to_nat n)) eqn:Herr1; inv H2.
-        destruct (gensym_n s3 (rho_names vs)) eqn:Hgen_n2.
-        destruct (set_lists l4 l3 (M.empty cps.val)) eqn:Hset2. 2: { inv Hv2. } 
-        destruct (gensym_n s2 l1) eqn:Hgen_lst2.
-        destruct (cps_cvt_efnlst fnl (l5 ++ l4) l5 s4 cnstrs) eqn:Hcvt_efns2.
-        2: { inv Hv2. } destruct p.
-        destruct (nth_error l5 (N.to_nat n)) eqn:Herr2; inv Hv2.
-        rewrite preord_val_eq. unfold preord_val'.
-        { intros vs1 vs2 j tg xs1 e2 rho1' Hlen_eq Hfind Hsetl.
-          edestruct (cps_cvt_efnlst_nth_error).
-          admit. eapply Hcvt_efns1. eassumption.
-          edestruct H1.  
-          pose proof (cps_cvt_efnlst_find_def) as Hexists.
-          edestruct Hexists; clear Hexists.
-          4: { eapply Hcvt_efns1. } 4: { eapply Hcvt_efns2. } 
-          eapply gensym_n_NoDup. eassumption.
-          eapply gensym_n_NoDup. eassumption.
-          eapply gensym_n_length_eq. eassumption. eassumption. 
-          2: { eassumption. } 
-          eassumption.
-          eassumption. 
-          destructAll. 
-          pose proof (set_lists_length2) as Hsetl2.
-          edestruct Hsetl2 with (xs1 := [x4; x3]) (vs1 := vs1)
-                                (vs2 := vs2); clear Hsetl2. admit. eassumption.
-          symmetry. eassumption.
-          eexists. eexists. eexists. split.
-          rewrite Herr2 in H9. inv H9. eassumption. split. 
-          symmetry. eassumption.
-          intros Hlt Hall.
-          unfold cps_cvt_alpha_equiv_statement in IH.
-          edestruct IH with (m := j) as (IHstep & _). eassumption.
-          unfold cps_cvt_exp_alpha_equiv in IHstep.
-          eapply preord_exp_post_monotonic. eapply HinclG. eapply IHstep.
-          eassumption.
-          eassumption.
-    Admitted.
-
->>>>>>> 9388fdc8
+    
     Lemma f_eq_subdomain_extend_lst
           (A : Type) (S : Ensemble positive) (f f' : positive -> A)
           (xs : list positive) (ys : list A) :
@@ -2196,7 +1771,8 @@
       rewrite M.gso in *; eauto.
     Qed.
 
-<<<<<<< HEAD
+    (** ** Correctness statements *)
+    
     Definition cps_cvt_correct_exp i :=
       forall e v rho vs vnames k x vk e' v' S S',
         eval_env vs e v ->
@@ -2257,865 +1833,6 @@
                         (M.set x v' (M.set k vk (M.empty cps.val))))
                        (e', (M.set k vk rho)))
                 bs'' vs'.
-=======
-    Lemma cps_cvt_alpha_equiv :
-      forall k, cps_cvt_alpha_equiv_statement k.
-    Proof.
-      induction k using lt_wf_rec. 
-      eapply my_exp_ind. 
-      - (* Var_e *)
-        intros n e1 e2 k1 k2 vars1 vars2 rho1 rho2
-               next1 next2 next3 next4 He1 He2 Hdup Hnot Hlen Hlt Henv.
-        simpl in He1, He2.
-        destruct (nth_error vars1 (N.to_nat n)) eqn:Hnth1. 2: { inv He1. }
-        destruct (nth_error vars2 (N.to_nat n)) eqn:Hnth2. 2: { inv He2. } 
-        inv He1. inv He2.
-        eapply preord_exp_app_compat.
-        + admit.
-        + admit.
-        + assert (Heq: k2 = ((id {k1 ~> k2}) <{ vars1 ~> vars2 }>) k1).
-          { rewrite extend_lst_gso.
-            rewrite extend_gss. reflexivity.
-            eassumption. }
-          rewrite Heq.
-          eapply Henv. left. reflexivity.
-        + econstructor.
-          * assert (Heq: ((id {k1 ~> k2}) <{ vars1 ~> vars2 }>) v = v0). 
-            { eapply id_vars_nth_error; eassumption. }
-            rewrite <- Heq.
-            eapply Henv. right.
-            eapply nth_FromList. eassumption. 
-          * econstructor.
-            
-      - (* Lam_e *)
-        intros na e IH e1 e2 k1 k2 vars1 vars2 rho1 rho2 next1 next2 next3 next4
-               He1 He2 Hdup Hnot Hlen Hlt Henv.
-        simpl in He1, He2.
-        destruct (gensym next1 (nNamed "k_lam")) eqn:Hgen_k1.
-        destruct (gensym s (nNamed "x_lam")) eqn:Hgen_x1.
-        destruct (gensym s0 na) eqn:Hgen_f1.
-        destruct (cps_cvt e (v0 :: vars1) v s1 cnstrs) eqn:Hcvt_e1.
-        2: { inv He1. } 
-        destruct p eqn:Hp. inv He1.
-        destruct (gensym next3 (nNamed "k_lam")) eqn:Hgen_k2.
-        destruct (gensym s2 (nNamed "x_lam")) eqn:Hgen_x2.
-        destruct (gensym s3 na) eqn:Hgen_f2.
-        destruct (cps_cvt e (v3 :: vars2) v2 s4 cnstrs) eqn:Hcvt_e2.
-        2: { inv He2. } 
-        destruct p eqn:Hp. inv He2.
-        eapply preord_exp_fun_compat.
-        + admit.
-        + admit.
-        + { eapply preord_exp_monotonic. 
-            simpl. eapply preord_exp_app_compat.
-            - admit.
-            - admit.
-            - assert (Heq: k2 = ((id {k1 ~> k2}) <{ vars1 ~> vars2 }>) k1).
-              { rewrite extend_lst_gso.
-                rewrite extend_gss. reflexivity.
-                eassumption. }
-              rewrite Heq.
-              eapply preord_env_P_inj_set_not_In_P_l.
-              eapply preord_env_P_inj_set_not_In_P_r.
-              eassumption. 
-              admit. admit. left. reflexivity. 
-            - econstructor. 2: { econstructor. }
-              simpl. unfold preord_var_env.
-              intros v5 Hset.
-              rewrite M.gss in Hset. inv Hset.
-              eexists. split.
-              rewrite M.gss. reflexivity.              
-              rewrite preord_val_eq. unfold preord_val'.
-              { intros vs1 vs2 j tg xs1 e2 rho1' Hlen_eq Hfind Hset.
-                simpl in Hfind. simpl.
-                rewrite peq_true in *.
-                inv Hfind.
-                pose proof (set_lists_length2) as Hset2.
-                edestruct Hset2 with (rho := (def_funs (Fcons v1 func_tag [v; v0] e2 Fnil)
-                                                       (Fcons v1 func_tag [v; v0] e2 Fnil) rho1 rho1))
-                                     (xs1 := [v; v0]) (vs1 := vs1)
-                                     (xs2 := [v3; v2]) (vs2 := vs2); clear Hset2.
-                econstructor. 
-                eassumption.
-                symmetry. rewrite H1. eassumption. 
-                simpl in Hset.
-                destruct vs1. inv Hset.
-                destruct vs1. inv Hset.
-                destruct vs1; inv Hset.
-                simpl in H0.
-                destruct vs2. inv H0.
-                destruct vs2. inv H0.
-                destruct vs2. 2: { inv H0. } rewrite <- H1. inv H0. 
-                eexists. eexists. eexists. split.
-                reflexivity. split.
-                reflexivity.
-                intros Hlt2 Hall.
-                eapply preord_exp_post_monotonic.
-                eapply HinclG.
-                eapply preord_exp_monotonic.
-                edestruct H with (m := j) as (IHstep & _). eassumption.
-                eapply IHstep.
-                eassumption.
-                eassumption.
-                admit. admit.
-                simpl. f_equal. eassumption.
-                admit. simpl.
-                (* Zoe: Something broke here because of argument flip *)
-                (* eapply preord_env_P_inj_set_alt. *)
-                (* rewrite Setminus_Union_distr at 1. *)
-                (* rewrite FromList_cons. (* normalize_sets *) *)
-                (* assert (Hsets: ([set v] \\ [set v0] :|: *)
-                (*                         (v0 |: FromList vars1 \\ [set v0])) *)
-                (*                  <--> ([set v] :|: (FromList vars1))). *)
-                (* { rewrite Setminus_Union_distr. *)
-                (*   rewrite Setminus_Same_set_Empty_set. normalize_sets. *)
-                (*   rewrite Setminus_Disjoint. rewrite Setminus_Disjoint. *)
-                (*   reflexivity. admit. admit. } *)
-                (* rewrite Hsets. clear Hsets. *)
-                (* rewrite extend_extend_lst_commut. *)
-                (* eapply preord_env_P_inj_set_alt. *)
-                (* rewrite Setminus_Union_distr at 1. *)
-                (* rewrite Setminus_Same_set_Empty_set. *)
-                (* rewrite Setminus_Disjoint. normalize_sets. *)
-                (* eapply preord_env_P_inj_set_not_In_P_l. *)
-                (* eapply preord_env_P_inj_set_not_In_P_r. *)
-                (* (* follows from Henv? *) *)
-                (* eapply preord_env_P_inj_f_eq_subdomain. *)
-                (* eapply preord_env_P_inj_antimon. *)
-                (* eapply preord_env_P_inj_monotonic. *)
-                (* 2: { eassumption. } lia. *)
-                (* sets. *)
-                (* assert (Hsets : (FromList vars1 :|: Empty_set _) <--> *)
-                (*                                                  (FromList vars1)). *)
-                (* { sets. } *)
-                (* rewrite <- Hsets. *)
-                (* eapply f_eq_subdomain_extend_lst. *)
-                (* eassumption. intros x Hin. inv Hin.  *)
-                (* admit. *)
-                (* admit. admit.  *)
-                (* inversion Hall. inversion H6. eassumption. *)
-                (* admit. *)
-                (* admit. admit. eassumption. *)
-                (* inversion Hall. eassumption. *)
-                admit. 
-                lia.
-              }
-            - lia. }
-          
-      - (* App_e *)
-        intros e1 IHe1 e2 IHe2 e1' e2' k1 k2 vars1 vars2 rho1 rho2
-               next1 next2 next3 next4 He1 He2 Hdup Hnot Hlen Hlt Henv.
-        simpl in He1, He2.
-        destruct (gensym next1 (nNamed "k1")) eqn:Hgen1_k1.
-        destruct (gensym s (nNamed "x1")) eqn:Hgen1_x1.
-        destruct (cps_cvt e1 vars1 v s0 cnstrs) eqn:Hcvt1_e1. 2: { inv He1. }
-        destruct p. destruct (gensym s1 (nNamed "k2")) eqn:Hgen1_k2.
-        destruct (gensym s2 (nNamed "x2")) eqn:Hgen1_x2.
-        destruct (cps_cvt e2 vars1 v1 s3 cnstrs) eqn:Hcvt1_e2. 2: { inv He1. }
-        destruct p. inv He1.
-        destruct (gensym next3 (nNamed "k1")) eqn:Hgen2_k1.
-        destruct (gensym s4 (nNamed "x1")) eqn:Hgen2_x1.
-        destruct (cps_cvt e1 vars2 v3 s5 cnstrs) eqn:Hcvt2_e1. 2: { inv He2. }
-        destruct p. destruct (gensym s6 (nNamed "k2")) eqn:Hgen2_k2.
-        destruct (gensym s7 (nNamed "x2")) eqn:Hgen2_x2.
-        destruct (cps_cvt e2 vars2 v5 s8 cnstrs) eqn:Hgen2_e2. 2: { inv He2. }
-        destruct p. inv He2.
-        eapply preord_exp_fun_compat.
-        + admit.
-        + admit.
-        + simpl. eapply preord_exp_monotonic.
-          eapply IHe1. eassumption. eassumption. eassumption.
-          admit. eassumption. admit.
-          rewrite extend_extend_lst_commut.
-          eapply preord_env_P_inj_set_alt.
-          rewrite Setminus_Union_distr. rewrite Setminus_Same_set_Empty_set.
-          rewrite Setminus_Disjoint. normalize_sets.
-          (* from Henv *) admit. admit.
-          rewrite preord_val_eq. unfold preord_val'.
-          { intros vs1 vs2 j tg xs1 e5 rho1' Hlen_eq Hfind Hset.
-            simpl in Hfind. simpl.
-            rewrite peq_true in *.
-            inv Hfind.
-            pose proof (set_lists_length2) as Hset2.
-            edestruct Hset2 with (rho := (def_funs
-                                            (Fcons v tg [v0]
-                                                   (Efun (Fcons v1 tg [v2]
-                                                                (Eapp v0 func_tag
-                                                                      [k1; v2]) Fnil)
-                                                         e0) Fnil)
-                                            (Fcons v tg [v0]
-                                                   (Efun (Fcons v1 tg [v2]
-                                                                (Eapp v0 func_tag
-                                                                      [k1; v2]) Fnil)
-                                                         e0) Fnil)
-                                            rho1 rho1))
-                                     (xs1 := [v0]) (vs1 := vs1)
-                                     (xs2 := [v4]) (vs2 := vs2); clear Hset2.
-            now econstructor. eassumption.
-            symmetry. eassumption.
-            simpl in Hset. destruct vs1. inv Hset.
-            destruct vs1; inv Hset.
-            eexists. eexists. eexists. split.
-            reflexivity. split.
-            symmetry. eassumption.
-            simpl in H0. destruct vs2. inv H0.
-            destruct vs2. 2: { inv H0. } rewrite <- H1. inv H0. 
-            intros Hlt2 Hall.  
-            eapply preord_exp_fun_compat.
-            - admit.
-            - admit.
-            - simpl. eapply preord_exp_monotonic.
-              edestruct (H j). eassumption. eapply H0.
-              eassumption. eassumption. eassumption.
-              admit.
-              eassumption. admit.
-              { rewrite extend_extend_lst_commut.
-                eapply preord_env_P_inj_set_alt. rewrite Setminus_Union_distr.
-                rewrite Setminus_Same_set_Empty_set. rewrite Setminus_Disjoint.
-                normalize_sets.
-                eapply preord_env_P_inj_set_not_In_P_l.
-                eapply preord_env_P_inj_set_not_In_P_r.
-                eapply preord_env_P_inj_set_not_In_P_l.
-                eapply preord_env_P_inj_set_not_In_P_r.
-                (* from Henv *) admit.
-                admit. admit. admit. admit. admit.
-                rewrite preord_val_eq. unfold preord_val'.
-                intros vs1 vs2 l tg' xs1 e5 rho1' Hlen_eq2 Hfind Hset.
-                simpl in *.
-                rewrite peq_true in *. rewrite <- H1. inv Hfind.
-                pose proof (set_lists_length2) as Hset2.
-                edestruct Hset2 with (xs1 := [v2]) (vs1 := vs1)
-                                     (xs2 := [v6]) (vs2 := vs2); clear Hset2.
-                now econstructor. eassumption.
-                symmetry. eassumption.
-                eexists. eexists. eexists. split.
-                reflexivity. split.
-                symmetry. eassumption.
-                intros Hlt3 Hall2.
-                destruct vs2. simpl in H3. inv H3.
-                simpl in H3. destruct vs2. 2: { inv H3. }
-                destruct vs1. simpl in Hset. inv Hset.
-                simpl in Hset. destruct vs1. 2: { inv Hset. }
-                inversion Hset. inversion H3. subst rho1' x. clear Hset H3. 
-                inversion Hall2. subst x l0 y l'. clear H8 Hall2. 
-                eapply preord_exp_app_compat.
-                - admit.
-                - admit.
-                - eapply preord_var_env_extend_neq.
-                  eapply preord_var_env_extend_neq.
-                  eapply preord_var_env_extend_eq. inversion Hall.
-                  eapply preord_val_monotonic. eassumption. lia.
-                  admit. admit. admit. admit.
-                - econstructor.
-                  eapply preord_var_env_extend_eq. eassumption.
-                  econstructor.
-                  eapply preord_var_env_extend_neq.
-                  eapply preord_var_env_extend_neq.
-                  eapply preord_var_env_extend_neq.
-                  eapply preord_var_env_extend_neq.
-                  replace k2 with ((id {k1 ~> k2} <{ vars1 ~> vars2}>) k1).
-                  eapply preord_var_env_monotonic. eapply Henv.
-                  now left. lia. rewrite extend_lst_gso. 
-                  rewrite extend_gss. reflexivity. 
-                  admit. admit. admit. admit. admit. admit. admit. admit. admit.
-                  econstructor. 
-                - admit.
-                - admit.
-                - admit.
-                - eassumption. }
-              lia. }
-          admit.
-          admit.
-          admit. eassumption. lia.
-          
-      - (* Con_e *)
-        intros dc es IH e1 e2 k1 k2 vars1 vars2 rho1 rho2
-               next1 next2 next3 next4 He1 He2 Hdup Hnot Hlen Hlt Henv.
-        simpl in He1, He2.
-        destruct (gensym next1 (nNamed "k'")) eqn:Hgen_k1.
-        destruct (gensym s (nNamed "x'")) eqn:Hgen_x1.
-        destruct (gensym_n_nAnon s0 (N.to_nat (exps_length es))) eqn:Hgen_n_es1.
-        destruct (cps_cvt_exps es vars1 v [] s1 cnstrs) eqn:Hcvt_exps1.
-        2: { inv He1. } 
-        destruct p eqn:Hp. inv He1.
-        destruct (gensym next3 (nNamed "k'")) eqn:Hgen_k2.
-        destruct (gensym s2 (nNamed "x'")) eqn:Hgen_x2.
-        destruct (gensym_n_nAnon s3 (N.to_nat (exps_length es))) eqn:Hgen_n_es2.
-        destruct (cps_cvt_exps es vars2 v1 [] s4 cnstrs) eqn:Hcvt_exps2.
-        2: { inv He2. } 
-        destruct p eqn:Hp. inv He2.
-        eapply preord_exp_fun_compat.
-        + admit.
-        + admit.
-        + eapply preord_exp_monotonic.
-          { eapply IH.
-            - eassumption.
-            - eassumption.
-            - eassumption.
-            - eapply lt_symgen_In_lst. eassumption. eassumption.
-            - eassumption.
-            - eapply Forall_lt_symgen_gensym_n.
-              eapply Forall_lt_symgen_gensym.
-              eapply Forall_lt_symgen_gensym.
-              eassumption. eassumption. eassumption. eassumption. 
-            - simpl.
-              rewrite extend_extend_lst_commut. 
-              eapply preord_env_P_inj_set_alt.
-              rewrite Setminus_Union_distr at 1.
-              eapply preord_env_P_inj_f_eq_subdomain.
-              eapply preord_env_P_inj_antimon.
-              eassumption. sets.
-              admit.
-              rewrite preord_val_eq. unfold preord_val'.
-              { intros vs1 vs2 j tg xs1 e1 rho1' Hlen_eq Hfind Hset.
-                simpl in Hfind. simpl.
-                rewrite peq_true in *. 
-                inv Hfind.
-                pose proof (set_lists_length2) as Hset2.
-                simpl in Hset.
-                edestruct Hset2 with (rho := (M.set v
-                                                    (Vfun rho1
-                                                          (Fcons v kon_tag xs1
-                                                                 (Econstr v0 (dcon_to_tag dc cnstrs) xs1 (Eapp k1 kon_tag [v0]))
-                                                                 Fnil) v) rho1))
-                                     (xs1 := xs1) (vs1 := vs1) (xs2 := l0) (vs2 := vs2);
-                  clear Hset2. 
-                eapply gensym_n_nAnon_length_eq. eassumption. eassumption. 
-                eassumption.
-                symmetry. rewrite H1. eassumption.
-                eexists. eexists. eexists. split.
-                reflexivity. split.
-                symmetry. eassumption.
-                intros Hlt2 Hall.
-                eapply preord_exp_constr_compat.
-                admit.
-                admit.
-                rewrite <- map_extend_lst_same with (xs := xs1) (xs' := l0)
-                                                    (f := id).
-                eapply Forall2_preord_var_env_map.
-                2: { reflexivity. }
-                eapply preord_env_P_inj_set_lists_alt.
-                rewrite Setminus_Same_set_Empty_set.
-                intros x' Hin. inv Hin.
-                eassumption.
-                eapply gensym_n_nAnon_NoDup. eassumption.
-                eapply gensym_n_nAnon_NoDup. eassumption.
-                eapply gensym_n_nAnon_length_eq. eassumption. eassumption.
-                rewrite image_id.  rewrite Setminus_Same_set_Empty_set.
-                now sets.
-                now eauto.
-                eassumption.
-                eapply gensym_n_nAnon_NoDup. eassumption.
-                eapply gensym_n_nAnon_length_eq. eassumption. eassumption.
-                intros m vs0 vs3 Hlt3 Hall2.
-                eapply preord_exp_app_compat.
-                admit.
-                admit.
-                assert (Heq: k2 = ((id {k1 ~> k2}) <{ vars1 ~> vars2 }>) k1).
-                { rewrite extend_lst_gso.
-                  rewrite extend_gss. reflexivity.
-                  eassumption. }
-                rewrite Heq.
-                eapply preord_env_P_inj_set_not_In_P_l.
-                eapply preord_env_P_inj_set_not_In_P_r.
-                eapply preord_env_P_inj_set_lists_l_Disjoint.
-                2: { now eauto. }
-                eapply preord_env_P_inj_set_lists_r_Disjoint.
-                2: { eassumption. }
-                eapply preord_env_P_inj_set_not_In_P_l.
-                eapply preord_env_P_inj_set_not_In_P_r.
-                eapply preord_env_P_inj_monotonic.
-                2 : { eassumption. }
-                lia.
-                admit. admit. admit. admit. admit. admit.
-                admit.
-                econstructor.
-                unfold preord_var_env.
-                intros v3 Hv3.
-                rewrite M.gss in Hv3. inversion Hv3. rewrite M.gss.
-                eexists. split. reflexivity.
-                rewrite preord_val_eq. econstructor.
-                reflexivity.
-                eapply Forall2_Forall2_asym_included. eassumption.
-                econstructor. }
-              admit.
-              admit.
-              admit.
-              eassumption. }
-          lia.
-          
-      - (* Match_e *)
-        intros e IHe pars bs IHbs e1 e3 k1 k2 vars1 vars2 rho1 rho2
-               next1 next2 next3 next4 He1 He2 Hdup Hnot Hlen Hlt Henv.
-        simpl in He1. destruct (gensym next1 (nNamed "k1")) eqn:Hgen_k1.
-        destruct (gensym s (nNamed "x1")) eqn:Hgen_x1. 
-        destruct (cps_cvt e vars1 v s0 cnstrs) eqn:Hcvt_e1. 2: { inv He1. }
-        destruct p. destruct (cps_cvt_branches bs vars1 k1 v0 s1 cnstrs) eqn:Hbs1.
-        2: { inv He1. } destruct p. inv He1.
-        simpl in He2. destruct (gensym next3 (nNamed "k1")) eqn:Hgen_k2.
-        destruct (gensym s2 (nNamed "x1")) eqn:Hgen_x2.
-        destruct (cps_cvt e vars2 v1 s3 cnstrs) eqn: Hcvt_e2. 2: { inv He2. }
-        destruct p. destruct (cps_cvt_branches bs vars2 k2 v2 s4 cnstrs) eqn:Hbs2.
-        2: { inv He2. } destruct p. inv He2.
-        eapply preord_exp_fun_compat.
-        + admit.
-        + admit.
-        + simpl.
-          eapply preord_exp_monotonic.
-          eapply preord_exp_post_monotonic. eapply HinclG.
-          eapply IHe.
-          eassumption. eassumption.
-          eassumption.
-          admit.
-          eassumption.
-          admit.
-          rewrite extend_extend_lst_commut. 
-          eapply preord_env_P_inj_set_alt.
-          rewrite Setminus_Union_distr.
-          rewrite Setminus_Same_set_Empty_set. normalize_sets. 
-          rewrite Setminus_Disjoint. 
-          eapply preord_env_P_inj_f_eq_subdomain.
-          eapply preord_env_P_inj_antimon.
-          eapply preord_env_P_inj_monotonic.
-          reflexivity.
-          eassumption.
-          sets.
-          admit. admit.
-          rewrite preord_val_eq. unfold preord_val'.
-          { intros vs1 vs2 j tg xs1 e2 rho1' Hlen_eq Hfind Hset.
-            simpl in Hfind. simpl.
-            rewrite peq_true in *. inv Hfind.
-            pose proof (set_lists_length2) as Hset2.
-            edestruct Hset2 with (xs1 := [v0]) (vs1 := vs1)
-                                 (xs2 := [v2]) (vs2 := vs2); clear Hset2.
-            simpl. reflexivity.
-            eassumption.
-            symmetry. eassumption.
-            eexists. eexists. eexists.
-            split. reflexivity.
-            split. eauto.
-            intros Hlt2 Hall. edestruct (H j). eassumption.
-            edestruct H3 as (_ & _ & IHbs'). 
-            eapply preord_exp_post_monotonic. eapply HinclG.
-            simpl in Hset, H0. 
-            destruct vs1. congruence.
-            destruct vs1. 2: { congruence. } inversion Hset.
-            destruct vs2. congruence. destruct vs2. 2: { congruence. }
-            inversion H0.
-            eapply IHbs'.
-            eassumption. eassumption.
-            eassumption.
-            eassumption.
-            eassumption.
-            admit.
-            eapply preord_env_P_inj_set_not_In_P_l.
-            eapply preord_env_P_inj_set_not_In_P_r.
-            eapply preord_env_P_inj_set_not_In_P_l.
-            eapply preord_env_P_inj_set_not_In_P_r.
-            eapply preord_env_P_inj_monotonic.
-            2: { eassumption. } lia.
-            admit. admit. admit. admit.
-            eapply preord_var_env_extend_eq. inversion Hall. eassumption. } 
-            admit. admit. admit. eassumption. 
-            lia.
-          
-      - (* Let_e *)
-        intros na e1 IHe1 e2 IHe2 e1' e2' k1 k2 vars1 vars2 rho1 rho2
-               next1 next2 next3 next4 He1 He2 Hdup Hnot Hlen Hlt Henv.
-        simpl in He1, He2.
-        destruct (gensym next1 na) eqn:Hgen_na1.
-        destruct (gensym s (nNamed "k")) eqn:Hgen_k1.
-        destruct (cps_cvt e2 (v :: vars1) k1 s0 cnstrs) eqn:Hcvt1_e2. 2: { inv He1. }
-        destruct p. destruct (cps_cvt e1 vars1 v0 s1 cnstrs) eqn:Hcvt1_e1.
-        2: { inv He1. } destruct p. inv He1.
-        destruct (gensym next3 na) eqn:Hgen_na2.
-        destruct (gensym s2 (nNamed "k")) eqn:Hgen_k2.
-        destruct (cps_cvt e2 (v1 :: vars2) k2 s3 cnstrs) eqn:Hcvt2_e2. 2: { inv He2. }
-        destruct p. destruct (cps_cvt e1 vars2 v2 s4 cnstrs) eqn:Hcvt2_e1.
-        2: { inv He2. } destruct p. inv He2. 
-        eapply preord_exp_fun_compat.
-        + admit.
-        + admit.
-        + simpl. eapply preord_exp_monotonic.
-          eapply IHe1.
-          eassumption. eassumption. eassumption.
-          admit.
-          eassumption.
-          admit.
-          rewrite extend_extend_lst_commut. 
-          eapply preord_env_P_inj_set_alt.
-          rewrite Setminus_Union_distr at 1. rewrite Setminus_Same_set_Empty_set.
-          rewrite Setminus_Disjoint. normalize_sets.
-          (* from Henv -- how to show? *) admit.
-          admit.
-          rewrite preord_val_eq. unfold preord_val'.
-          { intros vs1 vs2 j tg xs1 e5 rho1' Hlen_eq Hfind Hset.
-            simpl in Hfind. simpl.
-            rewrite peq_true in *. 
-            inv Hfind.
-            pose proof (set_lists_length2) as Hset2.
-            edestruct Hset2 with (rho := (M.set v0
-                                                (Vfun rho1
-                                                      (Fcons v0 tg [v] e5 Fnil) v0)
-                                                rho1))
-                                 (xs1 := [v]) (vs1 := vs1)
-                                 (xs2 := [v1]) (vs2 := vs2);
-              clear Hset2.
-            simpl. reflexivity.
-            eassumption.
-            simpl in Hset. destruct vs1. inv Hset.
-            destruct vs1. simpl. symmetry. eassumption. 
-            inv Hset.
-            eexists. eexists. eexists. split.
-            reflexivity. split.
-            symmetry. eassumption.
-            intros Hlt2 Hall.
-            eapply preord_exp_post_monotonic. eapply Hprops.
-            eapply preord_exp_monotonic. eapply IHe2. 
-            eassumption. eassumption.
-            admit. admit.
-            simpl. f_equal. eassumption.
-            admit.
-            simpl. admit.
-            lia. }
-          admit. admit. admit.
-          eassumption. lia.
-          
-      - (* Fix_e *)
-        intros efns IHefnlst n e1 e2 k1 k2 vars1 vars2 rho1 rho2
-               next1 next2 next3 next4 He1 He2 Hdup Hnot Hlen Hall Henv.
-        simpl in He1. destruct (efnlst_names efns) eqn:Hnames1.
-        destruct (gensym_n next1 l) eqn:Hgen_l1.
-        destruct (cps_cvt_efnlst efns (l0 ++ vars1) l0 s cnstrs) eqn:Hcvt_efns1.
-        2: { inv He1. } destruct p. destruct (nth_error l0 (N.to_nat n)) eqn:Herr1.
-        2: { inv He1. } inv He1.
-        simpl in He2. destruct (efnlst_names efns) eqn:Hnames2.
-        destruct (gensym_n next3 l1) eqn:Hgen_l2.
-        destruct (cps_cvt_efnlst efns (l2 ++ vars2) l2 s0 cnstrs) eqn:Hcvt_efns2.
-        2: { inv He2. } destruct p. destruct (nth_error l2 (N.to_nat n)) eqn:Herr2.
-        2: { inv He2. } inv He2.
-        eapply preord_exp_fun_compat.
-        + admit.
-        + admit.
-        + { eapply preord_exp_monotonic. 
-            eapply preord_exp_app_compat with (k := k).
-            - admit.
-            - admit.
-            - assert (Heq: k2 = ((id {k1 ~> k2}) <{ vars1 ~> vars2 }>) k1).
-              { rewrite extend_lst_gso.
-                rewrite extend_gss. reflexivity.
-                eassumption. }
-              rewrite Heq.
-              (* need to get rid of f and f0? *)
-              admit.
-            - econstructor. 2: { econstructor. }
-              unfold preord_var_env. intros v1 Hget.
-
-              Set Nested Proofs Allowed. 
-
-              Lemma cps_cvt_efnlst_def_funs:
-                forall efns vars l v f rho next1 next2,
-                  List.In v l ->
-                  N.to_nat (efnlst_length efns) = Datatypes.length l ->
-                  cps_cvt_efnlst efns vars l next1 cnstrs = Some (f, next2) ->
-                  exists v',
-                    (def_funs f f rho rho) ! v = v'.
-              Proof.
-                intros efns vars l v f rho next1 next2 Hin Hlen Hcvt.
-                induction efns.
-                - simpl in Hcvt. inv Hcvt. simpl in *.
-                  destruct l. inv Hin. inv Hlen.
-                - simpl in Hcvt. destruct (gensym next1 (nNamed "fix_x")) eqn:Hgenx.
-                  destruct (gensym s (nNamed "fix_k")) eqn:Hgens.
-                  destruct e eqn:He; inv Hcvt.
-                  destruct (cps_cvt e0 (v0 :: vars) v1 s0 cnstrs) eqn:Hcvt.
-                  2: { inv H0. } destruct p.
-                  destruct (cps_cvt_efnlst efns vars (tl l) s1 cnstrs) eqn:Hcvt2.
-                  2: { inv H0. } destruct p. inv H0. inv Hcvt. 
-                  admit.
-              Admitted.
-              
-              admit.
-            - lia. } 
-      - (* Prf_e *)
-        admit.
-        
-      - (* enil *)
-        admit.
-        
-      - (* exps *)
-        admit.
-        
-      - (* eflnil *)
-        admit.
-        
-      - (* eflcons *)
-        admit.
-        
-      - (* brnil_e *)
-        admit.
-        
-      - (* brcons_e *)
-        intros dc p e IHe bs IHbs bs1 bs2 k1 k2 r1 r2 vars1 vars2 x1 x2
-               rho1 rho2 next1 next2 next3 next4
-               Hbs1 Hbs2 Hdup Hnot Hlen Hlt Henv Hvar.
-        simpl in Hbs1, Hbs2.
-        destruct p.
-        destruct (cps_cvt_branches bs vars1 k1 r1 next1 cnstrs) eqn:Hcvt_bs1.
-        2: { inv Hbs1. } destruct p. destruct (gensym_n s (rev l)) eqn:Hgen_l.
-        destruct (ctx_bind_proj (dcon_to_tag dc cnstrs) r1 (Datatypes.length l)
-                                (hd 1%positive l1) 0) eqn:Hctx1.
-        destruct (cps_cvt e (rev l1 ++ vars1) k1 s0 cnstrs) eqn:Hcvt_e1.
-        2: { inv Hbs1. } destruct p. inv Hbs1.
-        destruct (cps_cvt_branches bs vars2 k2 r2 next3 cnstrs) eqn:Hcvt_bs2.
-        2: { inv Hbs2. } destruct p. destruct (gensym_n s1 (rev l)) eqn:Hgen_l2.
-        destruct (ctx_bind_proj (dcon_to_tag dc cnstrs) r2 (Datatypes.length l)
-                                (hd 1%positive l3) 0) eqn:Hctx2.
-        destruct (cps_cvt e (rev l3 ++ vars2) k2 s2 cnstrs) eqn:Hcvt_e2.
-        2: { inv Hbs2. } destruct p. inv Hbs2.
-        eapply preord_exp_case_cons_compat.
-        + admit.
-        + admit.
-        + admit.
-        + admit.
-        + eassumption.
-        + admit.
-        + eapply IHbs; eassumption.
-    Admitted.
-
-    Lemma cps_cvt_val_diff_symgen :
-      forall v v' v'' k next1 next2 next3 next4,
-        cps_cvt_val v next1 cnstrs = Some (v', next2) ->
-        cps_cvt_val v next3 cnstrs = Some (v'', next4) ->
-        preord_val cenv PG k v' v''.
-    Proof.
-      intros v. 
-      induction v using value_ind';
-        intros v' v'' k next1 next2 next3 next4 Hv1 Hv2;
-        rewrite cps_cvt_val_eq in *.
-      - simpl in *.
-        destruct (cps_cvt_env vs next1 cnstrs) eqn:Henv1; inv Hv1.
-        destruct p eqn:Hp. inversion H1; clear H1.
-        destruct (cps_cvt_env vs next3 cnstrs) eqn:Henv2; inv Hv2.
-        destruct p0 eqn:Hp0. inversion H1; clear H1.
-        eapply preord_val_eq. simpl. 
-        split.
-        reflexivity.
-        { subst. generalize dependent next1.
-          generalize dependent next2.
-          generalize dependent next3.
-          generalize dependent next4.
-          generalize dependent l0. 
-          induction l; intros l0 next next3 Henv2 next2 next1 Henv1.
-          - destruct vs eqn: Hvs. inv Henv2. econstructor.
-            inv Henv1.
-            destruct (cps_cvt_val v next1 cnstrs) eqn:Hv; inv H1.
-            destruct p eqn: Hp.
-            match type of H2 with match ?a with _ => _ end _ = _ =>
-                                  destruct a eqn: Henv end; inv Henv.
-            destruct p0 eqn: Hp0. inv H2. discriminate. 
-          - destruct vs eqn: Hvs. inv Henv1.
-            destruct l0. inv Henv2.
-            destruct (cps_cvt_val v next3 cnstrs) eqn:Hval; inv H1.
-            destruct p eqn:Hp. destruct (cps_cvt_env l1 s cnstrs) eqn:Hl1; inv H2.
-            destruct p0 eqn:Hp0. inv H1. 
-            inv Henv1. destruct (cps_cvt_val v next1 cnstrs) eqn:Hval1; inv H1.
-            destruct p eqn:Hp.
-            destruct (cps_cvt_env l1 s cnstrs) eqn:Hl1; inv H2.
-            destruct p0 eqn:Hp0.
-            inv Henv2.
-            destruct (cps_cvt_val v next3 cnstrs) eqn:Hval2; inv H2.
-            destruct p eqn:Hp.
-            destruct (cps_cvt_env l1 s1 cnstrs) eqn:Henv2; inv H3.
-            destruct p0 eqn:Hp0.
-            simpl. inv H.
-            inv H1. inv H2. 
-            admit. }
-      - simpl in *. inv Hv1. inv Hv2.
-        eapply preord_val_refl; admit.
-      - simpl in *.
-        destruct (cps_cvt_env vs next1 cnstrs) eqn:Henv1; inv Hv1.
-        destruct p eqn:Hp.
-        destruct (gensym_n s (rho_names vs)) eqn:Hgen_n.
-        destruct (set_lists l0 l (M.empty cps.val)) eqn:Hset. 2: { inv H1. } 
-        unfold gensym in H1. destruct s0 eqn:Hs0.
-        destruct p0 eqn:Hp0.
-        match type of H1 with match ?a with _ => _ end _ = _ =>
-                              destruct a eqn:Hcps_cvt end; inv H1.
-        destruct p1 eqn:Hp1.
-        destruct (cps_cvt_env vs next3 cnstrs) eqn:Henv2; inv Hv2.
-        destruct p eqn:Hp.
-        destruct (gensym_n s1 (rho_names vs)) eqn:Hgen_n2.
-        destruct (set_lists l2 l1 (M.empty cps.val)) eqn:Hset2. 2: {inv H1. }
-        unfold gensym in H1. destruct s2 eqn:Hs2.
-        destruct p0 eqn:Hp0.
-        match type of H1 with match ?a with _ => _ end _ = _ =>
-                              destruct a eqn:Hcps_cvt2 end; inv H1.
-        destruct p1 eqn:Hp1.
-        inv H2. inv H3.
-        eapply preord_val_eq.
-        simpl. intros.
-        destruct (M.elt_eq (Pos.succ (Pos.succ v)) (Pos.succ (Pos.succ v))) eqn:Heq;
-          inv H1. 
-        repeat eexists.
-        + destruct (M.elt_eq (Pos.succ (Pos.succ v0)) (Pos.succ (Pos.succ v0))) eqn:Heq2.
-          reflexivity.
-          congruence.
-        + simpl. destruct vs2 eqn:Hvs2. destruct vs1 eqn:Hvs1.
-          simpl in H2. inv H2.
-          inv H0.
-          destruct vs1 eqn:Hvs1.
-          simpl in H2. inv H2.
-          simpl in H2. admit.
-        + admit.
-      - admit.
-    Admitted.    
-
-    Lemma cps_cvt_env_and_val :
-      forall rho rho' next next1,
-        cps_cvt_env rho next cnstrs = Some (rho', next1) ->
-        forall next2 next3 v'' k,
-          Forall2 (fun v v' => cps_cvt_val v next2 cnstrs = Some (v'', next3) ->
-                               preord_val cenv PG k v' v'') rho rho'.
-    Proof.
-      intros rho rho' next next1 Henv next2 next3 v'' k.
-      generalize dependent rho'.
-      generalize dependent next.
-      induction rho; intros next rho' Henv.
-      - inv Henv. econstructor.
-      - destruct rho' eqn:Hrho.
-        + inv Henv. destruct (cps_cvt_val a next cnstrs) in H0.
-          destruct p in H0. destruct (cps_cvt_env rho s cnstrs) in H0.
-          destruct p.
-          inv H0.
-          inv H0.
-          inv H0.
-        + inv Henv. 
-          destruct (cps_cvt_val a next cnstrs) eqn:Hval.
-          destruct p eqn:Hp. destruct (cps_cvt_env rho s cnstrs) eqn:Hcpsenv.
-          destruct p0 eqn:Hp0. econstructor.
-          * intros Hval2. inv H0.
-            (* lemma needed *) admit.
-          * inv H0. eapply IHrho. eapply Hcpsenv. 
-          * inv H0.
-          * inv H0. 
-    Admitted.
-
-    Lemma cps_val_rel_is_env_rel' :
-      forall vs,
-        Forall
-          (fun v : value =>
-             forall (v' : cps.val) (next1 next2 : symgen),
-               cps_cvt_val v next1 cnstrs = Some (v', next2) -> cps_val_rel' v v') vs ->
-        exists vs',
-          (fix cps_env_rel' (rho : list value) (vs0 : list cps.val) {struct rho} : Prop :=
-             match rho with
-             | [] => match vs0 with
-                     | [] => True
-                     | _ :: _ => False
-                     end
-             | v2 :: rho0 =>
-               match vs0 with
-               | [] => False
-               | v3 :: vs1 =>
-                 (forall (v'' : cps.val) (k : nat),
-                     cps_val_rel' v2 v'' -> preord_val cenv PG k v'' v3) /\
-                 cps_env_rel' rho0 vs1
-               end
-             end) vs vs'.
-    Proof.
-      induction vs; intros Hall.
-      - exists []. reflexivity.
-      - inv Hall. eapply IHvs in H2.
-        edestruct H2.
-        eexists.
-    Abort.
-
-    Lemma cps_val_rel_is_env_rel :
-      forall vs l next1 next2,
-        Forall
-          (fun v : value =>
-             forall (v' : cps.val) (next1 next2 : symgen),
-               cps_cvt_val v next1 cnstrs = Some (v', next2) -> cps_val_rel' v v') vs ->
-        cps_cvt_env vs next1 cnstrs = Some (l, next2) ->
-        cps_env_rel vs l.
-    Proof. 
-      induction vs; intros l next1 next2 Hall Henv.
-      - simpl in Henv. inv Henv. econstructor.
-      - inv Hall.
-        simpl in Henv.
-        destruct (cps_cvt_val a next1 cnstrs) eqn:Hcvt_val. 2: { inv Henv. }
-        destruct p eqn:Hp.
-        destruct (cps_cvt_env vs s cnstrs) eqn:Hcvt_env. 2: { inv Henv. } 
-        destruct p0 eqn:Hp0.
-        inv Henv. simpl. split.
-        + intros. 
-          admit.
-    Admitted. 
-
-
-    Lemma cps_cvt_val_impl_rel :
-      forall v v' next1 next2,
-        cps_cvt_val v next1 cnstrs = Some (v', next2) ->
-        cps_val_rel' v v'.
-    Proof. 
-      intros v.
-      induction v using value_ind'; intros v' next1 next2 Hval;
-        rewrite cps_cvt_val_eq in Hval.
-      - simpl in Hval.
-        destruct (cps_cvt_env vs next1 cnstrs) eqn:Henv. 2: { inv Hval. } 
-        destruct p eqn:Hp.
-        inv Hval.
-        simpl. split.
-        reflexivity.    
-        generalize dependent l.
-        generalize dependent next1. generalize dependent next2. 
-        induction vs; intros next2 next1 l Henv. 
-        + simpl in Henv. inv Henv. reflexivity.
-        + simpl in Henv.
-          destruct (cps_cvt_val a next1 cnstrs) eqn:Hcvt_val. 2: { inv Henv. } 
-          destruct p eqn:Hp.
-          destruct (cps_cvt_env vs s cnstrs) eqn:Hcvt_env. 2: { inv Henv. }
-          destruct p0 eqn:Hp0.
-          inv Henv. inv H. split.
-          * eapply H2. eapply Hcvt_val.
-          * eapply IHvs. eassumption. eapply Hcvt_env.
-      - simpl in *. inv Hval. reflexivity.
-      - simpl in Hval.
-        destruct (cps_cvt_env vs next1 cnstrs) eqn:Hcvt_env. 2: { inv Hval. }
-        destruct p eqn:Hp.
-        destruct (gensym_n s (rho_names vs)) eqn:Hgen_vars.
-        destruct (set_lists l0 l (M.empty cps.val)) eqn:Hset. 2: { inv Hval. }
-        destruct (gensym s0 (nNamed "k_lam")) eqn:Hgen_k.
-        destruct (gensym s1 (nNamed "x_lam")) eqn:Hgen_x.
-        destruct (gensym s2 na) eqn:Hgen_f.
-        destruct (cps_cvt e (v0 :: l0) v s3 cnstrs) eqn:Hcvt_e. 2: { inv Hval. }
-        destruct p0 eqn:Hp0.
-        inv Hval.
-        simpl.
-    Abort.        
-    
-    Lemma cps_val_rel_preord :
-      forall rho rho' next1 next2 v n k,        
-        cps_env_rel rho rho' ->
-        cps_cvt_val (List.nth n rho Prf_v) next1 cnstrs = Some (v, next2) ->
-        preord_val cenv PG k v (List.nth n rho' (Vint 0)).
-    Proof.
-      intros rho.
-      induction rho; intros rho' next1 next2 v n k Hrel Hval.
-      - simpl in *.
-        destruct rho' eqn:Hrho'. 2: { destruct Hrel. }
-        destruct n eqn:Hn; admit.
-      - simpl in *.
-        destruct rho' eqn:Hrho'. destruct Hrel.
-        destruct Hrel.
-        destruct n eqn:Hn.
-        + simpl. eapply H.
-          simpl in Hval.
-          admit.
-        +
-    Abort.
->>>>>>> 9388fdc8
 
     Lemma cps_cvt_correct:
       forall k,
@@ -3127,126 +1844,126 @@
       intros k. induction k as [k IHk] using lt_wf_rec1. eapply my_exp_ind.
       - 
 
-    Definition cps_cvt_correct_e c :=
-      forall e e' rho rho' rho_m v v' x k vk vars
-             next1 next2 next3,
-        eval_env rho e v ->
-        ~(x = k) ->
-        (lt_symgen k next1) /\ (lt_symgen x next1) ->
-        (* (lt_symgen x next4) /\ (lt_symgen k next4) -> *)
-        cps_env_rel rho rho' -> 
-        gensym_n_nAnon next1 (List.length rho') = (vars, next2) ->
-        set_lists vars rho' (M.empty cps.val) = Some rho_m ->
-        cps_cvt e vars k next2 cnstrs = Some (e', next3) ->
-        (* cps_cvt_val v next4 cnstrs = Some (v', next5) -> *)
-        obs_rel' v v' ->
-        preord_exp cenv P1 PG c
-                   ((Eapp k kon_tag (x::nil)), (M.set x v' (M.set k vk (M.empty cps.val))))
-                   (e', (M.set k vk rho_m)).
-
-    Definition cps_cvt_correct_es c :=
-      forall es es' rho rho' rho_m vs vs' x k vk vars 
-             next1 next2 next3 next4 next5,
-        Forall2 (fun e v => eval_env rho e v) (exps_to_list es) vs ->
-        ~(x = k) ->
-        (lt_symgen x next1) /\ (lt_symgen x next1) /\
-        (lt_symgen x next4) /\ (lt_symgen k next4) ->
-        cps_env_rel rho rho' ->
-        gensym_n_nAnon next1 (List.length rho') = (vars, next2) ->
-        set_lists vars rho' (M.empty cps.val) = Some rho_m ->
-        cps_cvt_exps' es vars k next2 cnstrs = Some (es', next3) ->
-        Forall2 (fun v v' => cps_cvt_val v next4 cnstrs = Some (v', next5)) vs vs' ->
-        Forall2
-          (fun e' v' =>
-             preord_exp cenv P1 PG c
-                        ((Eapp k kon_tag (x::nil)),
-                         (M.set x v' (M.set k vk (M.empty cps.val))))
-                        (e', (M.set k vk rho_m)))
-          es' vs'.
-
-    Definition cps_cvt_correct_efnlst c :=
-      forall efns efns' rho rho' rho_m vfns vfns' x k vk vars 
-             next1 next2 next3 next4 next5,
-        Forall2 (fun p v => let (na, e) := p : (name * expression.exp) in
-                            eval_env rho e v) (efnlst_as_list efns) vfns ->
-        ~(x = k) ->
-        (lt_symgen x next1) /\ (lt_symgen x next1) /\
-        (lt_symgen x next4) /\ (lt_symgen k next4) ->
-        cps_env_rel rho rho' ->
-        gensym_n_nAnon next1 (List.length rho') = (vars, next2) ->
-        set_lists vars rho' (M.empty cps.val) = Some rho_m ->
-        cps_cvt_efnlst' efns vars k next2 cnstrs = Some (efns', next3) ->
-        Forall2 (fun v v' => cps_cvt_val v next4 cnstrs = Some (v', next5)) vfns vfns' ->
-        Forall2
-          (fun e' v' =>
-             preord_exp cenv P1 PG c
-                        (e', (M.set k vk rho_m))
-                        ((Eapp k kon_tag (x::nil)),
-                         (M.set x v' (M.set k vk (M.empty cps.val)))))
-          efns' vfns'.
-
-
-    Definition cps_cvt_correct_branches c :=
-      forall bs bs' rho rho' rho_m vs vs' x k vk vars 
-             next1 next2 next3 next4 next5,
-        Forall2 (fun p v => let '(dc, (n, l), e) := p in
-                            eval_env rho e v) (branches_as_list bs) vs ->
-        ~(x = k) ->
-        (lt_symgen x next1) /\ (lt_symgen x next1) /\
-        (lt_symgen x next4) /\ (lt_symgen k next4) ->
-        cps_env_rel rho rho' ->
-        gensym_n_nAnon next1 (List.length rho') = (vars, next2) ->
-        set_lists vars rho' (M.empty cps.val) = Some rho_m ->
-        cps_cvt_branches' bs vars k next2 cnstrs = Some (bs', next3) ->
-        Forall2 (fun v v' => cps_cvt_val v next4 cnstrs = Some (v', next5)) vs vs' ->
-        Forall2
-          (fun e' v' =>
-             preord_exp cenv P1 PG c
-                        (e', (M.set k vk rho_m))
-                        ((Eapp k kon_tag (x::nil)),
-                         (M.set x v' (M.set k vk (M.empty cps.val)))))
-          bs' vs'.
+    (* Definition cps_cvt_correct_e c := *)
+    (*   forall e e' rho rho' rho_m v v' x k vk vars *)
+    (*          next1 next2 next3, *)
+    (*     eval_env rho e v -> *)
+    (*     ~(x = k) -> *)
+    (*     (lt_symgen k next1) /\ (lt_symgen x next1) -> *)
+    (*     (* (lt_symgen x next4) /\ (lt_symgen k next4) -> *) *)
+    (*     cps_env_rel rho rho' ->  *)
+    (*     gensym_n_nAnon next1 (List.length rho') = (vars, next2) -> *)
+    (*     set_lists vars rho' (M.empty cps.val) = Some rho_m -> *)
+    (*     cps_cvt e vars k next2 cnstrs = Some (e', next3) -> *)
+    (*     (* cps_cvt_val v next4 cnstrs = Some (v', next5) -> *) *)
+    (*     obs_rel' v v' -> *)
+    (*     preord_exp cenv P1 PG c *)
+    (*                ((Eapp k kon_tag (x::nil)), (M.set x v' (M.set k vk (M.empty cps.val)))) *)
+    (*                (e', (M.set k vk rho_m)). *)
+
+    (* Definition cps_cvt_correct_es c := *)
+    (*   forall es es' rho rho' rho_m vs vs' x k vk vars  *)
+    (*          next1 next2 next3 next4 next5, *)
+    (*     Forall2 (fun e v => eval_env rho e v) (exps_to_list es) vs -> *)
+    (*     ~(x = k) -> *)
+    (*     (lt_symgen x next1) /\ (lt_symgen x next1) /\ *)
+    (*     (lt_symgen x next4) /\ (lt_symgen k next4) -> *)
+    (*     cps_env_rel rho rho' -> *)
+    (*     gensym_n_nAnon next1 (List.length rho') = (vars, next2) -> *)
+    (*     set_lists vars rho' (M.empty cps.val) = Some rho_m -> *)
+    (*     cps_cvt_exps' es vars k next2 cnstrs = Some (es', next3) -> *)
+    (*     Forall2 (fun v v' => cps_cvt_val v next4 cnstrs = Some (v', next5)) vs vs' -> *)
+    (*     Forall2 *)
+    (*       (fun e' v' => *)
+    (*          preord_exp cenv P1 PG c *)
+    (*                     ((Eapp k kon_tag (x::nil)), *)
+    (*                      (M.set x v' (M.set k vk (M.empty cps.val)))) *)
+    (*                     (e', (M.set k vk rho_m))) *)
+    (*       es' vs'. *)
+
+    (* Definition cps_cvt_correct_efnlst c := *)
+    (*   forall efns efns' rho rho' rho_m vfns vfns' x k vk vars  *)
+    (*          next1 next2 next3 next4 next5, *)
+    (*     Forall2 (fun p v => let (na, e) := p : (name * expression.exp) in *)
+    (*                         eval_env rho e v) (efnlst_as_list efns) vfns -> *)
+    (*     ~(x = k) -> *)
+    (*     (lt_symgen x next1) /\ (lt_symgen x next1) /\ *)
+    (*     (lt_symgen x next4) /\ (lt_symgen k next4) -> *)
+    (*     cps_env_rel rho rho' -> *)
+    (*     gensym_n_nAnon next1 (List.length rho') = (vars, next2) -> *)
+    (*     set_lists vars rho' (M.empty cps.val) = Some rho_m -> *)
+    (*     cps_cvt_efnlst' efns vars k next2 cnstrs = Some (efns', next3) -> *)
+    (*     Forall2 (fun v v' => cps_cvt_val v next4 cnstrs = Some (v', next5)) vfns vfns' -> *)
+    (*     Forall2 *)
+    (*       (fun e' v' => *)
+    (*          preord_exp cenv P1 PG c *)
+    (*                     (e', (M.set k vk rho_m)) *)
+    (*                     ((Eapp k kon_tag (x::nil)), *)
+    (*                      (M.set x v' (M.set k vk (M.empty cps.val))))) *)
+    (*       efns' vfns'. *)
+
+
+    (* Definition cps_cvt_correct_branches c := *)
+    (*   forall bs bs' rho rho' rho_m vs vs' x k vk vars  *)
+    (*          next1 next2 next3 next4 next5, *)
+    (*     Forall2 (fun p v => let '(dc, (n, l), e) := p in *)
+    (*                         eval_env rho e v) (branches_as_list bs) vs -> *)
+    (*     ~(x = k) -> *)
+    (*     (lt_symgen x next1) /\ (lt_symgen x next1) /\ *)
+    (*     (lt_symgen x next4) /\ (lt_symgen k next4) -> *)
+    (*     cps_env_rel rho rho' -> *)
+    (*     gensym_n_nAnon next1 (List.length rho') = (vars, next2) -> *)
+    (*     set_lists vars rho' (M.empty cps.val) = Some rho_m -> *)
+    (*     cps_cvt_branches' bs vars k next2 cnstrs = Some (bs', next3) -> *)
+    (*     Forall2 (fun v v' => cps_cvt_val v next4 cnstrs = Some (v', next5)) vs vs' -> *)
+    (*     Forall2 *)
+    (*       (fun e' v' => *)
+    (*          preord_exp cenv P1 PG c *)
+    (*                     (e', (M.set k vk rho_m)) *)
+    (*                     ((Eapp k kon_tag (x::nil)), *)
+    (*                      (M.set x v' (M.set k vk (M.empty cps.val))))) *)
+    (*       bs' vs'. *)
 
     
-    Lemma cps_cvt_correct:
-      forall k,
-        (cps_cvt_correct_e k) /\
-        (cps_cvt_correct_es k) /\
-        (cps_cvt_correct_efnlst k) /\
-        (cps_cvt_correct_branches k).
-    Proof.
-      intros k. induction k as [k IHk] using lt_wf_rec1. eapply my_exp_ind.
-      - intros n e' rho rho' rho_m v v' x k0 vk vars 
-               next1 next2 next3 H H0 H1 H2 H3 H4 H5 H6.
-        inv H. simpl in H5.
-        destruct (nth_error vars (N.to_nat n)) eqn:Heqn. 2:{ congruence. }
-        inv H5.
-        eapply preord_exp_app_compat.
-        + eapply HPost_app. eapply Hprops. 
-        + eapply HPost_OOT. eapply Hprops. 
-        + unfold preord_var_env.
-          intros v1 Hgetv1. rewrite M.gso in Hgetv1.
-          -- rewrite M.gss in Hgetv1. inv Hgetv1.
-             eexists. rewrite M.gss. split.
-             reflexivity.
-             eapply preord_val_refl. eapply HpropsG. 
-          -- unfold not in *.
-             intros Hfalse. symmetry in Hfalse.
-             apply H0 in Hfalse. destruct Hfalse. 
-        + econstructor.
-          -- unfold preord_var_env.
-             intros v1 Hgetv1. rewrite M.gss in Hgetv1.
-             inv Hgetv1. eexists. admit.
-          -- econstructor.
-      - intros na e IH e' rho rho' rho_m v v' x k0 vk vars
-               next1 next2 next3 Heval Hneq Hlt Hrel Hgen Hset Hcvt Hcvt_val.
-        inv Heval. simpl in Hcvt. 
-        destruct (gensym next2 (nNamed "k_lam")) eqn: Hgen_k.
-        destruct (gensym s (nNamed "x_lam")) eqn: Hgen_x.
-        destruct (gensym s0 na) eqn:Hgen_f.
-        destruct (cps_cvt e (v0 :: vars) v s1 cnstrs) eqn:Hcvt_e.
-        destruct p eqn:Hp. inv Hcvt.
-        2 : { inv Hcvt. }
+    (* Lemma cps_cvt_correct: *)
+    (*   forall k, *)
+    (*     (cps_cvt_correct_e k) /\ *)
+    (*     (cps_cvt_correct_es k) /\ *)
+    (*     (cps_cvt_correct_efnlst k) /\ *)
+    (*     (cps_cvt_correct_branches k). *)
+    (* Proof. *)
+    (*   intros k. induction k as [k IHk] using lt_wf_rec1. eapply my_exp_ind. *)
+    (*   - intros n e' rho rho' rho_m v v' x k0 vk vars  *)
+    (*            next1 next2 next3 H H0 H1 H2 H3 H4 H5 H6. *)
+    (*     inv H. simpl in H5. *)
+    (*     destruct (nth_error vars (N.to_nat n)) eqn:Heqn. 2:{ congruence. } *)
+    (*     inv H5. *)
+    (*     eapply preord_exp_app_compat. *)
+    (*     + eapply HPost_app. eapply Hprops.  *)
+    (*     + eapply HPost_OOT. eapply Hprops.  *)
+    (*     + unfold preord_var_env. *)
+    (*       intros v1 Hgetv1. rewrite M.gso in Hgetv1. *)
+    (*       -- rewrite M.gss in Hgetv1. inv Hgetv1. *)
+    (*          eexists. rewrite M.gss. split. *)
+    (*          reflexivity. *)
+    (*          eapply preord_val_refl. eapply HpropsG.  *)
+    (*       -- unfold not in *. *)
+    (*          intros Hfalse. symmetry in Hfalse. *)
+    (*          apply H0 in Hfalse. destruct Hfalse.  *)
+    (*     + econstructor. *)
+    (*       -- unfold preord_var_env. *)
+    (*          intros v1 Hgetv1. rewrite M.gss in Hgetv1. *)
+    (*          inv Hgetv1. eexists. admit. *)
+    (*       -- econstructor. *)
+    (*   - intros na e IH e' rho rho' rho_m v v' x k0 vk vars *)
+    (*            next1 next2 next3 Heval Hneq Hlt Hrel Hgen Hset Hcvt Hcvt_val. *)
+    (*     inv Heval. simpl in Hcvt.  *)
+    (*     destruct (gensym next2 (nNamed "k_lam")) eqn: Hgen_k. *)
+    (*     destruct (gensym s (nNamed "x_lam")) eqn: Hgen_x. *)
+    (*     destruct (gensym s0 na) eqn:Hgen_f. *)
+    (*     destruct (cps_cvt e (v0 :: vars) v s1 cnstrs) eqn:Hcvt_e. *)
+    (*     destruct p eqn:Hp. inv Hcvt. *)
+    (*     2 : { inv Hcvt. } *)
         (* Zoe: commneting out because some stuff have changed *) 
         (* 
     rewrite cps_cvt_val_eq in Hcvt_val. simpl in Hcvt_val.
@@ -3274,23 +1991,23 @@
 
          *)
         
-        admit.
-      - admit.
-      - admit.
-      - admit.
-      - intros na e IH1 e0 IH2 e' rho rho' rho_m v v' x k0 vk vars
-               next1 next2 next3 Heval Hneq Hlt Hrel Hgen Hset Hcvt Hcvt_val.
-        simpl in Hcvt.
-        destruct (gensym next2 na) eqn: Hgen_x.
-        destruct (gensym s (nNamed "k")) eqn: Hgen_k.
-        destruct (cps_cvt e0 (v0 :: vars) k0 s0 cnstrs) eqn: Hcvt_e0.
-        2 : { congruence. } 
-        destruct p eqn: Hp.
-        destruct (cps_cvt e vars v1 s1 cnstrs) eqn: Hcvt_e.
-        2 : { congruence. } 
-        destruct p0 eqn: Hp0.
-        inv Hcvt.
-        inv Heval.
+      (*   admit. *)
+      (* - admit. *)
+      (* - admit. *)
+      (* - admit. *)
+      (* - intros na e IH1 e0 IH2 e' rho rho' rho_m v v' x k0 vk vars *)
+      (*          next1 next2 next3 Heval Hneq Hlt Hrel Hgen Hset Hcvt Hcvt_val. *)
+      (*   simpl in Hcvt. *)
+      (*   destruct (gensym next2 na) eqn: Hgen_x. *)
+      (*   destruct (gensym s (nNamed "k")) eqn: Hgen_k. *)
+      (*   destruct (cps_cvt e0 (v0 :: vars) k0 s0 cnstrs) eqn: Hcvt_e0. *)
+      (*   2 : { congruence. }  *)
+      (*   destruct p eqn: Hp. *)
+      (*   destruct (cps_cvt e vars v1 s1 cnstrs) eqn: Hcvt_e. *)
+      (*   2 : { congruence. }  *)
+      (*   destruct p0 eqn: Hp0. *)
+      (*   inv Hcvt. *)
+      (*   inv Heval. *)
         (* Zoe: commneting out because some stuff have changed *) 
     (* 
 
@@ -3375,33 +2092,13 @@
       - admit.
       - eassumption.
       - (* ? *) *)
-    Abort. 
+    (* Abort.  *)
 
     
-    (* cenv needs to related to dcon? *)
-    Lemma cps_cvt_correct':
-forall e m rho rho' rhomap x k vk e' v v' v'' v''' penv cenv
-             vars cnstrs next1 next2 next3 next4 next5,
-        eval_env rho e v ->
-        cps_cvt_env rho next1 cnstrs = Some (rho', next2) ->
-        gensym_n_nAnon next2 (List.length rho') = (vars, next3) ->
-        set_lists vars rho' (M.empty cps.val) = Some rhomap ->
-        cps_cvt e vars k next3 cnstrs = Some (e', next4) ->
-        cps_cvt_val v next1 cnstrs = Some (v', next5) ->
-        bstep_e penv cenv (M.set x v' (M.set k vk (M.empty cps.val))) (Eapp k kon_tag (x::nil)) v'' m ->
-        exists n, bstep_e penv cenv (M.set k vk rhomap) e' v''' n /\
-                  exists f, (Alpha_conv_val v'' v''' f).
-    Proof.
-      intros e. 
-      eapply my_exp_ind.
-      
-    Abort. 
-    
-
-    Inductive bigStepResult {Term Value : Type} : Type :=
-      Result : Value -> bigStepResult 
-    | OutOfTime : Term -> bigStepResult 
-    | Error : string -> option Term -> bigStepResult.
+    (* Inductive bigStepResult {Term Value : Type} : Type := *)
+    (*   Result : Value -> bigStepResult  *)
+    (* | OutOfTime : Term -> bigStepResult  *)
+    (* | Error : string -> option Term -> bigStepResult. *)
 
     (* Definition L6_evaln_fun n p : @bigStepResult (env * exp) cps.val := *)
     (*   let '((penv, cenv, nenv, fenv), (rho, e)) := p *)
@@ -3433,6 +2130,8 @@
     (*   L7.L6_to_Clight.print ((show_cenv cenv) ++ (show_env nenv cenv false rho) ++ *)
     (*                                           (show_val nenv cenv false v)). *)
 
+    Abort.
+    
 End Post.
 (*
 Quote Recursively Definition test1_program :=
@@ -3523,6 +2222,4 @@
 " (fun f (p:int*bool) -> varClass0 (f (fst p)))".
 
 Extraction "test1.ml" test_result.
-*)
-
-End CPS.+*)