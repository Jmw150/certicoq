--- conflicted
+++ resolved
@@ -24,22 +24,6 @@
 
 Section Bounds.
 
-<<<<<<< HEAD
-  (** ** Subset lemmas *)
-  Context (func_tag kon_tag default_tag : positive) (cnstrs : conId_map).
-
-  Lemma Setminus_Included_preserv_alt:
-    forall {A: Type} (S1 S2 S3: Ensemble A),
-      S1 \subset (S2 \\ S3) -> S1 \subset S2.
-  Proof.
-    intros A S1 S2 S3 H. unfold Included in *.
-    intros x Hin. eapply H in Hin.
-    unfold Setminus in Hin. unfold In in *. destruct Hin. eassumption.
-  Qed. 
-
-  Definition cps_cvt_exp_subset_stmt e :=
-    forall e' k1 vars1 S1 S2,
-=======
   Global Instance L4_resource_nat : @L4_resource nat.
   Proof.
     econstructor.
@@ -111,19 +95,9 @@
   
   Definition cps_cvt_exp_fv_stmt :=
     forall e e' k1 vars1 S1 S2,
->>>>>>> 0e9b3222
       cps_cvt_rel func_tag kon_tag default_tag S1 e vars1 k1 cnstrs S2 e' ->
       occurs_free e' \subset k1 |: FromList vars1 :|: S1.
 
-<<<<<<< HEAD
-  Definition cps_cvt_exps_subset_stmt e :=
-    forall e' k1 vars1 vs S1 S2,
-      cps_cvt_rel_exps func_tag kon_tag default_tag S1 e vars1 k1 vs cnstrs S2 e' ->
-      S2 \subset S1.
-
-  Definition cps_cvt_efnlst_subset_stmt efns :=
-    forall S1 vars1 nlst1 S2 fdefs1,
-=======
   Definition cps_cvt_exps_fv_stmt :=
     forall es e' e_app vars1 ks xs S1 S2,
       (* Disjoint _ (FromList ks) (FromList vars1 :|: S1) -> *)
@@ -132,123 +106,14 @@
 
   Definition cps_cvt_efnlst_fv_stmt :=
     forall efns S1 vars1 nlst1 S2 fdefs1,
->>>>>>> 0e9b3222
       cps_cvt_rel_efnlst func_tag kon_tag default_tag S1 efns vars1 nlst1 cnstrs S2 fdefs1 ->
       occurs_free_fundefs fdefs1 \subset FromList vars1 :|: S1.
 
-<<<<<<< HEAD
-  Definition cps_cvt_branches_subset_stmt bs :=
-    forall S1 vars1 k1 x1 S2 bs1,
-=======
   Definition cps_cvt_branches_fv_stmt :=
     forall bs S1 vars1 k1 x1 S2 bs1,
->>>>>>> 0e9b3222
       cps_cvt_rel_branches func_tag kon_tag default_tag S1 bs vars1 k1 x1 cnstrs S2 bs1 ->
       occurs_free (Ecase x1 bs1) \\ [set x1] \subset k1 |: FromList vars1 :|: S1.
   
-<<<<<<< HEAD
-  Definition cps_cvt_rel_subset_stmt :=
-    (forall e, cps_cvt_exp_subset_stmt e) /\
-    (forall es, cps_cvt_exps_subset_stmt es) /\
-    (forall efns, cps_cvt_efnlst_subset_stmt efns) /\
-    (forall bs, cps_cvt_branches_subset_stmt bs).
-
-
-  Lemma cps_cvt_rel_subset : cps_cvt_rel_subset_stmt.
-  Proof.
-    eapply my_exp_ind; unfold cps_cvt_exp_subset_stmt.
-    - (* Var_e *)
-      intros n e' k1 vars1 S1 S2 Hrel.
-      inv Hrel. eapply Included_refl.
-      
-    - (* Lam_e *)
-      intros na e IH e' k1 vars1 S1 S2 Hrel.
-      inv Hrel. eapply IH in H10.
-      eapply Setminus_Included_preserv_alt. eassumption.
-
-    - (* App_e *)
-      intros e1 IHe1 e2 IHe2 e' k1 vars1 S1 S2 Hrel.
-      inv Hrel. eapply IHe1 in H6. eapply IHe2 in H12.
-      eapply Setminus_Included_preserv_alt in H6.
-      eapply Setminus_Included_preserv_alt in H12.
-      eapply Included_trans; eassumption.
-
-    - (* Con_e *)
-      unfold cps_cvt_exps_subset_stmt.
-      intros dc es IH e' k1 vars1 S1 S2 Hrel.
-      inv Hrel. eapply IH in H12.
-      eapply Setminus_Included_preserv_alt in H12. eassumption.
-
-    - (* Match_e *)
-      unfold cps_cvt_branches_subset_stmt.
-      intros e IHe pars bs IHbs e' k1 vars1 S1 S2 Hrel.
-      inv Hrel. eapply IHe in H10. eapply IHbs in H11.
-      eapply Setminus_Included_preserv_alt in H10.
-      eapply Included_trans; eassumption.
-
-    - (* Let_e *)
-      intros na e1 IHe1 e2 IHe2 e' k1 vars1 S1 S2 Hrel.
-      inv Hrel. eapply IHe1 in H11. eapply IHe2 in H10.
-      eapply Setminus_Included_preserv_alt in H10.
-      eapply Included_trans; eassumption.
-
-    - (* Fix_e *)
-      unfold cps_cvt_efnlst_subset_stmt.
-      intros efns IHefns n e' k1 vars1 S1 S2 Hrel.
-      inv Hrel. eapply IHefns in H5.
-      eapply Setminus_Included_preserv_alt in H5. eassumption.
-
-    - (* Prf_e *)
-      intros e' k1 vars1 S1 S2 Hrel. inv Hrel.
-
-    - (* Prim_e *)
-      intros p e' k1 vars1 S1 S2 Hrel. inv Hrel.
-
-    - (* enil *)
-      unfold cps_cvt_exps_subset_stmt.
-      intros e' k1 vars vs S1 S2 Hrel. inv Hrel. eapply Included_refl.
-
-    - (* econs *)
-      unfold cps_cvt_exps_subset_stmt.
-      intros e IHe es IHes e' k1 vars1 vs S1 S2 Hrel.
-      inv Hrel. eapply IHe in H4. eapply IHes in H11.
-      eapply Setminus_Included_preserv_alt in H4.
-      eapply Included_trans; eassumption.
-
-    - (* eflnil *)
-      unfold cps_cvt_efnlst_subset_stmt.
-      intros S1 vars1 nlst1 S2 fdefs1 Hrel. inv Hrel. eapply Included_refl.
-
-    - (* eflcons *)
-      unfold cps_cvt_efnlst_subset_stmt.
-      intros na e IHe efns IHefns S1 vars1 nlst1 S2 fdefs1 Hrel.
-      inv Hrel. destruct e1; inv H5. admit.
-
-    - admit.
-
-    - admit. 
-  Admitted.
-
-  
-  Corollary cps_cvt_exp_subset :
-    (forall e, cps_cvt_exp_subset_stmt e).
-  Proof. eapply (proj1 cps_cvt_rel_subset). Qed.
-
-  Corollary cps_cvt_exps_subset :
-    (forall es, cps_cvt_exps_subset_stmt es).
-  Proof. eapply (proj1 (proj2 cps_cvt_rel_subset)). Qed.
-
-  Corollary cps_cvt_efnlst_subset :
-    (forall efns, cps_cvt_efnlst_subset_stmt efns).
-  Proof. eapply (proj1 (proj2 (proj2 cps_cvt_rel_subset))). Qed.
-
-  Corollary cps_cvt_branches_subset :
-    (forall bs, cps_cvt_branches_subset_stmt bs).
-  Proof. eapply (proj2 (proj2 (proj2 cps_cvt_rel_subset))). Qed.
-  
-                                                          
-End SUBSETS.
-=======
   
   Definition cps_cvt_rel_fv_stmt :=
     cps_cvt_exp_fv_stmt /\
@@ -434,7 +299,6 @@
       eapply Included_trans. eassumption. now sets.
 
       eapply H0. eassumption.
->>>>>>> 0e9b3222
 
   Qed. 
 
