(* Convertion from
       L4.L5A.cps  (L5)
              to
       cps.exp (L6)
    resulting in a term with globally unique names

 *)


Require Import SquiggleEq.export.
Require Import SquiggleEq.UsefulTypes.
Require Import L4.polyEval.

Require Import L4.L4_5_to_L5.
Require Import Coq.Arith.Arith Coq.NArith.BinNat Coq.Strings.String Coq.Lists.List Coq.omega.Omega
  Coq.Program.Program Coq.micromega.Psatz.

Set Implicit Arguments.

Require Import SquiggleEq.varImplZ.

Require Import L6.cps.
Require Import L6.cps_util.
Require Import L6.ctx.

Require Import L4.variables.
Require compcert.lib.Maps.
Require Coq.funind.Recdef.
Require Import CpdtTactics.


(******
Add LoadPath "../common" as Common.
Add LoadPath "../L1g" as L1g.
Add LoadPath "../L1_QuotedCoq" as L1.
Add LoadPath "../L1_5_box" as L1_5.
Add LoadPath "../L2_typeStripped" as L2.
Add LoadPath "../L3_flattenedApp" as L3.
******)


(* Require Export Common.Common.  (* shared namespace *) *)


Definition tag := positive.

Section Program.

  (* starting ctor_tag and ind_tag for user-defined inductives *)
  Variable default_tag : ctor_tag.
  Variable default_itag: ind_tag.

  (* fun_tag for regular and continuation functions *)
  Variable func_tag: fun_tag.
  Variable kon_tag: fun_tag.



  Definition L5_conId := dcon.

  Theorem L5_conId_dec: forall x y:L5_conId, {x = y} + {x <> y}.
  Proof.
    intros. destruct x,y.
    assert (H:= AstCommon.inductive_dec i i0).
    destruct H.
    - destruct (classes.eq_dec n n0).
      + subst. left. auto.
      + right. intro. apply n1. inversion H. auto.
    - right; intro; apply n1. inversion H; auto.
  Defined.



  (* dcon to generated ctor_tag *)
  Definition conId_map:= list (L5_conId * ctor_tag).


  Fixpoint dcon_to_info (a:L5_conId) (sig:conId_map) :=
    match sig with
      | nil => default_tag
      | ((cId, inf)::sig') => match L5_conId_dec a cId with
                                | left _ => inf
                                | right _ => dcon_to_info a sig'
                              end
    end.

  Definition dcon_to_tag (a:L5_conId) (sig:conId_map) :=
    dcon_to_info a sig.








  (* returns list of numbers [n, n+m[  and the positive n+m (next available pos) *)
  Fixpoint fromN (n:positive) (m:nat) : list positive * positive :=
    match m with
      | O => (nil, n)
      | S m' =>
        let (l, nm ) := (fromN (n+1) (m')) in
        (n::l, nm)
    end.


  (* Bind m projections (starting from the (p+1)th) of var r to variables [n, n+m[, returns the generated context and n+m *)
  Fixpoint ctx_bind_proj (tg:ctor_tag) (r:positive) (m:nat) (n:var) (p:nat) : (exp_ctx * var) :=
    match m with
      | O => (Hole_c, n)
      | S m' =>
        let (ctx_p', n') := ctx_bind_proj tg r m' n p in
        (Eproj_c  n' tg (N.of_nat (m'+p)) r ctx_p', Pos.succ n')
    end.

<<<<<<< HEAD

  Definition name_env := M.t BasicAst.name.
  Definition n_empty:name_env := M.empty _.

  Definition t_info:Type := fun_tag.
=======
  Definition t_info:Type := fTag.
>>>>>>> 25b0327a
  Definition t_map := M.t t_info.
  Definition t_empty:t_map := M.empty _.



  (* get the ind_tag of a variable, i_tag if not found *)
  (*
Fixpoint get_t (n:var) (sig:t_map): ind_tag :=
  match M.get n sig with
    | None => i_tag
    | Some v => v
  end. *)

  (* get the fun_tag of a variable, fun_tag if not found *)
  Fixpoint get_f (n:var) (sig:t_map): fun_tag :=
    match M.get n sig with
      | None => func_tag
      | Some v => v
    end.

<<<<<<< HEAD



=======
>>>>>>> 25b0327a
  Definition s_map := M.t var.
  Definition s_empty := M.empty var.

  Definition get_s (a:NVar) (sig:s_map):=
    match M.get (fst a) sig with
      | None => (1%positive)
      | Some v => v
    end.

  Fixpoint set_s_list (lx:list NVar) (ly:list var) (sig:s_map) :=
    match (lx, ly) with
      | (x::lx', y::ly') =>
        set_s_list lx' ly' (M.set (fst x) y sig)
      | _ => sig
    end.


<<<<<<< HEAD




  (* environment threaded for conversion
 conId_map maps the dcon to the right tag pointing to the constructor info (ctor_env not passed around)
 t_map maps var name to their tag, allowing to index applications with the right function tag
 note:want might to add f and k to t_map on way down
=======
  (* environment threaded for conversion 
 conId_map maps the dcon to the right tag pointing to the constructor info (cEnv not passed around)
 t_map maps var name to their tag, allowing to index applications with the right function tag  
 note:want might to add f and k to t_map on way down 
>>>>>>> 25b0327a
   *)
  Definition conv_env:Type := conId_map *  t_map * name_env.

  Definition set_nt (x:var) (tn: (BasicAst.name * t_info))  (tgm:conv_env):conv_env :=
    let '(t1, t2, t3) := tgm in
    (t1, M.set x (snd tn) t2, M.set x (fst tn) t3).


  Definition set_t (x:var) (ti: t_info)  (tgm:conv_env):conv_env :=
    let '(t1, t2, t3) := tgm in
    (t1, M.set x ti t2, t3).

  Definition set_n (x:var) (n:BasicAst.name) (tgm:conv_env):conv_env :=
    let '(t1,t2,t3) := tgm in
    (t1, t2, M.set x n t3).

  (* Add a list of function to the tag environment *)
  Fixpoint set_t_f_list (ns:list var) (ts:list NVar) (tgm:conv_env) :=
    match ns, ts with
      | n::ns', t::ts' => set_t_f_list ns' ts' (set_nt n (snd t, func_tag) tgm)
      | _, _ => tgm
    end.

  Definition set_nvar  (xn:NVar)  (tgm:conv_env):conv_env :=
    let '(t1, t2, t3) := tgm in
    let (x, n) := xn in
    (t1,t2, M.set x n t3).



  (*
  sv is a map used to convert variable indices to name
sk is a map from continuation indices to name
tgm is a map from id (positive) to its original name (if any) and tag
n is the next available name.

returns pair of converted expression e', the next available variable name n' and the updated tag environment

        The names bound in e' are exactly [n, n'[

note : var "1" is taken as error and will be proven not to appear when input is well-scoped

      Mutually recursive function are bound as a single (explicit) record
      Continuation for pattern matching take a single argument whose m projections are bound to unique variables
w


   *)

Section Notations.
  Require Import ExtLib.Data.Monads.OptionMonad.

  Notation CBTerm := (@terms.BTerm NVar L5Opid).
  Notation CTerm := (@terms.NTerm NVar L5Opid).

  Require Import ExtLib.Structures.Monads.

  Import Monad.MonadNotation.
  Open Scope monad_scope.
  Require Import SquiggleEq.ExtLibMisc.


Fixpoint convert (e:CTerm) (sv: s_map) (sk:s_map) (tgm:conv_env) (n:var) (*  {struct e } *): option (exp * var * conv_env) :=
    match e with
    | terms.oterm CHalt [bterm nil h] =>
      r <- convert_v h sv sk tgm n;;
      (match r with
      | (ctx_v, vn, n', tgm) =>
        ret (app_ctx_f ctx_v (Ehalt vn), (Pos.succ n'), tgm)
       end)
    | terms.oterm CRet [bterm [] k; bterm [] v]  =>
      r1 <- convert_v k sv sk tgm n;;
         let '(ctx_k, kn, n', tgm) := r1 in
         r2 <-  convert_v v sv sk tgm n';;
            let '(ctx_v, vn, n'', tgm) := r2 in
            ret (app_ctx_f (comp_ctx_f ctx_k ctx_v) (Eapp  kn kon_tag (vn::nil)), n'', tgm)
    | terms.oterm CCall [bterm [] f; bterm [] k; bterm [] v] =>
                  f <-  getVar f;;
                  k <- getVar k;;
                  v <- getVar v;;
                  let fv := if (varInterface.varClass f):bool then sv else sk in
                  let kv := if (varInterface.varClass k):bool then sv else sk in
                  let vv := if (varInterface.varClass v):bool then sv else sk in
      (* flipping around so the continuation comes first *)
                  let f' := get_s f fv in
                  ret (Eapp f' (get_f f' (snd (fst tgm))) ((get_s k kv)::(get_s v vv)::nil) , n, tgm)
    | terms.oterm (CMatch ls) ((bterm [] v)::lbt) =>
      r1 <- convert_v v sv sk tgm n;;
         let '(ctx_v, vn, n', tgm) :=  r1 in
         r2 <- (fold_left (fun (co:option _) b =>
                             c <- co;;
                               let '(cbl, ls, sv, sk, tgm, r, n') := c in
                               let '(bterm xs e) := b in
                               (match ls with
                                | (dcn, m)::ls'  =>
                                  let lxs := List.length xs in
                                  let tg := dcon_to_tag dcn (fst (fst tgm)) in
                                  (* take the first lxs projections on the scrutiny at the head of each branches
                   02/17 - We now erase parameters as part of this translation s.t. we don't offset those projections
                   TODO - use the right tag for each projection *)

                                  let (ctx_p, n'') := ctx_bind_proj tg r lxs n' 0 in
                                  let (names, _) := fromN n' lxs in
                                  let sv' := set_s_list xs names sv in
                                  r2 <- convert e sv' sk tgm n'' ;;
                                     let '(ce, n''', tgm) :=  r2 in
                                     ret ((tg, (app_ctx_f ctx_p ce))::cbl , ls', sv, sk, tgm, r, n''')
                                |  _ => None
                                end)) lbt (ret (nil, ls, sv, sk, tgm, vn, n'))) ;;
            let '(cbls, ls, sv, sk, tgm, vn, n'') := r2 in
            ret (app_ctx_f ctx_v (Ecase vn cbls), n'', tgm)
    | _ => None
    end

  (* returns converted context * new binding (usually n'-1 except for var and kvar) * next fresh

ContApp_c M N ->
 let m = [[M]] in
  let n = [[N]] in
   App_e m n

   *)
  with convert_v (v:CTerm) (sv: s_map) (sk: s_map) (tgm:conv_env) (n:var) (* { struct v }  *): option (exp_ctx * var * var * conv_env) :=
         match v with
         | vterm v => if ((varClass v):bool (*== USERVAR*)) then ret (Hole_c, get_s v sv , n, tgm) else ret (Hole_c, get_s v sk, n, tgm)
         | terms.oterm CLambda [bterm [x; k] e] =>
             let tgm := set_nt (Pos.succ n) (snd k, kon_tag) tgm in
             let tgm := set_n n (snd x) tgm in (* what about the tag of x? *)
             r <- convert e (M.set (fst x) n sv) (M.set (fst k) (Pos.succ n) sk) tgm (Pos.add n (2%positive));;
             let '(e', n', tgm) := r in
             let tgm := set_t n' func_tag tgm in
             (* flipping around so the continuation comes first *)
             let fds := Fcons n' func_tag ((Pos.succ n)::n::nil) e' Fnil in
             ret (Efun1_c fds Hole_c, n' , (Pos.succ n'), tgm)
         | terms.oterm CKLambda [bterm [k] e] =>
           let tgm := set_n n (snd k) tgm in (* maybe set the tag? *)
           r <- convert e sv (M.set (fst k) n sk) tgm (Pos.succ n) ;;
             let '(e', n', tgm) := r in
             let fds := Fcons n' kon_tag (n::nil) e' Fnil in
             ret (Efun1_c fds Hole_c, n',  Pos.succ n', set_t n' kon_tag tgm )
         | terms.oterm  (CDCon dcn _) lv =>
           (* Produce an expression context binding to the returned list of variables
                the converted values  *)
           let fix convert_v_list lv  (sv : s_map) (sk: s_map) (tgm:conv_env) (n: var)(* {struct lv} *): option (exp_ctx * list var * var * conv_env) :=
               match lv with
               | (bterm _ v)::lv' =>
                 r1 <- convert_v v sv sk tgm n;;
                    let '(ctx_v, vn , n', tgm) := r1 in
                    r2 <- convert_v_list lv' sv sk tgm n';;
                 let '(ctx_lv', ln', n'', tgm) := r2 in
                 ret (comp_ctx_f ctx_v ctx_lv', (vn::ln'), n'', tgm)
               | nil => ret (Hole_c, nil, n, tgm)
               end in
           let ctag := (dcon_to_info dcn (fst (fst tgm))) in
           r <- convert_v_list lv sv sk tgm n ;;
           let '(lv_ctx, nl, n', tgm) := r in
           ret (comp_ctx_f lv_ctx (Econstr_c n' ctag nl Hole_c), n', Pos.succ n', set_t n' ctag tgm)
    | terms.oterm (CFix _ i) lbt =>
(*
           | Fix_c lbt i => *)
             (match lbt with
              | nil => ret (Hole_c, (1%positive), n, tgm) (* malformed input, should not happen *)
              | (bterm fvars _ )::_ =>
                (* ) convert_fds:
               convert a list of simple_cps cps functions into
               (1) a set of cps.exp functions (fundefs), each referring to a local variable (n+1), a local continuation variable (n+2) and the functions name (pushed to sv before calling convert_fds
               (2) the next fresh name
            assumes that lv1 = lv2 = ... (see comment in L5a.v for about Fix_c)
            returns the name of the *i*th function as bound variable


arguments are:
 - fds : the l ist of functions to convert
 - sv : the stack of names for local variables, including the names for the set of functions being converted
 - sk : the stack of names for continuation variables
 - tgm : a map from the variable names to the tag of what is bound to them
 - fnames : names given to each of the function left to convert in fds
 - n     : next available name


 08/27/2016 - updated for directly-named functions in L5a instead of building a record
 09/08/2016 - now passing conv_env, containing a reverse ctor_env to populate Econstr with the right ctor_tag
                 *)
                let fix convert_fds (fds : list CBTerm)  (sv: s_map) (sk : s_map) (tgm:conv_env) (fnames : list var) (n : var) (*{struct fds} *): option (fundefs * var * conv_env)  :=
                    match (fds, fnames) with
                    | ((bterm _ v)::fds', currn::fnames') =>
                      (match v with
                       | terms.oterm CLambda [bterm [x; k] e] =>
                         r1 <- convert e (M.set (fst x) n sv) (M.set (fst k) (Pos.succ n) sk) (set_nt (Pos.succ n) (snd k, kon_tag) (set_n n (snd x)  tgm)) (Pos.add n 2%positive) ;;
                            let '(ce, n', tgm) := r1 in
                            r2 <- convert_fds fds' sv sk tgm fnames' n' ;;
                         let '(cfds, n'', tgm) := r2 in
                         ret (Fcons currn func_tag ((Pos.succ n)::n::nil) ce cfds, n'', tgm) (* todo: add the tag for x *)
                       | _ => ret (Fnil, n, tgm) (* this should not happen *)
                       end)
                    | (_, _) => ret (Fnil, n, tgm)
                    end in
                let (nfds, newn) := fromN n (length fvars) in
                let sv' := set_s_list fvars nfds sv in
                let tgm := set_t_f_list nfds fvars tgm in
                r <-  convert_fds lbt sv' sk tgm nfds newn;;
                  let '(fds, n', tgm) := r in
                  ret (Efun1_c fds Hole_c, nth i nfds (1%positive), n', tgm )
              end)

           | _ => None
         end.


  Definition ienv := list (string * AstCommon.itypPack).


  (** process a list of constructors from inductive type ind with ind_tag niT.
    - update the ctor_env with a mapping from the current ctor_tag to the cTypInfo
    - update the conId_map with a pair relating the nCon'th constructor of ind to the ctor_tag of the current constructor

   *)
  Fixpoint convert_cnstrs (tyname:string) (cct:list ctor_tag) (itC:list AstCommon.Cnstr) (ind:BasicAst.inductive) (nCon:N) (niT:ind_tag) (ce:ctor_env) (dcm:conId_map) :=
    match (cct, itC) with
      | (cn::cct', cst::icT') =>
        let (cname, ccn) := cst in
        let info := {| ctor_name := BasicAst.nNamed cname
                     ; ctor_ind_name := BasicAst.nNamed tyname
                     ; ctor_ind_tag := niT
                     ; ctor_arity := N.of_nat ccn
                     ; ctor_ordinal := nCon
                     |} in
        convert_cnstrs tyname cct' icT' ind (nCon+1)%N niT
                       (M.set cn info ce)
                       (((ind,nCon), cn)::dcm (** Remove this now that params are always 0? *))
      | (_, _) => (ce, dcm)
    end.


  (** For each inductive type defined in the mutually recursive bundle,
    - use tag niT for this inductive datatype
    - reserve constructor tags for each constructors of the type
    - process each of the constructor, indicating they are the ith constructor of the nth type of idBundle
   np: number of type parameters for this bundle
   *)
  Fixpoint convert_typack typ (idBundle:string) (n:nat) (ice:(ind_env * ctor_env*  ctor_tag * ind_tag * conId_map)) : (ind_env * ctor_env * ctor_tag * ind_tag * conId_map) :=
    let '(ie, ce, ncT, niT, dcm) := ice in
    match typ with
      | nil => ice
      | (AstCommon.mkItyp itN itC ) ::typ' =>
        let (cct, ncT') := fromN ncT (length itC) in
        let (ce', dcm') := convert_cnstrs itN cct itC (BasicAst.mkInd idBundle n) 0 niT ce dcm in
        let ityi := combine cct (map (fun (c:AstCommon.Cnstr) => let (_, n) := c in N.of_nat n) itC) in
        convert_typack typ' idBundle (n+1) (M.set niT ityi ie, ce', ncT', (Pos.succ niT) , dcm')
    end.

  Fixpoint convert_env' (g:ienv) (ice:ind_env * ctor_env * ctor_tag * ind_tag * conId_map) : (ind_env * ctor_env * ctor_tag * ind_tag * conId_map) :=
    let '(ie, ce, ncT, niT, dcm) := ice in
    match g with
      | nil => ice
      | (id, ty)::g' =>
        (* id is name of mutual pack ty is mutual pack *)
        (* constructors are indexed with : name (string) of the mutual pack with which projection of the ty, and indice of the constructor *)
        convert_env' g' (convert_typack ty id 0 (ie, ce, ncT, niT, dcm))
    end.


  (* As we process the L5 inductive environment (ienv), we build:
 - an L6 inductive environment (ind_env) mapping tags (ind_tag) to constructors and their arities
 - an L6 constructor environment (ctor_env) mapping tags (ctor_tag) to information about the constructors
 - a map (conId_map) from L5 tags (conId) to L6 constructor tags (ctor_tag)
convert_env' is called with the next available constructor tag and the next available inductive datatype tag, and inductive and constructor environment containing only the default "box" constructor/type
   *)
  Definition convert_env (g:ienv): (ind_env * ctor_env*  ctor_tag * ind_tag * conId_map) :=
    let default_ind_env := M.set default_itag (cons (default_tag, 0%N) nil) (M.empty ind_ty_info) in
    let info := {| ctor_name := BasicAst.nAnon
                 ; ctor_ind_name := BasicAst.nAnon
                 ; ctor_ind_tag := default_itag
                 ; ctor_arity := 0%N
                 ; ctor_ordinal := 0%N
                 |} in
    let default_ctor_env := M.set default_tag info (M.empty ctor_ty_info) in
    convert_env' g (default_ind_env, default_ctor_env, (Pos.succ default_tag:ctor_tag), (Pos.succ default_itag:ind_tag), nil).


  (** to convert from L5a to L6, first convert the environment (ienv) into a ctor_env (map from constructor to info) and a conId_map (dcm) from L5 tags to L6 tags. Then, use that conId_map in the translation of the L5 term to incorporate the right L6 tag in the L6 term *)
  Definition convert_top (ee:ienv*CTerm) : option (ctor_env*name_env*fun_env*ctor_tag*ind_tag * exp) :=
    let '(_, cG, ctag, itag,  dcm) := convert_env (fst ee) in
     r <- convert (snd ee) s_empty s_empty (dcm, t_empty, n_empty) (100%positive);;
    let '(er, n, tgm) := r in
    let '(_, _, nM) := tgm in
    let fenv:fun_env := M.set func_tag (2%N, (0%N::1%N::nil)) (M.set kon_tag (1%N, (0%N::nil)) (M.empty _) ) in
    ret (cG, nM, fenv, ctag, itag, er).
End Notations.

End Program.<|MERGE_RESOLUTION|>--- conflicted
+++ resolved
@@ -113,15 +113,7 @@
         (Eproj_c  n' tg (N.of_nat (m'+p)) r ctx_p', Pos.succ n')
     end.
 
-<<<<<<< HEAD
-
-  Definition name_env := M.t BasicAst.name.
-  Definition n_empty:name_env := M.empty _.
-
   Definition t_info:Type := fun_tag.
-=======
-  Definition t_info:Type := fTag.
->>>>>>> 25b0327a
   Definition t_map := M.t t_info.
   Definition t_empty:t_map := M.empty _.
 
@@ -142,12 +134,6 @@
       | Some v => v
     end.
 
-<<<<<<< HEAD
-
-
-
-=======
->>>>>>> 25b0327a
   Definition s_map := M.t var.
   Definition s_empty := M.empty var.
 
@@ -165,21 +151,10 @@
     end.
 
 
-<<<<<<< HEAD
-
-
-
-
-  (* environment threaded for conversion
+  (* environment threaded for conversion 
  conId_map maps the dcon to the right tag pointing to the constructor info (ctor_env not passed around)
- t_map maps var name to their tag, allowing to index applications with the right function tag
- note:want might to add f and k to t_map on way down
-=======
-  (* environment threaded for conversion 
- conId_map maps the dcon to the right tag pointing to the constructor info (cEnv not passed around)
  t_map maps var name to their tag, allowing to index applications with the right function tag  
  note:want might to add f and k to t_map on way down 
->>>>>>> 25b0327a
    *)
   Definition conv_env:Type := conId_map *  t_map * name_env.
 
