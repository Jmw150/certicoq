--- conflicted
+++ resolved
@@ -5,11 +5,7 @@
 
 From Coq Require Import Lists.List Relations.Relations Classes.RelationClasses
          omega.Omega Numbers.BinNums Structures.OrdersEx Sets.Ensembles
-<<<<<<< HEAD
-         Lists.SetoidList ZArith Arith Sorting.Permutation FunInd.
-=======
-         Lists.SetoidList ZArith Arith Sorting.Permutation SetoidPermutation.
->>>>>>> 950ae934
+         Lists.SetoidList ZArith Arith Sorting.Permutation SetoidPermutation FunInd.
 
 From CertiCoq.L6 Require Import Ensembles_util tactics.
 
