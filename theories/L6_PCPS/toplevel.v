Require Import ZArith.
Require Import Common.compM.
From CertiCoq Require Import
     L6.cps L6.cps_util L6.state L6.eval L6.shrink_cps L6.L4_to_L6_anf L6.L5_to_L6
     L6.inline L6.uncurry L6.closure_conversion
     L6.closure_conversion L6.hoisting L6.dead_param_elim L6.lambda_lifting.
From CertiCoq Require Import L4.toplevel.
(* From CertiCoq.L7 Require Import L6_to_Clight. *)

Require Import Common.Common Common.compM Common.Pipeline_utils.
Require Import ExtLib.Structures.Monad.

Import Monads.

Import MonadNotation.

Let L6env : Type := prims * ctor_env * ctor_tag * ind_tag * name_env * fun_env * eval.env.
Let L6term : Type := cps.exp.
Let L6val : Type := cps.val.
Let L6_FullTerm : Type := L6env * L6term.

Instance L6_Lang : Lang L6_FullTerm :=
  { Value := L6val;
    TermWf := fun p =>
                let '(_, e) := p in
                identifiers.closed_exp e /\
                identifiers.unique_bindings e ;
    BigStep := fun p v =>
                 let '(pr, cenv, ctag, itag, nenv, fenv, rho, e) := p in
                 exists c, bstep_cost pr cenv rho e v c
  }.


(* starting tags for L5_to_L6, anything under default is reserved for special
   constructors/types *)
Definition default_ctor_tag := 99%positive.
Definition default_ind_tag := 99%positive.
(* assigned for the constructor and the type of closures *)
Definition bogus_closure_tag := 15%positive.
Definition bogus_cloind_tag := 16%positive.
(* tags for functions and continuations *)
Definition fun_fun_tag := 3%positive.
Definition kon_fun_tag := 2%positive.

Definition compile_L6_CPS : CertiCoqTrans L5_FullTerm L6_FullTerm :=
  fun src => 
      debug_msg "Translating from L5 to L6 (CPS)" ;;
      LiftErrorCertiCoqTrans "L6 CPS"
        (fun (p : L5_FullTerm) =>
           match convert_top default_ctor_tag default_ind_tag fun_fun_tag kon_fun_tag p with
           | Some (cenv, nenv, fenv, ctag, itag, e) =>
             Ret (M.empty _, cenv, ctag, itag, nenv, fenv, M.empty _, e)

           | None => Err "Failed translating from L5 to L6"
           end) src.

Definition compile_L6_ANF : CertiCoqTrans toplevel.L4Term L6_FullTerm :=
  fun src => 
      debug_msg "Translating from L4 to L6 (ANF)" ;;
      LiftErrorCertiCoqTrans "L6 ANF"
        (fun (p : toplevel.L4Term) =>
           match convert_top_anf fun_fun_tag default_ctor_tag default_ind_tag p with
           | (compM.Ret e, data) =>
              let (_, ctag, itag, ftag, cenv, fenv, nenv, _) := data in
              Ret (M.empty _, cenv, ctag, itag, nenv, fenv, M.empty _, e)
           | (compM.Err s, _) => Err s
           end) src.

(** * Definition of L6 backend pipelines *)

(* Add all names to name env *)
Definition update_var (names : cps_util.name_env) (x : var)
  : cps_util.name_env :=
  match M.get x names with
  | Some (nNamed _) => names
  | Some nAnon => M.set x (nNamed "x") names
  | None => M.set x (nNamed "x") names
  end.

Definition update_vars names xs :=
  List.fold_left update_var xs names.

(** Adds missing names to name environment for the C translation *)
Fixpoint add_binders_exp (names : cps_util.name_env) (e : exp)
  : name_env :=
  match e with
  | Econstr x _ _ e
  | Eprim x _ _ e
  | Eletapp x _ _ _ e          
  | Eproj x _ _ _ e => add_binders_exp (update_var names x) e
  | Ecase _ pats =>
    List.fold_left (fun names p => add_binders_exp names (snd p)) pats names
  | Eapp _ _ _
  | Ehalt _ => names
  | Efun B e => add_binders_exp (add_binders_fundefs names B) e
  end
with add_binders_fundefs (names : cps_util.name_env) (B : fundefs) : cps_util.name_env :=
  match B with
  | Fcons f _ xs e1 B1 =>
    add_binders_fundefs (add_binders_exp (update_vars (update_var names f) xs) e1) B1
  | Fnil => names
  end.

  Definition log_prog (e : exp) (c_data : comp_data) : comp_data :=
  match c_data with
  | mkCompData nv nc ni nf cenv fenv nenv log =>
    let msg := cps_show.show_exp nenv cenv false e in
    mkCompData nv nc ni nf cenv fenv nenv ("term" :: msg :: log)      
  end.

(* Optimizing L6 pipeline *)
Definition L6_pipeline  (opt cps : bool) (args : nat) (no_push : nat) (t : L6_FullTerm) : error L6_FullTerm * string :=
  let '(prims, cenv, ctag, itag, nenv, fenv, _, e0) := t in
  (* make compilation state *)
  let c_data :=
      let next_var :=
          ((identifiers.max_var e0 1) + 1)%positive in
      let next_fun_tag := M.fold (fun cm => fun ft => fun _ => Pos.max cm ft) fenv 1 + 1 in
      pack_data next_var ctag itag next_fun_tag cenv fenv nenv nil
  in
  let res : error (exp * comp_data):=
      (* let c_data := log_prog e0 c_data in *)
      let e0 := shrink_cps.shrink_top e0 in
      (* let c_data := log_prog e0 c_data in *)
      (* uncurring *)
<<<<<<< HEAD
      let '(e_err1, s, c_data) := if cps then uncurry_fuel_cps 100 e0 c_data 
                                 else uncurry_fuel_anf 100 e0 c_data in
=======
      let '(e_err1, s, c_data) := uncurry_fuel cps 100 (fst (shrink_cps.shrink_top e0)) c_data in
>>>>>>> bdf7deea
      (* inlining *)
      e1 <- e_err1 ;;
      let c_data := log_prog e1 c_data in
      let (e_err2, c_data) := if cps then inline_uncurry e1 s 10 10 c_data
                              else inline_uncurry_marked_anf e1 s 10 10 c_data in
      e2 <- e_err2 ;;
      (* Shrink reduction *)
      let (e3, _) := shrink_cps.shrink_top e2 in
      (* lambda lifting *)
      let (e_rr4, c_data) := if opt then lambda_lift e3 args no_push c_data else (compM.Ret e3, c_data) in
      e4 <- e_rr4 ;;
      (* Shrink reduction *)
      let (e5, _) := shrink_cps.shrink_top e4 in
      (* Closure conversion *)
      let (e_err5, c_data) := closure_conversion.closure_conversion_hoist bogus_closure_tag (* bogus_cloind_tag *) e5 c_data in
      let '(mkCompData next ctag itag ftag cenv fenv names log) := c_data in
      e5 <- e_err5 ;;
      let c_data :=
          let next_var := ((identifiers.max_var e5 1) + 1)%positive in (* ΧΧΧ check why this is needed *)
          pack_data next_var ctag itag ftag (add_closure_tag bogus_closure_tag bogus_cloind_tag cenv) fenv (add_binders_exp names e5) log
      in
      (* Shrink reduction *)
      let (e6, _) := shrink_cps.shrink_top e5 in
      (* Dead parameter elimination *)
      let (e_err7, c_data) := dead_param_elim.eliminate e6 c_data in
      e7 <- e_err7 ;;
      (* Shrink reduction *)
      let (e8, _) := shrink_cps.shrink_top e7 in
      ret (e8, c_data)
  in
  match res with
  | compM.Err s =>
    (Err ("Failed compiling L6 program: " ++ s)%string, "")
  | compM.Ret (e, c_data) =>
    let (_, ctag, itag, ftag, cenv, fenv, nenv, log) := c_data in
    (Ret (prims, cenv, ctag, itag, nenv, fenv, M.empty _, e), log_to_string log)
  end.

Definition L6_trans : CertiCoqTrans L6_FullTerm L6_FullTerm :=
  fun src => 
    debug_msg "Compiling L6" ;;
    opts <- get_options ;;
    let cps := negb (direct opts) in
    let args := fv_args opts in
    let no_push := dev opts in (* temporarily use dev for the number of times a var can be pushed on the shadow stack *)
    let o := (0 <? (o_level opts))%nat in
    LiftErrorLogCertiCoqTrans "L6 Pipeline" (L6_pipeline o cps args no_push) src.

(* 
Require Import Common.Pipeline_utils Common.compM Common.
Require Import L1g.toplevel.
Require Import L2k.toplevel.
Require Import L4.toplevel.
Require Import L6.toplevel L6.cps_show L6.state Compiler.pipeline maps_util.
Require Import ExtLib.Structures.Monad Strings.String.

Import MonadNotation.
Open Scope monad_scope.

Open Scope Z_scope.
Require Import ZArith.


Definition debug_ANF (p : Template.Ast.program) :=
  p <- compile_L1g p ;;
  p <- compile_L2k p ;;
  p <- compile_L2k_eta p ;;
  p <- compile_L4 p ;;
  p <- compile_L6_ANF p ;;
  L6_trans p.

Definition compile_L6_ANF_show (e: Template.Ast.program) : string  :=
  match run_pipeline _ _ default_opts e debug_ANF with
  | (compM.Ret (pr, cenv, vtag, itag, nenv, fenv, rho, term), _) =>
    cps_show.show_exp nenv cenv false term
  | (compM.Err s, _) => s
  end.

Fixpoint loop_add n (f : Datatypes.unit -> nat) : nat :=
  match n with
  | 0%nat => f tt
  | S n => f tt + loop_add n f
  end.


Require Import List.
Import ListNotations.

Definition clos_loop (u : Datatypes.unit) : nat :=
  ((fix list_add k1 k2 k3 l : nat :=
      match l with
      | [] => 0%nat
      | x::xs =>
       let clos z := (k1 + k2 + k3 + z)%nat in
       ((clos x) + list_add k1 k2 k3 xs)%nat
      end) 0 0 0 (List.repeat 0 (100*10)))%nat.

(* Quote Recursively Definition clos := (loop_add (1%nat) clos_loop). *)

(* Definition demo1_ANF := Eval native_compute in (compile_L6_ANF_show clos). *)

*) <|MERGE_RESOLUTION|>--- conflicted
+++ resolved
@@ -123,12 +123,7 @@
       let e0 := shrink_cps.shrink_top e0 in
       (* let c_data := log_prog e0 c_data in *)
       (* uncurring *)
-<<<<<<< HEAD
-      let '(e_err1, s, c_data) := if cps then uncurry_fuel_cps 100 e0 c_data 
-                                 else uncurry_fuel_anf 100 e0 c_data in
-=======
       let '(e_err1, s, c_data) := uncurry_fuel cps 100 (fst (shrink_cps.shrink_top e0)) c_data in
->>>>>>> bdf7deea
       (* inlining *)
       e1 <- e_err1 ;;
       let c_data := log_prog e1 c_data in
