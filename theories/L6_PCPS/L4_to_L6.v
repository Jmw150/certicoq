--- conflicted
+++ resolved
@@ -1708,7 +1708,6 @@
           eassumption. eassumption. 
           admit.
           simpl.
-<<<<<<< HEAD
           (* Zoe: Something broke here from flipping the args *)
           (* eapply preord_env_P_inj_set_alt. *)
           (* rewrite Setminus_Union_distr. *)
@@ -1742,39 +1741,6 @@
           (* admit. *)
           (* admit. admit. admit. *)
           (* inversion Hall. eassumption. *)
-=======
-          eapply preord_env_P_inj_set_alt.
-          rewrite Setminus_Union_distr.
-          rewrite FromList_cons. (* normalize_sets *)
-          assert (Hsets: ([set v] \\ [set v0] :|: (v0 |: FromList l0 \\ [set v0]))
-                           <--> ([set v] :|: (FromList l0))).
-          { rewrite Setminus_Union_distr.
-            rewrite Setminus_Same_set_Empty_set. normalize_sets.
-            rewrite Setminus_Disjoint. rewrite Setminus_Disjoint.
-            reflexivity. admit. admit. }
-          rewrite Hsets. clear Hsets.
-          rewrite extend_extend_lst_commut.
-          eapply preord_env_P_inj_set_alt.
-          rewrite Setminus_Union_distr at 1.
-          rewrite Setminus_Same_set_Empty_set.
-          rewrite Setminus_Disjoint. normalize_sets.
-          eapply preord_env_P_inj_set_not_In_P_l.
-          eapply preord_env_P_inj_set_not_In_P_r.
-          eapply preord_env_P_inj_set_lists_alt.
-          7: { eassumption. } 7: { eassumption. }
-          econstructor. rewrite M.gempty in H3. inv H3.
-          eapply cps_cvt_env_alpha_equiv.
-          eapply H. eassumption. intros m Hlt3.
-          eapply IH. omega. eassumption. eassumption. 
-          eapply gensym_n_NoDup. eassumption.
-          eapply gensym_n_NoDup. eassumption.
-          eapply gensym_n_length_eq. eassumption. eassumption.
-          rewrite Setminus_Same_set_Empty_set. rewrite image_Empty_set.
-          eapply Disjoint_Empty_set_l.
-          admit.
-          admit. admit. 
-          inversion Hall. inversion H7. eassumption.
->>>>>>> b254aaa8
           admit.
           omega.
         }
@@ -1811,14 +1777,8 @@
           eassumption. 
           destructAll. 
           pose proof (set_lists_length2) as Hsetl2.
-<<<<<<< HEAD
           edestruct Hsetl2 with (xs1 := [x4; x3]) (vs1 := vs1)
                                 (vs2 := vs2); clear Hsetl2. admit. eassumption.
-=======
-          edestruct Hsetl2 with (xs1 := [x3; x4]) (vs1 := vs1)
-                                (vs2 := vs2); clear Hsetl2.
-          admit. eassumption.
->>>>>>> b254aaa8
           symmetry. eassumption.
           eexists. eexists. eexists. split.
           rewrite Herr2 in H9. inv H9. eassumption. split. 
