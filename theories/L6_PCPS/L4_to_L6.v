(* Conversion from L4.expression to L6.cps *)

Require Import Coq.ZArith.ZArith Coq.Lists.List Coq.Strings.String.
Require Import Coq.Sorting.Sorted.
Require Import Arith.
Require Import ExtLib.Data.String.
Require Import Common.AstCommon.
Require Import Znumtheory.
Require Import Bool.
(* ask about this import *)
Require compcert.lib.Maps.
(* Require Recdef. *)
Import Nnat.
Import ListNotations.

Require Import L4.expression L4.exp_eval.
Require Import Coq.Relations.Relation_Definitions.
Require Import Coq.Classes.Morphisms.
(* Require Import Coq.Classes.RelationClasses. *)
Require Import cps.
Require Import cps_show.
Require Import eval.
Require Import ctx.
Require Import logical_relations.
Require Import alpha_conv.
Require Import L6.List_util L6.algebra. 

Require Import ExtLib.Data.Monads.OptionMonad.
Require Import ExtLib.Structures.Monads.

Import Monad.MonadNotation.
Open Scope monad_scope.


Require Import functions.
Require Import compcert.lib.Coqlib.
Require Import Ensembles.
Require Import Ensembles_util.
Require Import L6.tactics. 

From CertiCoq.L7 Require Import L6_to_Clight.

(* Added for L6_evaln *)
(* Require Import exceptionMonad. *)

Section CPS.

  Context (func_tag kon_tag default_tag default_itag : positive).

<<<<<<< HEAD
  Definition consume_fun (f x : var) : exp_ctx :=
    Efun1_c (Fcons f func_tag [x] (Ehalt f) Fnil) Hole_c. 

  Definition conId_map:= list (dcon * ctor_tag).
  
=======
  Definition conId_map:= list (dcon * ctor_tag).

>>>>>>> f01f2054
  Theorem conId_dec: forall x y:dcon, {x = y} + {x <> y}.
  Proof.
    intros. destruct x,y.
    assert (H:= AstCommon.inductive_dec i i0).
    destruct H.
    - destruct (classes.eq_dec n n0).
      + subst. left. auto.
      + right. intro. apply n1. inversion H. auto.
    - right; intro; apply n1. inversion H; auto.
  Defined.
<<<<<<< HEAD
  
=======

>>>>>>> f01f2054
  Fixpoint dcon_to_info (a:dcon) (sig:conId_map) :=
    match sig with
    | nil => default_tag
    | ((cId, inf)::sig') => match conId_dec a cId with
                            | left _ => inf
                            | right _ => dcon_to_info a sig'
                            end
    end.
<<<<<<< HEAD
  
  Definition dcon_to_tag (a:dcon) (sig:conId_map) :=
    dcon_to_info a sig.
  
  
  Definition name_env := M.t BasicAst.name.
  Definition n_empty:name_env := M.empty _.
  
  Definition t_info:Type := fun_tag.
  Definition t_map := M.t t_info.
  Definition t_empty:t_map := M.empty _.
  
(* get the fun_tag of a variable, func_tag if not found *)
Fixpoint get_f (n:var) (sig:t_map): fun_tag :=
  match M.get n sig with
  | None => func_tag
  | Some v => v
  end.
=======

  Definition dcon_to_tag (a:dcon) (sig:conId_map) :=
    dcon_to_info a sig.


  Definition name_env := M.t BasicAst.name.
  Definition n_empty:name_env := M.empty _.

  Definition t_info:Type := fun_tag.
  Definition t_map := M.t t_info.
  Definition t_empty:t_map := M.empty _.
>>>>>>> f01f2054

  (* get the fun_tag of a variable, func_tag if not found *)
  Fixpoint get_f (n:var) (sig:t_map): fun_tag :=
    match M.get n sig with
    | None => func_tag
    | Some v => v
    end.


  Definition s_map := M.t var.
  Definition s_empty := M.empty var.


  Definition constr_env:Type := conId_map.

  Definition ienv := list (BasicAst.kername * AstCommon.itypPack).


  Inductive symgen := SG : (var * name_env) -> symgen.

  Definition gensym : symgen -> name -> (var * symgen) :=
    fun s n => match s with
               | SG (i, nenv) =>
                 let env' := M.set i n nenv in
                 (i, SG (Pos.succ i, env'))
               end.

  Fixpoint gensym_n' (i : var) (env : name_env) (nlst : list name) :=
    match nlst with
    | nil => (nil, env, i)
    | cons n nlst' =>
      let env' := M.set i n env in
      let '(vlst, env'', next) := gensym_n' (Pos.succ i) env' nlst' in
      (i::vlst, env'', next)
    end.

  Definition gensym_n : symgen -> list name -> (list var * symgen) :=
    fun s nlst => match s with
                  | SG (i, nenv) =>
                    let '(ilst, nenv', next) := gensym_n' i nenv nlst in
                    (ilst, SG (next, nenv'))
                  end.

  Fixpoint gensym_n_nAnon' (i : var) (env : name_env )
           (n : nat) : (list var * name_env * var) :=
    match n with
    | O => (nil, env, i)
    | S n' =>
      let env' := M.set i nAnon env in
      let '(vlst, env'', next_var) := gensym_n_nAnon' (Pos.succ i) env' n' in
      (i::vlst, env'', next_var)
    end.

  Definition gensym_n_nAnon (s : symgen) (n : nat) : (list var * symgen) :=
    match s with
      SG (i, nenv) =>
      let '(ilist, nenv', next_var) := gensym_n_nAnon' i nenv n in
      (ilist, SG (next_var, nenv'))
    end.

  Fixpoint gen_nlst (n : nat) : list name :=
    match n with
    | O => nil
    | S n' => (nNamed "f"%string) :: (gen_nlst n')
    end.

  (* helper function for building name_env *)
  (*
Definition set_n (x:var) (n:BasicAst.name) (tgm:conv_env) : conv_env :=
  let '(t1,t2,t3) := tgm in
  (t1, t2, M.set x n t3).

Fixpoint add_names lnames vars tgm : conv_env :=
  match lnames, vars with
  | nil, nil => tgm
  | l::lnames', v::vars' =>
    let tgm := set_n v l tgm in
    add_names lnames' vars' tgm
  | _, _ => tgm
  end.
   *)

  (* returns list of numbers [n, n+m[  and the positive n+m (next available pos) *)
  Fixpoint fromN (n:positive) (m:nat) : list positive * positive :=
    match m with
    | O => (nil, n)
    | S m' =>
      let (l, nm ) := (fromN (n+1) (m')) in
      (n::l, nm)
    end.


  (* Bind m projections (starting from the (p+1)th) of var r to
   variables [n, n+m[, returns the generated context and n+m *)
  Fixpoint ctx_bind_proj (tg:ctor_tag) (r:positive) (m:nat) (n:var) (p:nat)
    : (exp_ctx * var) :=
    match m with
    | O => (Hole_c, n)
    | S m' =>
      let (ctx_p', n') := ctx_bind_proj tg r m' n p in
      (Eproj_c  n' tg (N.of_nat (m'+p)) r ctx_p', Pos.succ n')
    end.

  (* returns length of given expression.efnlst *)
  Fixpoint efnlst_names (vs:efnlst) : nat * list name :=
    match vs with
    | eflnil => (O, nil)
    | eflcons n e fds' =>
      let (i, l) := efnlst_names fds' in
      ((S i), n::l)
    end.

  (* definition of nth for the purposes of the cps_cvt function *)
  Definition nth := nth_default (1%positive).


  (** process a list of constructors from inductive type ind with ind_tag niT.
    - update the ctor_env with a mapping from the current ctor_tag to the cTypInfo
    - update the conId_map with a pair relating the nCon'th constructor of
      ind to the ctor_tag of the current constructor
   *)
  Fixpoint convert_cnstrs (tyname:string) (cct:list ctor_tag) (itC:list AstCommon.Cnstr)
           (ind:BasicAst.inductive) (nCon:N) (unboxed : N) (boxed : N)
           (niT:ind_tag) (ce:ctor_env) (dcm:conId_map) :=
    match (cct, itC) with
    | (cn::cct', cst::icT') =>
      let (cname, ccn) := cst in
      let is_unboxed := Nat.eqb ccn 0 in
      let info := {| ctor_name := BasicAst.nNamed cname
                     ; ctor_ind_name := BasicAst.nNamed tyname
                     ; ctor_ind_tag := niT
                     ; ctor_arity := N.of_nat ccn
                     ; ctor_ordinal := if is_unboxed then unboxed else boxed
                  |} in
      convert_cnstrs tyname cct' icT' ind (nCon+1)%N
                     (if is_unboxed then unboxed + 1 else unboxed)
                     (if is_unboxed then boxed else boxed + 1)
                     niT
                     (M.set cn info ce)
                     (((ind,nCon), cn)::dcm (** Remove this now that params are always 0? *))
    | (_, _) => (ce, dcm)
    end.


  (** For each inductive type defined in the mutually recursive bundle,
    - use tag niT for this inductive datatype
    - reserve constructor tags for each constructors of the type
    - process each of the constructor, indicating they are the ith constructor
      of the nth type of idBundle
    np: number of type parameters for this bundle
   *)
  Fixpoint convert_typack typ (idBundle:BasicAst.kername) (n:nat)
           (ice : (ind_env * ctor_env*  ctor_tag * ind_tag * conId_map))
    : (ind_env * ctor_env * ctor_tag * ind_tag * conId_map) :=
    let '(ie, ce, ncT, niT, dcm) := ice in
    match typ with
    | nil => ice
    (* let cct := (ncT::nil) in
      let ncT' := Pos.succ ncT in
      let itN := "Unit"%string in
      let itC := ((mkCnstr "prf"%string 0%nat) :: nil) in
      let (ce', dcm') :=
          convert_cnstrs itN cct itC (BasicAst.mkInd idBundle n) 0 niT ce dcm
      in
      let ityi := ((ncT, N.of_nat 0%nat)::nil) in
      (M.set niT ityi ie, ce', ncT', (Pos.succ niT), dcm') *)
    | (AstCommon.mkItyp itN itC ) ::typ' =>
      let (cct, ncT') := fromN ncT (List.length itC) in
      let (ce', dcm') :=
          convert_cnstrs itN cct itC (BasicAst.mkInd idBundle n) 0 0 0 niT ce dcm
      in
      let ityi :=
          combine cct (map (fun (c:AstCommon.Cnstr) =>
                              let (_, n) := c in N.of_nat n) itC)
      in
      convert_typack typ' idBundle (n+1)
                     (M.set niT ityi ie, ce', ncT', (Pos.succ niT) , dcm')
    end.


  Fixpoint convert_env' (g:ienv) (ice:ind_env * ctor_env * ctor_tag * ind_tag * conId_map)
    : (ind_env * ctor_env * ctor_tag * ind_tag * conId_map) :=
    let '(ie, ce, ncT, niT, dcm) := ice in
    match g with
    | nil => ice
    | (id, ty)::g' =>
      (* id is name of mutual pack ty is mutual pack *)
      (* constructors are indexed with : name (string) of the mutual pack
       with which projection of the ty, and indice of the constructor *)
      convert_env' g' (convert_typack ty id 0 (ie, ce, ncT, niT, dcm))
    end.


  (** As we process the L4 inductive environment (ienv), we build:
    - an L6 inductive environment (ind_env) mapping tags (ind_tag) to constructors

      and their arities
      - an L6 constructor environment (ctor_env) mapping tags (ctor_tag) to
      information about the constructors
      - a map (conId_map) from L4 tags (conId) to L6 constructor tags (ctor_tag)
      convert_env' is called with the next available constructor tag and the
      next available inductive datatype tag, and inductive and constructor
      environment containing only the default "box" constructor/type
   *)
  Definition convert_env (g:ienv): (ind_env * ctor_env*  ctor_tag * ind_tag * conId_map) :=
    let default_ind_env := M.set default_itag (cons (default_tag, 0%N) nil) (M.empty ind_ty_info) in
    let info := {| ctor_name := BasicAst.nAnon
                   ; ctor_ind_name := BasicAst.nAnon
                   ; ctor_ind_tag := default_itag
                   ; ctor_arity := 0%N
                   ; ctor_ordinal := 0%N
                |} in
    let default_ctor_env := M.set default_tag info (M.empty ctor_ty_info) in
    convert_env' g (default_ind_env, default_ctor_env, (Pos.succ default_tag:ctor_tag), (Pos.succ default_itag:ind_tag), nil).


  (* vx is list of variables to which exps are bound in cvt_triples *)
  Fixpoint cps_exps (ts : list (cps.exp * var * var)) (vx : list var) (k : var)
    : option (cps.exp) :=
    match ts with
    | nil => ret (cps.Eapp k kon_tag vx)
    | t::ts' =>
      let '(e1, k1, x1) := t in
      r <- cps_exps ts' vx k;;
      let e_exp := r in
      ret (cps.Efun
             (Fcons k1 kon_tag (x1::nil) e_exp Fnil)
             e1)
    end.

  (* returns cps exp, var and next fresh var *)
  Fixpoint cps_cvt (e : expression.exp) (vn : list var) (k : var) (next : symgen)
           (tgm : constr_env) : option (cps.exp * symgen) :=
    match e with
    | Var_e x =>
      match nth_error vn (N.to_nat x) with
      | Some v => ret (cps.Eapp k kon_tag (v::nil), next)
      | None => None
      end

<<<<<<< HEAD
  | App_e e1 e2 =>
    let (k1, next) := gensym next (nNamed "k1"%string) in
    let (x1, next) := gensym next (nNamed "x1"%string) in
    r1 <- cps_cvt e1 vn k1 (next) tgm;;
    let '(e1', next) := r1 : (cps.exp * symgen) in
    let (k2, next) := gensym next (nNamed "k2"%string) in
    let (x2, next) := gensym next (nNamed "x2"%string) in
    r2 <- cps_cvt e2 vn k2 (next) tgm;;
    let '(e2', next) := r2 : (cps.exp * symgen) in
    ret (cps.Efun
           (Fcons k1 kon_tag (x1::nil)
                  (cps.Efun
                     (Fcons k2 kon_tag (x2::nil)
                            (cps.Eapp x1 func_tag (k::x2::nil)) Fnil)
                     e2') Fnil)
           e1', next)

  | Lam_e n e1 =>
    let (k1, next) := gensym next (nNamed "k_lam"%string) in
    let (x1, next) := gensym next (nNamed "x_lam"%string) in
    let (f, next) := gensym next n in
    (* let tgm := set_n f n tgm in *)
    r <- cps_cvt e1 (x1::vn) k1 (next) tgm;;
    let '(e1', next) := r : (cps.exp * symgen) in
    ret ((cps.Efun
            (Fcons f func_tag (k1::x1::nil) e1' Fnil)
            (cps.Eapp k kon_tag (f::nil))), next)

  | Let_e n e1 e2 =>
    (* let e' = L4.App_e (L4.Lam_e n e1) e2 in
    cps_cvt e' vn k next *)
    let (x, next) := gensym next n in
    let (k1, next) := gensym next (nNamed "k"%string) in
    r2 <- cps_cvt e2 (x::vn) k (next) tgm;;
    let '(e2', next) := r2 : (cps.exp * symgen) in
    r1 <- cps_cvt e1 vn k1 next tgm;;
    let '(e1', next) := r1 : (cps.exp * symgen) in
    (* let tgm := set_n x n tgm in *)
    ret (cps.Efun
           (Fcons k1 kon_tag (x::nil) e2' Fnil)
           e1', next)

  | Con_e dci es =>
    let c_tag := dcon_to_tag dci tgm in
    let (k', next) := gensym next (nNamed "k'"%string) in
    let (x', next) := gensym next (nNamed "x'"%string) in
    (* r1 <- cvt_triples_exps es vn next tgm;; *)
    (* let '(cvt_ts, next) := r1 in *)
    (* let vx := List.map *)
    (*             (fun x => let '(_, _, v) := x : (cps.exp * var * var) in v) *)
    (*             cvt_ts *)
    (* in *)
    (* r2 <- cps_exps cvt_ts vx k';; *)
    (* let e' := r2 in *)
    let (vx, next) := gensym_n_nAnon next (N.to_nat (exps_length es)) in
    r <- cps_cvt_exps es vn k' nil next tgm;;
    let (e', next) := r : cps.exp * symgen in
    ret (cps.Efun
           (Fcons k' kon_tag vx
                  (Econstr x' c_tag vx
                           (Eapp k kon_tag (x'::nil))) Fnil)
           e', next)

  | Fix_e fnlst i =>
    let (fnlst_length, names_lst) := efnlst_names fnlst in
    let (nlst, next) := gensym_n next names_lst in
    r <- cps_cvt_efnlst fnlst (nlst ++ vn) nlst next tgm;;
    let '(fdefs, next) := r : (fundefs * symgen) in
    let i' := (nth nlst (N.to_nat i)) in
    ret (cps.Efun fdefs
                  (cps.Eapp k kon_tag (i'::nil)),
         next)

  | Match_e e1 n bl =>
    let (k1, next) := gensym next (nNamed "k1"%string) in
    let (x1, next) := gensym next (nNamed "x1"%string) in
    r1 <- cps_cvt e1 vn k1 next tgm;;
    let '(e1', next) := r1 in
    r2 <- cps_cvt_branches bl vn k x1 next tgm;;
    let '(cbl, next) := r2 : (list (ctor_tag * exp) * symgen) in
    ret (cps.Efun
           (Fcons k1 kon_tag (x1::nil)
                  (Ecase x1 cbl) Fnil)
           e1', next)

  | Prf_e =>
    let (x, next) := gensym next (nNamed ""%string) in
    ret (cps.Econstr x default_tag nil (cps.Eapp k kon_tag (x::nil)), next)
    (* let (f, next) := gensym next (nNamed "f_proof"%string) in *)
    (* let (x, next) := gensym next (nNamed "x"%string) in *)
    (* let c := consume_fun f x in *)
    (* ret (c |[ cps.Eapp k kon_tag (f::nil) ]|, next) *)
  end

(* with cvt_triples_exps (es : expression.exps) (vn : list var) (next : symgen) *)
(*                       (tgm : constr_env) *)
(*      : option ((list (cps.exp * var * var)) * symgen) := *)
(*        match es with *)
(*        | enil => ret (nil, next) *)
(*        | econs e es' => *)
(*          let (k, next) := gensym next (nNamed ""%string) in *)
(*          let (x, next) := gensym next (nNamed ""%string) in *)
(*          r1 <- cps_cvt e vn k next tgm;; *)
(*          let '(e', next) := r1 in *)
(*          r2 <- cvt_triples_exps es' vn next tgm;; *)
(*          let '(cvt_ts', next) := *)
(*              r2 : (list (cps.exp * var * var)) * symgen in *)
(*          ret ((e', k, x) :: cvt_ts', next) *)
(*        end *)

(* merge cvt_triples_exps and cps_exps *)
with cps_cvt_exps (es : expression.exps) (vn : list var) (k : var) (vx : list var)
                  (next : symgen) (tgm : constr_env) 
       : option (cps.exp * symgen) :=
       match es with
       | enil => ret (cps.Eapp k kon_tag (List.rev vx), next)
       | econs e es' =>
         let (k1, next) := gensym next (nNamed ""%string) in
         let (x1, next) := gensym next (nNamed ""%string) in
         r1 <- cps_cvt e vn k1 next tgm;;
         let (e', next) := r1 : (cps.exp * symgen) in
         r2 <- cps_cvt_exps es' vn k (x1 :: vx) next tgm;;
         let (e_exp, next) := r2 : (cps.exp * symgen) in
         ret (cps.Efun
                (Fcons k1 kon_tag (x1::nil) e_exp Fnil)
                e', next)
       end
       

(* nlst must be of the same length as fdefs *)
with cps_cvt_efnlst (fdefs : expression.efnlst) (vn : list var)
                    (nlst : list var) (next : symgen) (tgm : constr_env)
     : option (fundefs * symgen) :=
       match fdefs with
       | eflnil => ret (Fnil, next)
       | eflcons n1 e1 fdefs' =>
         let (x, next) := gensym next (nNamed "fix_x"%string) in
         let (k', next) := gensym next (nNamed "fix_k"%string) in
         let curr_var := List.hd (1%positive) nlst in
         match e1 with
         | Lam_e n2 e2 =>
           r1 <- cps_cvt e2 (x::vn) k' (next) tgm;;
              let '(ce, next) := r1 : (cps.exp * symgen) in
              r2 <- cps_cvt_efnlst fdefs' vn (List.tl nlst) next tgm;;
                 let '(cfdefs, next) := r2 : (fundefs * symgen) in
                 ret (Fcons curr_var func_tag (k'::x::nil) ce cfdefs, next)
         | _ => None
=======
    | App_e e1 e2 =>
      let (k1, next) := gensym next (nNamed "k1"%string) in
      let (x1, next) := gensym next (nNamed "x1"%string) in
      r1 <- cps_cvt e1 vn k1 (next) tgm;;
      let '(e1', next) := r1 : (cps.exp * symgen) in
      let (k2, next) := gensym next (nNamed "k2"%string) in
      let (x2, next) := gensym next (nNamed "x2"%string) in
      r2 <- cps_cvt e2 vn k2 (next) tgm;;
      let '(e2', next) := r2 : (cps.exp * symgen) in
      ret (cps.Efun
             (Fcons k1 kon_tag (x1::nil)
                    (cps.Efun
                       (Fcons k2 kon_tag (x2::nil)
                              (cps.Eapp x1 func_tag (x2::k::nil)) Fnil)
                       e2') Fnil)
             e1', next)

    | Lam_e n e1 =>
      let (k1, next) := gensym next (nNamed "k_lam"%string) in
      let (x1, next) := gensym next (nNamed "x_lam"%string) in
      let (f, next) := gensym next n in
      (* let tgm := set_n f n tgm in *)
      r <- cps_cvt e1 (x1::vn) k1 (next) tgm;;
      let '(e1', next) := r : (cps.exp * symgen) in
      ret ((cps.Efun
              (Fcons f func_tag (x1::k1::nil) e1' Fnil)
              (cps.Eapp k kon_tag (f::nil))), next)

    | Let_e n e1 e2 =>
      (* let e' = L4.App_e (L4.Lam_e n e1) e2 in
    cps_cvt e' vn k next *)
      let (x, next) := gensym next n in
      let (k1, next) := gensym next (nNamed "k"%string) in
      r2 <- cps_cvt e2 (x::vn) k (next) tgm;;
      let '(e2', next) := r2 : (cps.exp * symgen) in
      r1 <- cps_cvt e1 vn k1 next tgm;;
      let '(e1', next) := r1 : (cps.exp * symgen) in
      (* let tgm := set_n x n tgm in *)
      ret (cps.Efun
             (Fcons k1 kon_tag (x::nil) e2' Fnil)
             e1', next)

    | Con_e dci es =>
      let c_tag := dcon_to_tag dci tgm in
      let (k', next) := gensym next (nNamed "k'"%string) in
      let (x', next) := gensym next (nNamed "x'"%string) in
      (* r1 <- cvt_triples_exps es vn next tgm;; *)
      (* let '(cvt_ts, next) := r1 in *)
      (* let vx := List.map *)
      (*             (fun x => let '(_, _, v) := x : (cps.exp * var * var) in v) *)
      (*             cvt_ts *)
      (* in *)
      (* r2 <- cps_exps cvt_ts vx k';; *)
      (* let e' := r2 in *)
      let (vx, next) := gensym_n_nAnon next (N.to_nat (exps_length es)) in
      r <- cps_cvt_exps es vn k' nil next tgm;;
      let (e', next) := r : cps.exp * symgen in
      ret (cps.Efun
             (Fcons k' kon_tag vx
                    (Econstr x' c_tag vx
                             (Eapp k kon_tag (x'::nil))) Fnil)
             e', next)

    | Fix_e fnlst i =>
      let (fnlst_length, names_lst) := efnlst_names fnlst in
      let (nlst, next) := gensym_n next names_lst in
      r <- cps_cvt_efnlst fnlst (nlst ++ vn) nlst next tgm;;
      let '(fdefs, next) := r : (fundefs * symgen) in
      i' <- (nth_error nlst (N.to_nat i));;
      ret (cps.Efun fdefs
                    (cps.Eapp k kon_tag (i'::nil)),
           next)

    | Match_e e1 n bl =>
      let (k1, next) := gensym next (nNamed "k1"%string) in
      let (x1, next) := gensym next (nNamed "x1"%string) in
      r1 <- cps_cvt e1 vn k1 next tgm;;
      let '(e1', next) := r1 in
      r2 <- cps_cvt_branches bl vn k x1 next tgm;;
      let '(cbl, next) := r2 : (list (ctor_tag * exp) * symgen) in
      ret (cps.Efun
             (Fcons k1 kon_tag (x1::nil)
                    (Ecase x1 cbl) Fnil)
             e1', next)

    | Prf_e =>
      let (x, next) := gensym next (nNamed ""%string) in
      ret (cps.Econstr x default_tag nil (cps.Eapp k kon_tag (x::nil)), next)
    end

  (* with cvt_triples_exps (es : expression.exps) (vn : list var) (next : symgen) *)
  (*                       (tgm : constr_env) *)
  (*      : option ((list (cps.exp * var * var)) * symgen) := *)
  (*        match es with *)
  (*        | enil => ret (nil, next) *)
  (*        | econs e es' => *)
  (*          let (k, next) := gensym next (nNamed ""%string) in *)
  (*          let (x, next) := gensym next (nNamed ""%string) in *)
  (*          r1 <- cps_cvt e vn k next tgm;; *)
  (*          let '(e', next) := r1 in *)
  (*          r2 <- cvt_triples_exps es' vn next tgm;; *)
  (*          let '(cvt_ts', next) := *)
  (*              r2 : (list (cps.exp * var * var)) * symgen in *)
  (*          ret ((e', k, x) :: cvt_ts', next) *)
  (*        end *)

  (* merge cvt_triples_exps and cps_exps *)
  with cps_cvt_exps (es : expression.exps) (vn : list var) (k : var) (vx : list var)
                    (next : symgen) (tgm : constr_env) 
       : option (cps.exp * symgen) :=
         match es with
         | enil => ret (cps.Eapp k kon_tag (List.rev vx), next)
         | econs e es' =>
           let (k1, next) := gensym next (nNamed ""%string) in
           let (x1, next) := gensym next (nNamed ""%string) in
           r1 <- cps_cvt e vn k1 next tgm;;
           let (e', next) := r1 : (cps.exp * symgen) in
           r2 <- cps_cvt_exps es' vn k (x1 :: vx) next tgm;;
           let (e_exp, next) := r2 : (cps.exp * symgen) in
           ret (cps.Efun
                  (Fcons k1 kon_tag (x1::nil) e_exp Fnil)
                  e', next)
         end      

  (* nlst must be of the same length as fdefs *)
  with cps_cvt_efnlst (fdefs : expression.efnlst) (vn : list var)
                      (nlst : list var) (next : symgen) (tgm : constr_env)
       : option (fundefs * symgen) :=
         match fdefs with
         | eflnil => ret (Fnil, next)
         | eflcons n1 e1 fdefs' =>
           let (x, next) := gensym next (nNamed "fix_x"%string) in
           let (k', next) := gensym next (nNamed "fix_k"%string) in
           let curr_var := List.hd 1%positive nlst in
           match e1 with
           | Lam_e n2 e2 =>
             r1 <- cps_cvt e2 (x::vn) k' (next) tgm;;
             let '(ce, next) := r1 : (cps.exp * symgen) in
             r2 <- cps_cvt_efnlst fdefs' vn (List.tl nlst) next tgm;;
             let '(cfdefs, next) := r2 : (fundefs * symgen) in
             ret (Fcons curr_var func_tag (x::k'::nil) ce cfdefs, next)
           | _ => None
           end
>>>>>>> f01f2054
         end

  with cps_cvt_branches (bl : expression.branches_e) (vn : list var) (k : var)
                        (r : var) (next : symgen) (tgm : constr_env)
       : option (list (ctor_tag * exp) * symgen) :=
         match bl with
         | brnil_e => ret (nil, next)
         | brcons_e dc (i, lnames) e bl' =>
           let tg := dcon_to_tag dc tgm in
           let l := List.length lnames in
           rb <- cps_cvt_branches bl' vn k r next tgm;;
           let (cbl, next) := rb : (list (ctor_tag * exp) * symgen) in
           let (vars, next) := gensym_n next (List.rev lnames) in
           let (ctx_p, _) :=
               ctx_bind_proj tg r l (List.hd (1%positive) vars) 0
           in
           let vars_rev := List.rev vars in
           re <- cps_cvt e (vars_rev ++ vn) k next tgm;;
           let '(ce, next) := re : (exp * symgen) in
           ret ((tg, app_ctx_f ctx_p ce)::cbl, next)
         end.

  Fixpoint cps_cvt_exps' (es : expression.exps) (vn : list var) (k : var)
           (next : symgen) (tgm : constr_env) :=
    match es with
    | enil => ret (nil, next)
    | econs e es' =>
      r1 <- cps_cvt e vn k next tgm;;
      let '(e', next) := r1 in
      r2 <- cps_cvt_exps' es' vn k next tgm;;
      let (es'', next) := r2 in
      ret (cons e' es'', next)
    end.

  Fixpoint cps_cvt_efnlst' (efns : expression.efnlst) (vn : list var) (k : var)
           (next : symgen) (tgm : constr_env) :=
    match efns with
    | eflnil => ret (nil, next)
    | eflcons na e efns' =>
      r1 <- cps_cvt e vn k next tgm;;
      let (e', next) := r1 : (cps.exp * symgen) in
      r2 <- cps_cvt_efnlst' efns' vn k next tgm;;
      let (efns'', next) := r2 in
      ret (cons e' efns'', next)
    end.

  Fixpoint cps_cvt_branches' (bs : expression.branches_e) (vn : list var) (k : var)
           (next : symgen) (tgm : constr_env) :=
    match bs with
    | brnil_e => ret (nil, next)
    | brcons_e dc (n, l) e bs' =>
      r1 <- cps_cvt e vn k next tgm;;
      let (e', next) := r1 : (cps.exp * symgen) in
      r2 <- cps_cvt_branches' bs' vn k next tgm;;
      let (bs'', next) := r2 in
      ret (cons e' bs'', next)
    end. 
  

  Inductive fresh_var : var -> symgen -> Prop :=
  | is_gt :
      forall v1 v2 nenv,
        (v1 >= v2)%positive ->
        fresh_var v1 (SG (v2, nenv)).

  Definition lt_symgen (v1 : var) (next : symgen) : Prop :=
    match next with
    | SG (v2, nenv) => (v1 < v2)%positive
    end.

<<<<<<< HEAD
Definition geq_symgen (v1 : var) (next : symgen) : Prop :=
  match next with
  | SG (v2, nenv) => (v1 >= v2)%positive
  end. 

Definition lt_lst_symgen (vars : list var) (next : symgen) : Prop :=
  Forall (fun v => lt_symgen v next) vars. 

(* scratch *)
(* how to ensure fresh variables? *)
Inductive cps_cvt_rel : expression.exp -> list var -> var -> cps.exp -> Prop :=
| e_Var :
    forall v vn x k,
      v = (nth vn (N.to_nat x)) ->
      cps_cvt_rel (Var_e x) vn k (cps.Eapp k kon_tag (v::nil))
| e_Lam :
    forall na e1 e1' x1 vn k k1 f,
      cps_cvt_rel e1 (x1::vn) k1 e1' ->
      cps_cvt_rel (Lam_e na e1) vn k (cps.Efun
                                        (Fcons f func_tag (k1::x1::nil) e1' Fnil)
                                        (cps.Eapp k kon_tag (f::nil)))
| e_App :
    forall e1 e1' e2 e2' k k1 k2 x1 x2 vn,
      cps_cvt_rel e1 vn k1 e1' ->
      cps_cvt_rel e2 vn k2 e2' ->
      cps_cvt_rel (App_e e1 e2)
                  vn
                  k
                  (cps.Efun
                     (Fcons k1 kon_tag (x1::nil)
                            (cps.Efun
                               (Fcons k2 kon_tag (x2::nil)
                                      (cps.Eapp x1 func_tag
                                                (k::x2::nil)) Fnil)
                               e2') Fnil)
                     e1')
| e_Let :
    forall na e1 e1' e2 e2' x vn k k1,
      cps_cvt_rel e2 (x::vn) k e2' ->
      cps_cvt_rel e1 vn k1 e1' ->
      cps_cvt_rel (Let_e na e1 e2) vn k (cps.Efun
                                           (Fcons k1 kon_tag (x::nil) e2' Fnil)
                                           e1')
| e_Fix :
    forall fnlst i i' nlst vn k fdefs,
      List.length nlst = efnlength fnlst ->
      cps_cvt_rel_efnlst fnlst (nlst ++ vn) nlst fdefs ->
      i' = (nth nlst (N.to_nat i)) ->
      cps_cvt_rel (Fix_e fnlst i) vn k (cps.Efun fdefs
                                                 (cps.Eapp k kon_tag (i'::nil)))
with cps_cvt_rel_efnlst :
       expression.efnlst -> list var -> list var -> fundefs -> Prop :=
     | e_Eflnil :
         forall vn nlst,
           cps_cvt_rel_efnlst eflnil vn nlst Fnil
     | e_Eflcons :
         forall vn nlst e1 e1' fnlst' fdefs' cvar n1 na x k',
           cps_cvt_rel e1 (x::vn) k' e1' ->
           cps_cvt_rel_efnlst fnlst' vn (List.tl nlst) fdefs' ->
           List.hd_error nlst = Some cvar ->
           cps_cvt_rel_efnlst
             (eflcons n1 (Lam_e na e1) fnlst')
             vn
             nlst
             (Fcons cvar func_tag (k'::x::nil) e1' fdefs').                       


Definition convert_top (ee:ienv * expression.exp) :
  option (ctor_env * name_env * fun_env * ctor_tag * ind_tag * cps.exp) :=
  let '(_, cG, ctag, itag,  dcm) := convert_env (fst ee) in
  let f := (100%positive) in
  let k := (101%positive) in
  let x := (102%positive) in
  r <- cps_cvt (snd ee) nil k (SG (103%positive, n_empty)) dcm;;
=======
  Definition geq_symgen (v1 : var) (next : symgen) : Prop :=
    match next with
    | SG (v2, nenv) => (v1 >= v2)%positive
    end. 

  Definition lt_lst_symgen (vars : list var) (next : symgen) : Prop :=
    Forall (fun v => lt_symgen v next) vars. 

  (* scratch *)
  (* how to ensure fresh variables? *)
  Inductive cps_cvt_rel : expression.exp -> list var -> var -> cps.exp -> Prop :=
  | e_Var :
      forall v vn x k,
        v = (nth vn (N.to_nat x)) ->
        cps_cvt_rel (Var_e x) vn k (cps.Eapp k kon_tag (v::nil))
  | e_Lam :
      forall na e1 e1' x1 vn k k1 f,
        cps_cvt_rel e1 (x1::vn) k1 e1' ->
        cps_cvt_rel (Lam_e na e1) vn k (cps.Efun
                                          (Fcons f func_tag (x1::k1::nil) e1' Fnil)
                                          (cps.Eapp k kon_tag (f::nil)))
  | e_App :
      forall e1 e1' e2 e2' k k1 k2 x1 x2 vn,
        cps_cvt_rel e1 vn k1 e1' ->
        cps_cvt_rel e2 vn k2 e2' ->
        cps_cvt_rel (App_e e1 e2)
                    vn
                    k
                    (cps.Efun
                       (Fcons k1 kon_tag (x1::nil)
                              (cps.Efun
                                 (Fcons k2 kon_tag (x2::nil)
                                        (cps.Eapp x1 func_tag
                                                  (x2::k::nil)) Fnil)
                                 e2') Fnil)
                       e1')
  | e_Let :
      forall na e1 e1' e2 e2' x vn k k1,
        cps_cvt_rel e2 (x::vn) k e2' ->
        cps_cvt_rel e1 vn k1 e1' ->
        cps_cvt_rel (Let_e na e1 e2) vn k (cps.Efun
                                             (Fcons k1 kon_tag (x::nil) e2' Fnil)
                                             e1')
  | e_Fix :
      forall fnlst i i' nlst vn k fdefs,
        List.length nlst = efnlength fnlst ->
        cps_cvt_rel_efnlst fnlst (nlst ++ vn) nlst fdefs ->
        i' = (nth nlst (N.to_nat i)) ->
        cps_cvt_rel (Fix_e fnlst i) vn k (cps.Efun fdefs
                                                   (cps.Eapp k kon_tag (i'::nil)))
  with cps_cvt_rel_efnlst :
         expression.efnlst -> list var -> list var -> fundefs -> Prop :=
  | e_Eflnil :
      forall vn nlst,
        cps_cvt_rel_efnlst eflnil vn nlst Fnil
  | e_Eflcons :
      forall vn nlst e1 e1' fnlst' fdefs' cvar n1 na x k',
        cps_cvt_rel e1 (x::vn) k' e1' ->
        cps_cvt_rel_efnlst fnlst' vn (List.tl nlst) fdefs' ->
        List.hd_error nlst = Some cvar ->
        cps_cvt_rel_efnlst
          (eflcons n1 (Lam_e na e1) fnlst')
          vn
          nlst
          (Fcons cvar func_tag (x::k'::nil) e1' fdefs').                       


  Definition convert_top (ee:ienv * expression.exp) :
    option (ctor_env * name_env * fun_env * ctor_tag * ind_tag * cps.exp) :=
    let '(_, cG, ctag, itag,  dcm) := convert_env (fst ee) in
    let f := (100%positive) in
    let k := (101%positive) in
    let x := (102%positive) in
    r <- cps_cvt (snd ee) nil k (SG (103%positive, n_empty)) dcm;;
>>>>>>> f01f2054
    let (e', sg) := r : (cps.exp * symgen) in
    match sg with
      SG (next, nM) =>
      let fenv : fun_env := M.set func_tag (2%N, (0%N::1%N::nil))
                                  (M.set kon_tag (1%N, (0%N::nil)) (M.empty _) ) in
      ret (cG, nM, fenv, ctag, itag,
           (cps.Efun
              (Fcons f kon_tag (k::nil) e'
                     (Fcons k kon_tag (x::nil) (Ehalt x) Fnil))
              (cps.Eapp f kon_tag (k::nil))))
    end.

  Fixpoint rho_names (rho : exp_eval.env) : list name :=
    match rho with
    | nil => nil
    | cons v rho' =>
      let na := nNamed "rho_elt"%string in
      (na :: (rho_names rho'))
    end.

  Fixpoint cps_cvt_val (v : exp_eval.value) (next : symgen)
           (tgm : constr_env) {struct v} : option (cps.val * symgen) :=
    let fix cps_cvt_env vs next tgm :=
        match vs with
        | nil => ret (nil, next)
        | cons v vs' =>
          r1 <- cps_cvt_val v next tgm;;
          let (v', next) := r1 : (cps.val * symgen) in
          r2 <- cps_cvt_env vs' next tgm;;
          let (vs'', next) := r2 : (list cps.val * symgen) in
          ret (cons v' vs'', next)
        end
    in
    match v with
    | Con_v dc vs =>
      let c_tag := dcon_to_tag dc tgm in
      r <- cps_cvt_env vs next tgm;;
      let (vs', next) := r : (list cps.val * symgen) in
      ret (Vconstr c_tag vs', next)
    | Clos_v rho na e =>
      r1 <- cps_cvt_env rho next tgm;;
      let (rho', next) := r1 : (list cps.val * symgen) in
      let lnames := rho_names rho in
      let (vars, next) := gensym_n next lnames in
      m <- set_lists vars rho' (M.empty cps.val);;
<<<<<<< HEAD
        let (k1, next) := gensym next (nNamed "k_lam"%string) in
        let (x1, next) := gensym next (nNamed "x_lam"%string) in
        let (f, next) := gensym next na in
        r2 <- cps_cvt e (x1::vars) k1 (next) tgm;;
           let (e', next) := r2 : (cps.exp * symgen) in
           ret (Vfun m (Fcons f func_tag (k1::x1::nil) e' Fnil) f, next)
  | ClosFix_v rho efns n =>
    r1 <- cps_cvt_env rho next tgm;;
=======
      let (k1, next) := gensym next (nNamed "k_lam"%string) in
      let (x1, next) := gensym next (nNamed "x_lam"%string) in
      let (f, next) := gensym next na in
      r2 <- cps_cvt e (x1::vars) k1 (next) tgm;;
      let (e', next) := r2 : (cps.exp * symgen) in
      ret (Vfun m (Fcons f func_tag (x1::k1::nil) e' Fnil) f, next)
    | ClosFix_v rho efns n =>
      r1 <- cps_cvt_env rho next tgm;;
>>>>>>> f01f2054
      let (rho', next) := r1 : (list cps.val * symgen) in
      let lnames := rho_names rho in
      let (vars, next) := gensym_n next lnames in
      m <- set_lists vars rho' (M.empty cps.val);;
      let (fnlst_length, names_lst) := efnlst_names efns in
      let (nlst, next) := gensym_n next names_lst in
      r2 <- cps_cvt_efnlst efns (nlst ++ vars) nlst next tgm;;
      let (fdefs, next) := r2 : (fundefs * symgen) in
      i <- (nth_error nlst (N.to_nat n));;
      ret (Vfun m fdefs i, next)
    | _ => (* TODO *)
      ret (Vint 0, next)
    end.

  Fixpoint cps_cvt_env (vs : list exp_eval.value) (next : symgen)
           (tgm : constr_env) : option (list cps.val * symgen) :=
    match vs with
    | nil => ret (nil, next)
    | cons v vs' =>
      r1 <- cps_cvt_val v next tgm;;
      let (v', next) := r1 : (cps.val * symgen) in
      r2 <- cps_cvt_env vs' next tgm;;
      let (vs'', next) := r2 : (list cps.val * symgen) in
      ret (cons v' vs'', next)
    end.

  Definition cps_cvt_val' (v : exp_eval.value) (next : symgen) (tgm : constr_env) :=
    match v with
    | Con_v dc vs =>
      let c_tag := dcon_to_tag dc tgm in
      r <- cps_cvt_env vs next tgm;;
      let (vs', next) := r : (list cps.val * symgen) in
      ret (Vconstr c_tag vs', next)
    | Clos_v rho na e =>
      r1 <- cps_cvt_env rho next tgm;;
      let (rho', next) := r1 : (list cps.val * symgen) in
      let lnames := rho_names rho in
      let (vars, next) := gensym_n next lnames in
      m <- set_lists vars rho' (M.empty cps.val);;
<<<<<<< HEAD
        let (k1, next) := gensym next (nNamed "k_lam"%string) in
        let (x1, next) := gensym next (nNamed "x_lam"%string) in
        let (f, next) := gensym next na in
        r2 <- cps_cvt e (x1::vars) k1 (next) tgm;;
           let (e', next) := r2 : (cps.exp * symgen) in
           ret (Vfun m (Fcons f func_tag (k1::x1::nil) e' Fnil) f, next)
  | ClosFix_v rho efns n =>
    r1 <- cps_cvt_env rho next tgm;;
=======
      let (k1, next) := gensym next (nNamed "k_lam"%string) in
      let (x1, next) := gensym next (nNamed "x_lam"%string) in
      let (f, next) := gensym next na in
      r2 <- cps_cvt e (x1::vars) k1 (next) tgm;;
      let (e', next) := r2 : (cps.exp * symgen) in
      ret (Vfun m (Fcons f func_tag (x1::k1::nil) e' Fnil) f, next)
    | ClosFix_v rho efns n =>
      r1 <- cps_cvt_env rho next tgm;;
>>>>>>> f01f2054
      let (rho', next) := r1 : (list cps.val * symgen) in
      let lnames := rho_names rho in
      let (vars, next) := gensym_n next lnames in
      m <- set_lists vars rho' (M.empty cps.val);;
      let (fnlst_length, names_lst) := efnlst_names efns in
      let (nlst, next) := gensym_n next names_lst in
      r2 <- cps_cvt_efnlst efns (nlst ++ vars) nlst next tgm;;
      let (fdefs, next) := r2 : (fundefs * symgen) in
      i <- (nth_error nlst (N.to_nat n));;
      ret (Vfun m fdefs i, next)
    | _ => (* TODO *)
      ret (Vint 0, next)
    end.

  Lemma cps_cvt_val_eq :
    forall v next cnstrs,
      cps_cvt_val v next cnstrs = cps_cvt_val' v next cnstrs.
  Proof.
    intros v next cnstrs.
    induction v using value_ind'.
    - simpl. unfold cps_cvt_env. reflexivity.
    - simpl. reflexivity.
    - simpl. unfold cps_cvt_env. reflexivity.
    - simpl. unfold cps_cvt_env. reflexivity.
  Qed. 

Section Post.
  
  Context {fuel : Type} {Hfuel : @fuel_resource fuel} {trace : Type}
          {Htrace : @trace_resource trace}.

    Context (P1 : PostT) (* Local *)
            (PG : PostGT) (* Global *)
            (cnstrs : conId_map)
            (cenv : ctor_env)
            (Hprops : Post_properties cenv P1 P1 PG)
            (HpropsG : Post_properties cenv PG PG PG)
            (Hincl : inclusion _ (comp P1 P1) P1)
            (HinclG : inclusion _ P1 PG).

    Global Instance preord_env_P_inj_proper  :
      Proper (Logic.eq ==> Logic.eq ==> Same_set var ==> Logic.eq ==> Logic.eq ==> Logic.eq ==> Logic.eq ==> iff)
             (@preord_env_P_inj fuel Hfuel trace Htrace).
    Proof.
      repeat (intro; intros); subst.
      split; intros Hpre;
        eapply preord_env_P_inj_antimon; subst; eauto; eapply H1.
    Qed.

    Inductive StrictlyIncreasing' : list positive -> Prop :=
    | SInc_nil : StrictlyIncreasing' []
    | SInc_cons1 a : StrictlyIncreasing' [a]
    | SInc_consn a b l :
        StrictlyIncreasing' (b :: l) ->
        (a < b)%positive  ->
        StrictlyIncreasing' (a :: b :: l).

    Definition StrictlyIncreasing l :=
      Sorted (fun p1 p2 => (p1 < p2)%positive) l.

    Definition cps_env_rel'' (R : value -> cps.val -> Prop) rho vs :=
      forall v n,
        nth_error rho n = Some v ->
        exists v',
          nth_error vs n = Some v' ->
          forall v'' k,
            R v v'' ->
            preord_val cenv PG k v'' v'.

    Fixpoint cps_val_rel' (v : value) (v': cps.val) {struct v} : Prop :=
      let fix Forall2_aux vs1 vs2 :=
          match vs1, vs2 with
          | [], [] => True
          | v1 :: vs1, v2 :: vs2 =>
            cps_val_rel' v1 v2 /\ Forall2_aux vs1 vs2
          | _, _ => False
          end
      in
      let fix cps_env_rel' rho vs :=
          match rho, vs with
          | [], [] => True
          | v1 :: rho, v2 :: vs =>
            (forall v'' k,
                cps_val_rel' v1 v'' ->
                preord_val cenv PG k v'' v2) /\
            cps_env_rel' rho vs
          | _, _ => False
          end
      in
      match v, v' with
      | Con_v dc vs, Vconstr c_tag vs' =>
        dcon_to_tag dc cnstrs = c_tag /\ Forall2_aux vs vs'
      | Prf_v, Vint 0 => True
      | Clos_v rho na e, Vfun rho_m (Fcons f func_tag (x::k::nil) e' Fnil) f' =>
        exists vs names n nenv next,
        cps_env_rel' rho vs /\ 
        StrictlyIncreasing names /\
        set_lists names vs (M.empty cps.val) = Some rho_m /\
        (k > List.last names (1%positive))%positive /\ (x > k)%positive
        /\ (f = f') /\ (f > x)%positive /\ (n > f)%positive /\
        cps_cvt e names k (SG (n, nenv)) cnstrs = Some (e', next)
      | _, _ => False
      end.

    (* Inductive cps_val_rel : value -> val -> Prop := *)
    (* | rel_Con : *)
    (*     forall vs vs' dc c_tag cnstrs, *)
    (*       Forall2 (fun v v' => cps_val_rel v v') vs vs' ->   *)
    (*       dcon_to_tag dc cnstrs = c_tag -> *)
    (*       cps_val_rel (Con_v dc vs) (Vconstr c_tag vs') *)
    (* | rel_Prf : *)
    (*     cps_val_rel Prf_v (Vint 0) *)
    (* | rel_Clos : *)
    (*     forall rho vs rho_m names na k x f n nenv next e e' cnstrs, *)
    (*       cps_env_rel' cps_val_rel rho vs ->  *)
    (*       StrictlyIncreasing names -> *)
    (*       set_lists names vs (M.empty val) = Some rho_m -> *)
    (*       (k > List.last names (1%positive))%positive /\ (x > k)%positive *)
    (*       /\ (f > x)%positive /\ (n > f)%positive -> *)
    (*       cps_cvt e names k (SG (n, nenv)) cnstrs = Some (e', next) -> *)
    (*       cps_val_rel (Clos_v rho na e) *)
    (*                   (Vfun rho_m (Fcons f func_tag (x::k::nil) e' Fnil) f). *)

    Fixpoint cps_env_rel rho vs :=
      match rho, vs with
      | [], [] => True
      | v1 :: rho, v2 :: vs =>
        (forall v'' k,
            cps_val_rel' v1 v'' ->
            preord_val cenv PG k v'' v2) /\
        cps_env_rel rho vs
      | _, _ => False
<<<<<<< HEAD
      end
  in
  match v, v' with
  | Con_v dc vs, Vconstr c_tag vs' =>
    dcon_to_tag dc cnstrs = c_tag /\ Forall2_aux vs vs'
  | Prf_v, Vint 0 => True
  | Clos_v rho na e, Vfun rho_m (Fcons f func_tag (k::x::nil) e' Fnil) f' =>
    exists vs names n nenv next,
    cps_env_rel' rho vs /\ 
    StrictlyIncreasing names /\
    set_lists names vs (M.empty cps.val) = Some rho_m /\
    (k > List.last names (1%positive))%positive /\ (x > k)%positive
    /\ (f = f') /\ (f > x)%positive /\ (n > f)%positive /\
    cps_cvt e names k (SG (n, nenv)) cnstrs = Some (e', next)
  | _, _ => False
  end.
=======
      end. 

    Definition cps_val_rel (v : value) (v': cps.val) : Prop :=
      match v, v' with
      | Con_v dc vs, Vconstr c_tag vs' =>
        dcon_to_tag dc cnstrs = c_tag /\ Forall2 cps_val_rel' vs vs'
      | Prf_v, Vint 0 => True
      | Clos_v rho na e, Vfun rho_m (Fcons f func_tag (x::k::nil) e' Fnil) f' =>
        exists vs names n nenv next,
        cps_env_rel rho vs /\ 
        StrictlyIncreasing names /\
        set_lists names vs (M.empty cps.val) = Some rho_m /\
        (k > List.last names (1%positive))%positive /\ (x > k)%positive
        /\ (f = f') /\ (f > x)%positive /\ (n > f)%positive /\
        cps_cvt e names k (SG (n, nenv)) cnstrs = Some (e', next)
      | _, _ => False
      end.
>>>>>>> f01f2054

    Fixpoint obs_rel' (v : value) (v': cps.val) : Prop :=
      let fix Forall2_aux vs1 vs2 :=
          match vs1, vs2 with
          | [], [] => True
          | v1 :: vs1, v2 :: vs2 =>
            obs_rel' v1 v2 /\ Forall2_aux vs1 vs2
          | _, _ => False
          end
      in
      match v, v' with
      | Con_v dc vs, Vconstr c_tag vs' =>
        dcon_to_tag dc cnstrs = c_tag /\ Forall2_aux vs vs'
      | Prf_v, Vint 0 => True
      | Clos_v rho na e, Vfun rho_m (Fcons f func_tag (x::k::nil) e' Fnil) f' =>
        True
      | _, _ => False
      end.

    Fixpoint env_obs_rel rho rho' :=
      match rho, rho' with
      | [], [] => True
      | v1 :: rho, v2 :: vs =>
        (forall v'' k,
            obs_rel' v1 v'' ->
            preord_val cenv PG k v'' v2) /\
        env_obs_rel rho vs
      | _, _ => False
      end.


    Lemma Forall2_aux_is_Forall2 :
      forall vs l, 
        (fix Forall2_aux (vs1 : list value) (vs2 : list cps.val) {struct vs1} :
           Prop :=
           match vs1 with
           | [] => match vs2 with
                   | [] => True
                   | _ :: _ => False
                   end
           | v1 :: vs3 =>
             match vs2 with
             | [] => False
             | v2 :: vs4 => cps_val_rel' v1 v2 /\ Forall2_aux vs3 vs4
             end
           end) vs l ->
        Forall2 cps_val_rel' vs l.
    Proof.
      induction vs; intros l Haux.
      - destruct l. constructor. destruct Haux.
      - destruct l. destruct Haux.
        destruct Haux. econstructor.
        eassumption. eapply IHvs. eassumption.
    Qed.

    Lemma gensym_n_nAnon'_strictlyInc :
      forall n v nenv vars nenv' v',
        gensym_n_nAnon' v nenv n = (vars, nenv', v') ->
        StrictlyIncreasing vars.
    Proof.
      induction n; intros v nenv vars nenv' v' Hgen; unfold StrictlyIncreasing in *.
      - simpl in Hgen. inv Hgen. econstructor.
      - simpl in Hgen.
        destruct (gensym_n_nAnon' (Pos.succ v) (M.set v nAnon nenv) n) eqn: Hgen2.
        destruct p eqn: Hp.
        inv Hgen. econstructor.
        + eapply IHn. eapply Hgen2.
        + destruct l eqn: Hl.
          econstructor.
          econstructor.
          assert (Heq: v0 = Pos.succ v).
          { unfold gensym_n_nAnon' in Hgen2.
            destruct n eqn: Hn.
            inv Hgen2.
            destruct (
                (fix gensym_n_nAnon' (i : var) (env : name_env) (n : nat)
                     {struct n} :
                   list var * name_env * var :=
                   match n with
                   | 0%nat => ([], env, i)
                   | S n' =>
                     let
                       '(vlst, env'', next_var) :=
                       gensym_n_nAnon' (Pos.succ i) (M.set i nAnon env) n' in
                     (i :: vlst, env'', next_var)
                   end) (Pos.succ (Pos.succ v))
                        (M.set (Pos.succ v) nAnon (M.set v nAnon nenv)) n0
              ) eqn:Hgen.
            destruct p eqn: Hp.
            inv Hgen2. reflexivity. }
          rewrite Heq. zify. omega. 
    Qed.

    Lemma gensym_n_nAnon'_cons :
      forall n vars p p' nenv nenv' v,
        gensym_n_nAnon' p nenv n = (p' :: vars, nenv', v) ->
        exists nenv1, gensym_n_nAnon' (Pos.succ p) nenv (n - 1) = (vars, nenv1, v).
    Proof.
      induction n; intros vars p p' nenv nenv' v Hgen.
      - unfold gensym_n_nAnon' in Hgen. inv Hgen.
      - simpl. rewrite Nat.sub_0_r. unfold gensym_n_nAnon'. 
        destruct n eqn: Hn.
        + unfold gensym_n_nAnon' in Hgen. inversion Hgen.
          eexists. reflexivity. 
        + unfold gensym_n_nAnon' in Hgen.
          destruct (
              (fix gensym_n_nAnon' (i : var) (env : name_env) (n1 : nat) {struct n1} :
                 list var * name_env * var :=
                 match n1 with
                 | 0%nat => ([], env, i)
                 | S n' =>
                   let
                     '(vlst, env'', next_var) :=
                     gensym_n_nAnon' (Pos.succ i) (M.set i nAnon env) n' in
                   (i :: vlst, env'', next_var)
                 end) (Pos.succ (Pos.succ p)) (M.set (Pos.succ p) nAnon nenv) n0
            ) eqn: Hgen2.
          destruct p0 eqn: Hp0.      
    Abort.

    Lemma gensym_n_nAnon_cons :
      forall n v nenv vars a next,
        gensym_n_nAnon (SG (v, nenv)) n = (a :: vars, next) ->
        exists next1, gensym_n_nAnon (SG (Pos.succ v, nenv)) (n - 1) = (vars, next1).
    Proof.
      induction n; unfold gensym_n_nAnon; intros v nenv vars a next Hgen.
      - destruct (gensym_n_nAnon' v nenv 0) eqn: Hgen2.
        destruct p eqn: Hp.
    Abort. 
      
    Lemma gensym_n_nAnon_strictlyInc :
      forall vars next next1 n,
        gensym_n_nAnon next n = (vars, next1) ->
        StrictlyIncreasing vars.
    Proof.
      intros vars. 
      induction vars; intros next next1 n Hgen.
      - unfold StrictlyIncreasing. econstructor.
      - unfold StrictlyIncreasing in *. econstructor.
        + unfold gensym_n_nAnon in Hgen.
          destruct next eqn: Hnext.
          destruct p eqn: Hp.
          destruct (gensym_n_nAnon' v n0 n) eqn: Hgen2.
          destruct p0 eqn: Hp0.
          inv Hgen.
          eapply IHvars. 
          admit.
        + unfold gensym_n_nAnon in Hgen. destruct vars eqn: Hvars.
          econstructor.
          econstructor.
          destruct next eqn: Hnext.
          destruct p eqn: Hp.
          destruct (gensym_n_nAnon' v0 n0 n) eqn: Hgen2.
          destruct p0 eqn: Hp0.
          inv Hgen.
          eapply gensym_n_nAnon'_strictlyInc in Hgen2.
          unfold StrictlyIncreasing in Hgen2.
          inv Hgen2. inv H2. eassumption. 
    Admitted. 

    Lemma id_vars_nth_error :
      forall A vars1 vars2 n (f: var -> A) v1 v2,
        List.length vars1 = List.length vars2 ->
        NoDup vars1 ->
        nth_error vars1 n = Some v1 ->
        nth_error vars2 n = Some v2 ->
        (f <{ vars1 ~> vars2 }>) v1 = v2.
    Proof.
      intros A vars1. induction vars1; intros vars2 n f v1 v2 Hlen Hdup Hv1 Hv2.
      - destruct vars2 eqn:Hvars2.
        destruct n eqn:Hn; simpl in Hv1; inv Hv1.
        inv Hlen. 
      - destruct vars2 eqn:Hvars2.
        inv Hlen.
        destruct n eqn:Hn.
        + simpl in Hv1, Hv2.
          inv Hv1. inv Hv2.
          simpl. rewrite extend_gss. reflexivity.
        + simpl in *.
          rewrite extend_gso.
          eapply IHvars1. omega.
          inv Hdup. eassumption.
          eassumption.
          eassumption.
          intros Heq.
          eapply nth_error_In in Hv1.
          inv Hdup. contradiction.
    Qed. 

    Lemma nth_FromList :
      forall A l n x,
        nth_error l n = Some x ->
        In A (FromList l) x.
    Proof.
      intros A l n x Hx.
      generalize dependent n. induction l; intros n Hx.
      - destruct n eqn:Hn; inv Hx. 
      - destruct n eqn:Hn.
        + simpl in Hx. inv Hx.
          unfold FromList. simpl. 
          left. reflexivity.
        + simpl in Hx. 
          unfold FromList in *. unfold In in *.
          simpl. right. eapply IHl.
          eassumption.
    Qed.

    Lemma geq_gensym :
      forall next1 next2 na v,
        gensym next1 na = (v, next2) ->
        geq_symgen v next1.
    Proof.
      intros next1 next2 na v Hgen.
      destruct next1. simpl in Hgen.
      destruct p. inv Hgen.
      simpl. zify. omega.
    Qed. 

    Lemma lt_symgen_In_lst :
      forall vars next1 next2 na v',
        Forall (fun v => lt_symgen v next1) vars ->
        gensym next1 na = (v', next2) ->
        ~ In var (FromList vars) v'.
    Proof.
      induction vars; intros next1 next2 na v' Hall Hgen.
      - intros Hin. inv Hin.
      - intros Hin.
        inv Hall. 
        unfold lt_symgen in H1.
        destruct next1. destruct p eqn:Hp.
        inv Hin.
        + assert (Hgt: (v' >= v)%positive).
          { eapply geq_gensym in Hgen. simpl in Hgen. eassumption. } 
          zify. omega.
        + eapply IHvars in H. destruct H.
          eassumption. eassumption.
    Qed.

    Lemma lt_symgen_gensym :
      forall n nenv na v next,
        gensym (SG (n, nenv)) na = (v, next) ->
        lt_symgen n next.
    Proof.
      intros n nenv na v next H.
      simpl in H.
      unfold lt_symgen. destruct next. destruct p.
      inv H. zify. omega.
    Qed.

    Lemma lt_symgen_gensym_2 :
      forall next1 next2 v na,
        gensym next1 na = (v, next2) ->
        lt_symgen v next2.
    Proof.
      intros next1 next2 v na H.
      destruct next1. destruct p. simpl in H.
      destruct next2. destruct p. inv H.
      unfold lt_symgen. zify. omega.
    Qed. 

    Lemma lt_lst_symgen_gensym_n' :
      forall n v1 v2 nenv nenv' vars,
        gensym_n_nAnon' v1 nenv n = (vars, nenv', v2) ->
        (v1 <= v2)%positive.
    Proof.
      induction n; intros v1 v2 nenv nenv' vars Hgen.
      - simpl in Hgen. inv Hgen. zify. omega.
      - simpl in Hgen.
        destruct (gensym_n_nAnon' (Pos.succ v1) (M.set v1 nAnon nenv) n) eqn:Hgen2.
        destruct p eqn:Hp. inv Hgen.
        eapply IHn in Hgen2. zify. omega. 
    Qed. 

    Lemma lt_lst_symgen_gensym_n :
      forall n vars next1 next2,
        gensym_n_nAnon next1 n = (vars, next2) ->
        Forall (fun v => lt_symgen v next2) vars.
    Proof.
      induction n; intros vars next1 next2 Hgen; unfold gensym_n_nAnon in Hgen.
      - destruct next1. destruct p.
        destruct (gensym_n_nAnon' v n 0) eqn:Hgen2.
        destruct p. simpl in Hgen2. inv Hgen2. inv Hgen.
        econstructor.
      - destruct next1. destruct p.
        destruct (gensym_n_nAnon' v n0 (S n)) eqn:Hgen2.
        destruct p. simpl in Hgen2.
        destruct (gensym_n_nAnon' (Pos.succ v) (M.set v nAnon n0) n) eqn:Hgen3.
        destruct p. inv Hgen2. inv Hgen.
        econstructor.
        + unfold lt_symgen. eapply lt_lst_symgen_gensym_n' in Hgen3.
          zify. omega. 
        + specialize IHn with (next1 := (SG (Pos.succ v, (M.set v nAnon n0)))).
          eapply IHn. unfold gensym_n_nAnon.
          destruct (gensym_n_nAnon' (Pos.succ v) (M.set v nAnon n0) n).
          destruct p. inv Hgen3. reflexivity.
    Qed.

    Lemma Forall_lt_symgen_gensym :
      forall vars next1 next2 na v,
        Forall (fun v => lt_symgen v next1) vars ->
        gensym next1 na = (v, next2) ->
        Forall (fun v => lt_symgen v next2) vars.
    Proof.
      induction vars; intros next1 next2 na v Hall Hgen.
      - econstructor.
      - inv Hall. econstructor.
        pose proof lt_symgen_gensym as Hgen2.
        destruct next1. destruct p. eapply Hgen2 in Hgen.  
        unfold lt_symgen in *. destruct next2. destruct p.
        zify. omega.
        eapply IHvars. eassumption. eassumption.
    Qed.

    Lemma Forall_lt_symgen_gensym_n :
      forall vars1 n vars2 next1 next2,
        Forall (fun v => lt_symgen v next1) vars1 ->
        gensym_n_nAnon next1 n = (vars2, next2) ->
        Forall (fun v => lt_symgen v next2) vars1.
    Proof.
      induction vars1; intros n vars2 next1 next2 Hall Hgen.
      - econstructor.
      - econstructor.
        + pose proof lt_lst_symgen_gensym_n as Hgen2.
          inv Hall.
          destruct next1. destruct p. simpl in Hgen.
          destruct (gensym_n_nAnon' v n0 n) eqn:Hgen'. destruct p.
          eapply lt_lst_symgen_gensym_n' in Hgen'.
          inv Hgen. unfold lt_symgen in *. zify. omega. 
        + inv Hall.
          eapply IHvars1. eassumption. eassumption.
    Qed. 

    Lemma gensym_n_nAnon_length_eq :
      forall n next1 next2 next3 next4 l1 l2,
        gensym_n_nAnon next1 n = (l1, next2) ->
        gensym_n_nAnon next3 n = (l2, next4) ->
        Datatypes.length l1 = Datatypes.length l2.
    Proof.
      induction n; intros next1 next2 next3 next4 l1 l2 Hgen1 Hgen2;
        unfold gensym_n_nAnon in *.
      - destruct next1. destruct p.
        destruct (gensym_n_nAnon' v n 0) eqn:H1. destruct p.
        destruct next3. destruct p.
        destruct (gensym_n_nAnon' v1 n1 0) eqn:H2. destruct p.
        simpl in H1, H2. inv H1. inv Hgen1. inv H2. inv Hgen2.
        reflexivity.
      - destruct next1. destruct p.
        destruct (gensym_n_nAnon' v n0 (S n)) eqn:H1. destruct p.
        destruct next3. destruct p.
        destruct (gensym_n_nAnon' v1 n2 (S n)) eqn:H2. destruct p.
        simpl in H1, H2.
        destruct (gensym_n_nAnon' (Pos.succ v) (M.set v nAnon n0) n) eqn:H1'.
        destruct p.
        destruct (gensym_n_nAnon' (Pos.succ v1) (M.set v1 nAnon n2) n) eqn:H2'.
        destruct p.
        inv H1. inv Hgen1.
        inv H2. inv Hgen2.
        simpl. f_equal.
        specialize IHn with (next1 := SG (Pos.succ v, (M.set v nAnon n0)))
                            (next3 := SG (Pos.succ v1, (M.set v1 nAnon n2))).
        eapply IHn.
        destruct (gensym_n_nAnon' (Pos.succ v) (M.set v nAnon n0) n) eqn:H1. destruct p.
        inv H1'. reflexivity.
        destruct (gensym_n_nAnon' (Pos.succ v1) (M.set v1 nAnon n2) n) eqn:H2. destruct p.
        inv H2'. reflexivity.
    Qed.

    Lemma gensym_n'_length_eq :
      forall names v1 v2 v3 v4 nenv1 nenv2 nenv3 nenv4 l1 l2,
        gensym_n' v1 nenv1 names = (l1, nenv2, v2) ->
        gensym_n' v3 nenv3 names = (l2, nenv4, v4) ->
        Datatypes.length l1 = Datatypes.length l2.
    Proof.
      induction names; intros v1 v2 v3 v4 nenv1 nenv2 nenv3 nenv4 l1 l2 Hgen1 Hgen2.
      - simpl in Hgen1, Hgen2. inv Hgen1. inv Hgen2. econstructor.
      - simpl in Hgen1, Hgen2.
        destruct (gensym_n' (Pos.succ v1) (M.set v1 a nenv1) names) eqn:H1.
        destruct p.
        destruct (gensym_n' (Pos.succ v3) (M.set v3 a nenv3) names) eqn:H2.
        destruct p.
        inv H1. inv Hgen1. inv H2. inv Hgen2.
        simpl. f_equal.
        eapply IHnames. eassumption. eassumption.
    Qed. 

    Lemma gensym_n_length_eq :
      forall names next1 next2 next3 next4 vars1 vars2,
        gensym_n next1 names = (vars1, next2) ->
        gensym_n next3 names = (vars2, next4) ->
        Datatypes.length vars1 = Datatypes.length vars2.
    Proof.
      destruct names; intros next1 next2 next3 next4 vars1 vars2 Hgen1 Hgen2.
      - destruct next1. destruct p.
        destruct next3. destruct p.
        simpl in Hgen1, Hgen2. inv Hgen1. inv Hgen2.
        econstructor.
      - destruct next1. destruct p. simpl in Hgen1.
        destruct (gensym_n' (Pos.succ v) (M.set v n n0) names) eqn:H1. destruct p.
        destruct next3. destruct p. simpl in Hgen2.
        destruct (gensym_n' (Pos.succ v1) (M.set v1 n n2) names) eqn:H2. destruct p.
        inv H1. inv Hgen1.
        inv H2. inv Hgen2.
        simpl. f_equal.
        eapply gensym_n'_length_eq. eassumption. eassumption.
    Qed. 

    Lemma StrictlyInc_impl_NoDup :
      forall l,
        StrictlyIncreasing l -> NoDup l.
    Proof.
      induction l; intros H.
      - econstructor.
      - inv H. econstructor.
    Abort.

    Lemma Forall_lt_not_In :
      forall l x,
        Forall (fun v => (x < v)%positive) l ->
        ~ List.In x l.
    Proof.
      induction l; intros x Hall.
      - intros Hnot. inv Hnot.
      - intros Hnot. inv Hall. inv Hnot.
        zify. omega.
        unfold not in IHl. eapply IHl. eassumption. eassumption.
    Qed.

    Lemma Forall_lt_gensym_n_nAnon_Pos_succ :
      forall n v v' nenv nenv' vars,
        gensym_n_nAnon' (Pos.succ v) nenv n = (vars, nenv', v') ->
        Forall (fun v' => (v < v')%positive) vars.
    Proof.
      induction n; intros v v' nenv nenv' vars H.
      - simpl in H. inv H. econstructor.
      - simpl in H.
        destruct (gensym_n_nAnon' (Pos.succ (Pos.succ v))
                                  (M.set (Pos.succ v) nAnon nenv) n) eqn:Hgen.
        destruct p eqn:Hp. inv H. econstructor.
        zify. omega.
        eapply IHn in Hgen. eapply All_Forall.Forall_impl.
        eassumption.
        intros x H. simpl in H. zify. omega.
    Qed.

    Lemma Forall_lt_gensym_n_Pos_succ :
      forall nlst v v' nenv nenv' vars,
        gensym_n' (Pos.succ v) nenv nlst = (vars, nenv', v') ->
        Forall (fun v'=> (v < v')%positive) vars.
    Proof.
      induction nlst; intros v v' nenv nenv' vars H.
      - simpl in H. inv H. econstructor.
      - simpl in H.
        destruct (gensym_n' (Pos.succ (Pos.succ v))
                            (M.set (Pos.succ v) a nenv) nlst) eqn:Hgen.
        destruct p. inv H. econstructor.
        zify. omega.
        eapply IHnlst in Hgen. eapply All_Forall.Forall_impl.
        eassumption.
        intros x H. simpl in H. zify. omega.
    Qed. 

    Lemma gensym_n_nAnon_NoDup :
      forall n vars next1 next2,
        gensym_n_nAnon next1 n = (vars, next2) ->
        NoDup vars.
    Proof.
      induction n; intros vars next1 next2 H; unfold gensym_n_nAnon in *.
      - destruct next1. destruct p.
        destruct (gensym_n_nAnon' v n 0) eqn:Hgen. destruct p.
        simpl in Hgen. inv Hgen. inv H. econstructor.
      - destruct next1. destruct p.
        destruct (gensym_n_nAnon' v n0 (S n)) eqn:Hgen. destruct p.
        simpl in Hgen.
        destruct (gensym_n_nAnon' (Pos.succ v) (M.set v nAnon n0) n) eqn:Hgen2.
        destruct p. inv Hgen. inv H.
        econstructor. eapply Forall_lt_not_In.
        eapply Forall_lt_gensym_n_nAnon_Pos_succ. eassumption.
        specialize IHn with (next1 := SG (Pos.succ v, (M.set v nAnon n0))).
        eapply IHn. destruct (gensym_n_nAnon' (Pos.succ v) (M.set v nAnon n0) n).
        destruct p. inv Hgen2. reflexivity.
    Qed.

    Lemma gensym_n_NoDup :
      forall l next1 next2 vars,
        gensym_n next1 l = (vars, next2) ->
        NoDup vars.
    Proof.
      induction l; intros next1 next2 vars H.
      - destruct next1. destruct p. simpl in H. inv H. econstructor.
      - destruct next1. destruct p. simpl in H.
        destruct (gensym_n' (Pos.succ v) (M.set v a n) l) eqn:Hgen.
        destruct p. inv Hgen. inv H. econstructor.
        eapply Forall_lt_not_In.
        eapply Forall_lt_gensym_n_Pos_succ. eassumption.
        specialize IHl with (next1 := SG ((Pos.succ v), (M.set v a n))).
        eapply IHl. simpl. destruct (gensym_n' (Pos.succ v) (M.set v a n) l).
        destruct p. inv H1. reflexivity.
    Qed. 

    Fixpoint fundefs_to_list (fdefs : fundefs) :=
      match fdefs with
      | Fnil => []
      | Fcons v tg vars e fdefs' => (v, tg, vars, e) :: (fundefs_to_list fdefs')
      end.

    Lemma preord_env_P_inj_set_lists_l_Disjoint S k f rho1 rho2 rho1' xs vs :
      preord_env_P_inj cenv PG S k f rho1 rho2 ->
      set_lists xs vs rho1 = Some rho1' ->
      Disjoint _(FromList xs) S ->
      preord_env_P_inj cenv PG S k f rho1' rho2.
    Proof.
      intros Henv Hnin Hnin' z Hy v' Hget.
      edestruct Henv as [v'' [Hget' Hv]]; eauto.
      erewrite <- set_lists_not_In in Hget. eassumption.
      eassumption. intros Hc. eapply Hnin'. constructor; eauto.
    Qed.

    Lemma preord_env_P_inj_set_lists_r_Disjoint S k f rho1 rho2 rho2' xs vs :
      preord_env_P_inj cenv PG S k f rho1 rho2 ->
      set_lists xs vs rho2 = Some rho2' ->
      Disjoint _ (FromList xs) (image f S) ->
      preord_env_P_inj cenv PG S k f rho1 rho2'.
    Proof.
      intros Henv Hnin Hnin' z Hy v' Hget.
      edestruct Henv as [v'' [Hget' Hv]]; eauto. eexists.
      split. 
      erewrite <- set_lists_not_In. eassumption.
      eassumption. intros Hc. eapply Hnin'. constructor; eauto.
      eapply In_image. eassumption. eassumption.
    Qed.

    Definition cps_cvt_exp_alpha_equiv k :=
      forall e e1 e2 k1 k2 vars1 vars2 rho1 rho2 next1 next2 next3 next4,
        cps_cvt e vars1 k1 next1 cnstrs = Some (e1, next2) ->
        cps_cvt e vars2 k2 next3 cnstrs = Some (e2, next4) ->
        NoDup vars1 ->
        ~(k1 \in (FromList vars1)) ->
        List.length vars1 = List.length vars2 ->
        Forall (fun v => lt_symgen v next1) vars1 ->
        preord_env_P_inj cenv PG (k1 |: FromList vars1) k
                         (id { k1 ~> k2 } <{ vars1 ~> vars2 }>) rho1 rho2 ->
        preord_exp cenv P1 PG k (e1, rho1) (e2, rho2).

    Definition cps_cvt_exps_alpha_equiv k :=
      forall es es1 es2 k1 k2 vars1 vars2 rho1 rho2 next1 next2 next3 next4,
        cps_cvt_exps es vars1 k1 nil next1 cnstrs = Some (es1, next2) ->
        cps_cvt_exps es vars2 k2 nil next3 cnstrs = Some (es2, next4) ->
        NoDup vars1 ->
        ~(k1 \in (FromList vars1)) ->
        List.length vars1 = List.length vars2 ->
        Forall (fun v => lt_symgen v next1) vars1 ->
        preord_env_P_inj cenv PG (k1 |: FromList vars1) k
                         (id { k1 ~> k2 } <{ vars1 ~> vars2 }>) rho1 rho2 ->
        preord_exp cenv P1 PG k (es1, rho1) (es2, rho2). 

    Definition cps_cvt_efnlst_alpha_equiv k :=
      forall efns fdefs1 fdefs2 k1 k2 vars1 vars2 nlst1 nlst2 rho1 rho2
             next1 next2 next3 next4,
        cps_cvt_efnlst efns vars1 nlst1 next1 cnstrs = Some (fdefs1, next2) ->
        cps_cvt_efnlst efns vars2 nlst2 next3 cnstrs = Some (fdefs2, next4) ->
        NoDup vars1 ->
        ~(k1 \in (FromList vars1)) ->
        List.length vars1 = List.length vars2 ->
        Forall (fun v => lt_symgen v next1) vars1 ->
        preord_env_P_inj cenv PG (k1 |: FromList vars1) k
                         (id {k1 ~> k2 } <{ vars1 ~> vars2 }>) rho1 rho2 ->
        preord_env_P_inj cenv PG (k1 |: (FromList vars1 :|: FromList nlst1)) k
                         (id {k1 ~> k2 } <{ vars1 ~> vars2 }> <{ nlst1 ~> nlst2}>)
                         (def_funs fdefs1 fdefs1 rho1 rho1)
                         (def_funs fdefs2 fdefs2 rho2 rho2).

    Definition cps_cvt_branches_alpha_equiv k :=
      forall bs bs1 bs2 k1 k2 r1 r2 vars1 vars2 rho1 rho2 next1 next2 next3 next4,
        cps_cvt_branches bs vars1 k1 r1 next1 cnstrs = Some (bs1, next2) ->
        cps_cvt_branches bs vars1 k2 r2 next3 cnstrs = Some (bs2, next4) ->
        NoDup vars1 ->
        ~(k1 \in (FromList vars1)) ->
        List.length vars1 = List.length vars2 ->
        Forall (fun v => lt_symgen v next1) vars1 ->
        preord_env_P_inj cenv PG (k1 |: FromList vars1) k
                         (id {k1 ~> k2 } <{ vars1 ~> vars2 }>) rho1 rho2 ->
        Forall2 (fun '(c1, e1) '(c2, e2) =>
                   c1 = c2 /\ preord_exp cenv P1 PG k (e1, rho1) (e2, rho2))
                bs1 bs2.

    Definition cps_cvt_alpha_equiv_statement k :=
      cps_cvt_exp_alpha_equiv k /\
      cps_cvt_exps_alpha_equiv k /\
      cps_cvt_efnlst_alpha_equiv k /\
      cps_cvt_branches_alpha_equiv k.

    Definition cps_cvt_val_alpha_equiv_statement k :=
      forall v v1 v2 next1 next2 next3 next4,
        cps_cvt_val v next1 cnstrs = Some (v1, next2) ->
        cps_cvt_val v next3 cnstrs = Some (v2, next4) ->
        preord_val cenv PG k v1 v2.

    Opaque preord_exp'.

    Global Instance preord_env_P_inj_f_proper :
    Proper (Logic.eq ==> Logic.eq ==> Logic.eq ==> Logic.eq ==> f_eq ==> Logic.eq ==> Logic.eq ==> iff)
           (@preord_env_P_inj fuel Hfuel trace Htrace).
  Proof.
    repeat (intro; intros); subst.
    split; intros Hpre.
    intro; intros. rewrite <- H3. eauto.
    intro; intros. rewrite H3. eauto.
  Qed.

    Lemma cps_cvt_env_alpha_equiv :
      forall vs k vs1 vs2 next1 next2 next3 next4,
        cps_cvt_val_alpha_equiv_statement k ->
        cps_cvt_env vs next1 cnstrs = Some (vs1, next2) ->
        cps_cvt_env vs next3 cnstrs = Some (vs2, next4) ->
        Forall2 (preord_val cenv PG k) vs1 vs2.
    Proof.
      induction vs; intros k vs1 vs2 next1 next2 next3 next4 IH Hcvt1 Hcvt2.
      - simpl in Hcvt1, Hcvt2. inv Hcvt1. inv Hcvt2. econstructor.
      - simpl in Hcvt1.
        destruct (cps_cvt_val a next1 cnstrs) eqn:Hval1. 2: { inv Hcvt1. } 
        destruct p. destruct (cps_cvt_env vs s cnstrs) eqn:Henv1. 2: { inv Hcvt1. } 
        destruct p. inv Hcvt1.
        simpl in Hcvt2.
        destruct (cps_cvt_val a next3 cnstrs) eqn:Hval2. 2: { inv Hcvt2. }
        destruct p. destruct (cps_cvt_env vs s0 cnstrs) eqn:Henv2. 2: { inv Hcvt2. }
        destruct p. inv Hcvt2.
        econstructor.
        + eapply IH. eassumption. eassumption.
        + eapply IHvs. eassumption. eassumption. eassumption.
    Qed.

    Definition leq_symgen := 
    fun (v1 : var) (next : symgen) =>
      match next with
      | SG (v2, _) => (v1 <= v2)%positive
      end.

    Definition lt_symgen_compare :=
      fun (next1 : symgen) (next2 : symgen) =>
      match next1, next2 with
      | SG (v1, _), SG (v2, _) => (v1 <= v2)%positive
      end.

    Lemma nth_error_Some_eq_nth :
      forall l n v,
        nth_error l n = Some v ->
        nth l n = v.
    Proof.
      induction l; intros n v H.
      - destruct n.
        simpl in *. inv H.
        simpl in *. inv H.
      - unfold nth. unfold nth_default. destruct n.
        simpl in *. inv H. reflexivity.
        simpl in *. rewrite H. reflexivity.
    Qed. 

    Lemma cps_cvt_efnlst_find_def :
      forall fn l1 l2 l3 l4 l1' l3' next1 next2 next3 next4 n f1 f2 tg xs1 e1
             na1 efn v1,
        NoDup l1 ->
        NoDup l3 ->
        Datatypes.length l1 = Datatypes.length l3 ->
        cps_cvt_efnlst fn (l1' ++ l2) l1 next1 cnstrs = Some (f1, next2) ->
        cps_cvt_efnlst fn (l3' ++ l4) l3 next3 cnstrs = Some (f2, next4) ->
        (nth_error (efnlst_as_list fn) n) = Some (na1, efn) ->
        nth_error l1 n = Some v1 ->
        find_def v1 f1 = Some (tg, xs1, e1) ->
        exists e2 v2 x1 k1 x2 k2 next5 next6 next7 next8
               na1' na2 esrc1,
          geq_symgen x1 next1 /\ geq_symgen x2 next3 /\
          (k1 > x1)%positive /\ (k2 > x2)%positive /\
          lt_symgen k1 next5 /\ lt_symgen k2 next7 /\
          nth_error l3 n = Some v2 /\
          find_def v2 f2 = Some (tg, [x2; k2], e2) /\
          xs1 = [x1; k1] /\
          efn = Lam_e na1' esrc1 /\
          (nth_error (efnlst_as_list fn) n) = Some (na2, (Lam_e na1' esrc1)) /\ 
          cps_cvt esrc1 (x1 :: (l1' ++ l2)) k1 next5 cnstrs = Some (e1, next6)
          /\
          cps_cvt esrc1 (x2 :: (l3' ++ l4)) k2 next7 cnstrs = Some (e2, next8).
    Proof.
      induction fn; intros l1 l2 l3 l4 l1' l3' next1 next2 next3 next4 n'
                           f1 f2 tg xs1 e1 na1 efn v1
                           Hdup1 Hdup2 Hlen Hcvt_fn1 Hcvt_fn2 Herror Hnth Hfind.
      - simpl in Hcvt_fn1. inv Hcvt_fn1. simpl in Hfind. inv Hfind.
      - simpl in *.
        destruct (gensym next1 (nNamed "fix_x")) eqn:Hgen_x1.
        destruct (gensym s (nNamed "fix_k")) eqn:Hgen_k1.
        destruct e eqn:He1; inv Hcvt_fn1.
        destruct (cps_cvt e0 (v :: l1' ++ l2) v0 s0 cnstrs) eqn: Hcvt1.
        2: { inv H0. } destruct p.
        destruct (cps_cvt_efnlst fn (l1' ++ l2) (tl l1) s1 cnstrs) eqn:Hrec1.
        2: { inv H0. } destruct p. inv H0.
        destruct (gensym next3 (nNamed "fix_x")) eqn:Hgen_x2.
        destruct (gensym s2 (nNamed "fix_k")) eqn:Hgen_k2. 
        destruct (cps_cvt e0 (v2 :: l3' ++ l4) v3 s3 cnstrs) eqn:Hcvt2.
        2: { inv Hcvt_fn2. } destruct p.
        destruct (cps_cvt_efnlst fn (l3' ++ l4) (tl l3) s4 cnstrs) eqn:Hrec2.
        2: { inv Hcvt_fn2. } destruct p. inv Hcvt_fn2.
        destruct n' eqn:Hn'.
        + simpl in *. inv Herror. unfold nth in *.
          unfold nth_default in *. simpl in *. destruct l1 eqn:Hl1.
          * destruct l3 eqn:Hl3.
            -- simpl in *. inv Hnth. 
            -- simpl in *. inv Hnth.
          * destruct l3 eqn:Hl3.
            -- inv Hlen. 
            -- simpl in *. inv Hnth.
               rewrite peq_true in *. inversion Hfind.
               repeat eexists.
               eapply geq_gensym. eassumption.
               eapply geq_gensym. eassumption.
               eapply geq_gensym in Hgen_k1.
               destruct next1. destruct p. eapply lt_symgen_gensym_2 in Hgen_x1.
               unfold lt_symgen in Hgen_x1. unfold geq_symgen in Hgen_k1.
               destruct s. destruct p. zify. omega.
               5: { rewrite <- H2. eassumption. }
               5: { eassumption. }
               admit.
               eapply lt_symgen_gensym_2. eassumption.
               eapply lt_symgen_gensym_2. eassumption.
               rewrite peq_true. reflexivity. 
        + simpl in *. destruct l1 eqn:Hl1.
          simpl in Hfind. inv Hnth.
          destruct l3 eqn:Hl3. inv Hlen.
          simpl in *. rewrite peq_false in *.
          inv Hdup1. inv Hdup2. edestruct IHfn.
          eapply H2. eapply H4.
          inv Hlen. reflexivity.
          eassumption. 
          eassumption.
          eassumption.
          eassumption.
          eassumption.
          destructAll.
          repeat eexists; try eauto. admit. admit.
          rewrite peq_false. eassumption.
          admit. admit. 
    Admitted.


    Lemma cps_cvt_efnlst_nth_error :
      forall fnl l1 l2 n v f next1 next2,
        N.to_nat (efnlst_length fnl) = Datatypes.length l1 ->
        cps_cvt_efnlst fnl l2 l1 next1 cnstrs = Some (f, next2) ->
        nth_error l1 n = Some v ->
        exists na e,
          nth_error (efnlst_as_list fnl) n = Some (na, e).
    Proof.
      induction fnl; intros l1 l2 n' v f next1 next2 Hlen Hcvt Hnth.
      - simpl in *. inv Hcvt.
        destruct n'.
        simpl in *. destruct l1. inv Hnth. inv Hlen.
        simpl in *. destruct l1. inv Hnth. inv Hlen.
      - destruct l1. destruct n'.
        inv Hnth. inv Hnth. 
        simpl in Hcvt.
        destruct (gensym next1 (nNamed "fix_x")) eqn:Hgen_x.
        destruct (gensym s (nNamed "fix_k")) eqn:Hgen_k.
        destruct e eqn:He; inv Hcvt.
        destruct (cps_cvt e0 (v1 :: l2) v2 s0 cnstrs) eqn:Hcvt. 2: { inv H0. } 
        destruct p.
        destruct (cps_cvt_efnlst fnl l2 l1 s1 cnstrs) eqn:Hcvt2. 2: { inv H0. }
        destruct p. inv H0.
        simpl. destruct n'.
        + simpl in *. repeat eexists.
        + simpl in *. eapply IHfnl.
          destruct (efnlst_length fnl). simpl in Hlen.
          rewrite Pos2Nat.inj_1 in Hlen.
          inv Hlen. simpl. eassumption. 
          simpl in *. destruct p; try (zify; omega). 
          eassumption. eassumption.
    Qed. 

    Lemma cps_val_alpha_equiv :
      forall k,
        (forall m, (m < k)%nat -> cps_cvt_alpha_equiv_statement m) ->
        cps_cvt_val_alpha_equiv_statement k.
    Proof.
      induction k using lt_wf_rec. intros IH.
      intros v. induction v using value_ind';
                  intros v1 v2 next1 next2 next3 next4 Hv1 Hv2;
                  rewrite cps_cvt_val_eq in *.
      - simpl in Hv1, Hv2.
        destruct (cps_cvt_env vs next1 cnstrs) eqn:Henv1. destruct p. inv Hv1.
        destruct (cps_cvt_env vs next3 cnstrs) eqn:Henv2. destruct p. inv Hv2.
        rewrite preord_val_eq. simpl. split. reflexivity.
        induction H0. admit.
        simpl in Henv1, Henv2.
        admit. admit. admit.
      - admit.
      - simpl in Hv1, Hv2.
        destruct (cps_cvt_env vs next1 cnstrs) eqn:Henv1; inv Hv1.
        destruct p eqn:Hp.
        destruct (gensym_n s (rho_names vs)) eqn:Hgen_n1.
        destruct (set_lists l0 l (M.empty cps.val)) eqn:Hset. 2: { inv H2. }
        destruct (gensym s0 (nNamed "k_lam")) eqn:Hgen_k1.
        destruct (gensym s1 (nNamed "x_lam")) eqn:Hgen_x1.
        destruct (gensym s2 na) eqn:Hen_f1.
        destruct (cps_cvt e (v0 :: l0) v s3 cnstrs) eqn:Hcvt1. 2: { inv H2. }
        destruct p0. inv H2.
        destruct (cps_cvt_env vs next3 cnstrs) eqn:Henv2; inv Hv2.
        destruct p eqn:Hp.
        destruct (gensym_n s4 (rho_names vs)) eqn:Hgen_n2.
        destruct (set_lists l2 l1 (M.empty cps.val)) eqn:Hset2. 2: { inv H2. }
        destruct (gensym s5 (nNamed "k_lam")) eqn:Hgen_k2.
        destruct (gensym s6 (nNamed "x_lam")) eqn:Hgen_x2.
        destruct (gensym s7 na) eqn:Hen_f2.
        destruct (cps_cvt e (v4 :: l2) v1 s8 cnstrs) eqn:Hcvt2. 2: { inv H2. } 
        destruct p0. inv H2.
        rewrite preord_val_eq. unfold preord_val'.
        { intros vs1 vs2 j tg xs1 e2 rho1' Hlen_eq Hfind Hsetl.
          simpl in Hfind. simpl.
          rewrite peq_true in *.
          inv Hfind.
          pose proof (set_lists_length2) as Hsetl2.
          edestruct Hsetl2 with (rho := (def_funs (Fcons v3 func_tag [v0; v] e2 Fnil)
                                                       (Fcons v3 func_tag [v0; v] e2 Fnil) t t))
                                     (xs1 := [v0; v]) (vs1 := vs1)
                                     (xs2 := [v5; v5]) (vs2 := vs2); clear Hsetl2.
          econstructor.
          eassumption.
          symmetry. rewrite H2. eassumption. 
          simpl in Hsetl.
          destruct vs1. inv Hsetl.
          destruct vs1. inv Hsetl.
          destruct vs1; inv Hsetl.
          simpl in H1.
          destruct vs2. inv H1.
          destruct vs2. inv H1.
          destruct vs2. 2: { inv H1. } rewrite <- H2. inv H1. 
          eexists. eexists. eexists. split.
          reflexivity. split.
          reflexivity.
          intros Hlt2 Hall.
          eapply preord_exp_post_monotonic.
          eapply HinclG.
          eapply preord_exp_monotonic.
          unfold cps_cvt_alpha_equiv_statement in IH.
          edestruct IH with (m := j) as (IHstep & _). eassumption.
          eapply IHstep. 
          eassumption.
          eassumption.
          admit. admit.
          simpl. f_equal. (* similar to gensym_n_length_eq *) admit.  
          admit.
          simpl.
          eapply preord_env_P_inj_set_alt.
          rewrite Setminus_Union_distr.
          rewrite FromList_cons. (* normalize_sets *)
          assert (Hsets: ([set v] \\ [set v0] :|: (v0 |: FromList l0 \\ [set v0]))
                           <--> ([set v] :|: (FromList l0))).
          { rewrite Setminus_Union_distr.
            rewrite Setminus_Same_set_Empty_set. normalize_sets.
            rewrite Setminus_Disjoint. rewrite Setminus_Disjoint.
            reflexivity. admit. admit. }
          rewrite Hsets. clear Hsets.
          rewrite extend_extend_lst_commut.
          eapply preord_env_P_inj_set_alt.
          rewrite Setminus_Union_distr at 1.
          rewrite Setminus_Same_set_Empty_set.
          rewrite Setminus_Disjoint. normalize_sets.
          eapply preord_env_P_inj_set_not_In_P_l.
          eapply preord_env_P_inj_set_not_In_P_r.
          eapply preord_env_P_inj_set_lists_alt.
          7: { eassumption. } 7: { eassumption. }
          econstructor. rewrite M.gempty in H3. inv H3.
          eapply cps_cvt_env_alpha_equiv.
          eapply H. eassumption. intros m Hlt3.
          eapply IH. omega. eassumption. eassumption. 
          admit. admit. admit.
          rewrite Setminus_Same_set_Empty_set. rewrite image_Empty_set.
          eapply Disjoint_Empty_set_l.
          admit.
          admit. admit. 
          inversion Hall. inversion H7. eassumption.
          admit.
          admit. admit. admit.
          inversion Hall. eassumption.
          admit. 
          omega. }
      - simpl in Hv1, Hv2.
        destruct (cps_cvt_env vs next1 cnstrs) eqn:Henv1. 2: { inv Hv1. }
        destruct p. destruct (gensym_n s (rho_names vs)) eqn:Hgen_n1.
        destruct (set_lists l0 l (M.empty cps.val)) eqn:Hset1. 2: { inv Hv1. }
        destruct (efnlst_names fnl) eqn:Hefns1.
        destruct (gensym_n s0 l1) eqn:Hgen_lst1.
        destruct (cps_cvt_efnlst fnl (l2 ++ l0) l2 s1 cnstrs) eqn:Hcvt_efns1.
        2: { inv Hv1. } destruct p. inv Hv1.
        destruct (cps_cvt_env vs next3 cnstrs) eqn:Henv2. 2: { inv Hv2. }
        destruct p. destruct (nth_error l2 (N.to_nat n)) eqn:Herr1; inv H2.
        destruct (gensym_n s3 (rho_names vs)) eqn:Hgen_n2.
        destruct (set_lists l4 l3 (M.empty cps.val)) eqn:Hset2. 2: { inv Hv2. } 
        destruct (gensym_n s2 l1) eqn:Hgen_lst2.
        destruct (cps_cvt_efnlst fnl (l5 ++ l4) l5 s4 cnstrs) eqn:Hcvt_efns2.
        2: { inv Hv2. } destruct p.
        destruct (nth_error l5 (N.to_nat n)) eqn:Herr2; inv Hv2.
        rewrite preord_val_eq. unfold preord_val'.
        { intros vs1 vs2 j tg xs1 e2 rho1' Hlen_eq Hfind Hsetl.
          edestruct (cps_cvt_efnlst_nth_error).
          admit. eapply Hcvt_efns1. eassumption.
          edestruct H1.  
          pose proof (cps_cvt_efnlst_find_def) as Hexists.
          edestruct Hexists; clear Hexists.
          4: { eapply Hcvt_efns1. } 4: { eapply Hcvt_efns2. } 
          eapply gensym_n_NoDup. eassumption.
          eapply gensym_n_NoDup. eassumption.
          admit.
          2: { eassumption. } 
          eassumption.
          eassumption. 
          destructAll. 
          pose proof (set_lists_length2) as Hsetl2.
          edestruct Hsetl2 with (xs1 := [x3; x4]) (vs1 := vs1)
                                (vs2 := vs2); clear Hsetl2. admit. eassumption.
          symmetry. eassumption.
          eexists. eexists. eexists. split.
          rewrite Herr2 in H9. inv H9. eassumption. split. 
          symmetry. eassumption.
          intros Hlt Hall.
          unfold cps_cvt_alpha_equiv_statement in IH.
          edestruct IH with (m := j) as (IHstep & _). eassumption.
          unfold cps_cvt_exp_alpha_equiv in IHstep.
          eapply preord_exp_post_monotonic. eapply HinclG. eapply IHstep.
          eassumption.
          eassumption.
    Abort.

    Lemma f_eq_subdomain_extend_lst
          (A : Type) (S : Ensemble positive) (f f' : positive -> A)
          (xs : list positive) (ys : list A) :
      length xs = length ys -> 
      f_eq_subdomain S f f' ->
      f_eq_subdomain (FromList xs :|: S) (f <{xs ~> ys}>) (f' <{xs ~> ys}>).
    Proof.
      revert A S f f' ys.
      induction xs; intros.
      - simpl. normalize_sets. rewrite Union_Empty_set_neut_l. eassumption.
      - destruct ys; simpl. inv H. inv H. simpl.
        normalize_sets. rewrite <- Union_assoc. eapply f_eq_subdomain_extend. 
        eapply IHxs; eauto.
    Qed. 

    Lemma cps_cvt_alpha_equiv :
      forall k, cps_cvt_alpha_equiv_statement k.
    Proof.
      induction k using lt_wf_rec.
      eapply my_exp_ind. 
      - intros n e1 e2 k1 k2 vars1 vars2 rho1 rho2
               next1 next2 next3 next4 He1 He2 Hdup Hnot Hlen Hlt Henv.
        simpl in He1, He2.
        destruct (nth_error vars1 (N.to_nat n)) eqn:Hnth1. 2: { inv He1. }
        destruct (nth_error vars2 (N.to_nat n)) eqn:Hnth2. 2: { inv He2. } 
        inv He1. inv He2.
        eapply preord_exp_app_compat.
        + admit.
        + admit.
        + assert (Heq: k2 = ((id {k1 ~> k2}) <{ vars1 ~> vars2 }>) k1).
          { rewrite extend_lst_gso.
            rewrite extend_gss. reflexivity.
            eassumption. }
          rewrite Heq.
          eapply Henv. left. reflexivity.
        + econstructor.
          * assert (Heq: ((id {k1 ~> k2}) <{ vars1 ~> vars2 }>) v = v0). 
            { eapply id_vars_nth_error; eassumption. }
            rewrite <- Heq.
            eapply Henv. right.
            eapply nth_FromList. eassumption. 
          * econstructor. 
      - intros na e IH e1 e2 k1 k2 vars1 vars2 rho1 rho2 next1 next2 next3 next4
               He1 He2 Hdup Hnot Hlen Hlt Henv.
        simpl in He1, He2.
        destruct (gensym next1 (nNamed "k_lam")) eqn:Hgen_k1.
        destruct (gensym s (nNamed "x_lam")) eqn:Hgen_x1.
        destruct (gensym s0 na) eqn:Hgen_f1.
        destruct (cps_cvt e (v0 :: vars1) v s1 cnstrs) eqn:Hcvt_e1.
        2: { inv He1. } 
        destruct p eqn:Hp. inv He1.
        destruct (gensym next3 (nNamed "k_lam")) eqn:Hgen_k2.
        destruct (gensym s2 (nNamed "x_lam")) eqn:Hgen_x2.
        destruct (gensym s3 na) eqn:Hgen_f2.
        destruct (cps_cvt e (v3 :: vars2) v2 s4 cnstrs) eqn:Hcvt_e2.
        2: { inv He2. } 
        destruct p eqn:Hp. inv He2.
        eapply preord_exp_fun_compat.
        + admit.
        + admit.
        + { eapply preord_exp_monotonic. 
            simpl. eapply preord_exp_app_compat.
            - admit.
            - admit.
            - assert (Heq: k2 = ((id {k1 ~> k2}) <{ vars1 ~> vars2 }>) k1).
              { rewrite extend_lst_gso.
                rewrite extend_gss. reflexivity.
                eassumption. }
              rewrite Heq.
              eapply preord_env_P_inj_set_not_In_P_l.
              eapply preord_env_P_inj_set_not_In_P_r.
              eassumption. 
              admit. admit. left. reflexivity. 
            - econstructor. 2: { econstructor. }
              simpl. unfold preord_var_env.
              intros v5 Hset.
              rewrite M.gss in Hset. inv Hset.
              eexists. split.
              rewrite M.gss. reflexivity.              
              rewrite preord_val_eq. unfold preord_val'.
              { intros vs1 vs2 j tg xs1 e2 rho1' Hlen_eq Hfind Hset.
                simpl in Hfind. simpl.
                rewrite peq_true in *.
                inv Hfind.
                pose proof (set_lists_length2) as Hset2.
                edestruct Hset2 with (rho := (def_funs (Fcons v1 func_tag [v0; v] e2 Fnil)
                                                       (Fcons v1 func_tag [v0; v] e2 Fnil) rho1 rho1))
                                     (xs1 := [v0; v]) (vs1 := vs1)
                                     (xs2 := [v3; v2]) (vs2 := vs2); clear Hset2.
                econstructor. 
                eassumption.
                symmetry. rewrite H1. eassumption. 
                simpl in Hset.
                destruct vs1. inv Hset.
                destruct vs1. inv Hset.
                destruct vs1; inv Hset.
                simpl in H0.
                destruct vs2. inv H0.
                destruct vs2. inv H0.
                destruct vs2. 2: { inv H0. } rewrite <- H1. inv H0. 
                eexists. eexists. eexists. split.
                reflexivity. split.
                reflexivity.
                intros Hlt2 Hall.
                eapply preord_exp_post_monotonic.
                eapply HinclG.
                eapply preord_exp_monotonic.
                edestruct H with (m := j) as (IHstep & _). eassumption.
                eapply IHstep.
                eassumption.
                eassumption.
                admit. admit.
                simpl. f_equal. eassumption.
                admit. simpl.
                eapply preord_env_P_inj_set_alt.
                rewrite Setminus_Union_distr at 1.
                rewrite FromList_cons. (* normalize_sets *)
                assert (Hsets: ([set v] \\ [set v0] :|:
                                        (v0 |: FromList vars1 \\ [set v0]))
                                 <--> ([set v] :|: (FromList vars1))).
                { rewrite Setminus_Union_distr.
                  rewrite Setminus_Same_set_Empty_set. normalize_sets.
                  rewrite Setminus_Disjoint. rewrite Setminus_Disjoint.
                  reflexivity. admit. admit. }
                rewrite Hsets. clear Hsets.
                rewrite extend_extend_lst_commut.
                eapply preord_env_P_inj_set_alt.
                rewrite Setminus_Union_distr at 1.
                rewrite Setminus_Same_set_Empty_set.
                rewrite Setminus_Disjoint. normalize_sets.
                eapply preord_env_P_inj_set_not_In_P_l.
                eapply preord_env_P_inj_set_not_In_P_r.
                (* follows from Henv? *)
                eapply preord_env_P_inj_f_eq_subdomain.
                eapply preord_env_P_inj_antimon.
                eapply preord_env_P_inj_monotonic.
                2: { eassumption. } omega.
                sets.
                assert (Hsets : (FromList vars1 :|: Empty_set _) <-->
                                                                 (FromList vars1)).
                { sets. }
                rewrite <- Hsets.
                eapply f_eq_subdomain_extend_lst.
                eassumption. intros x Hin. inv Hin. 
                admit.
                admit. admit. 
                inversion Hall. inversion H6. eassumption.
                admit.
                admit. admit. eassumption.
                inversion Hall. eassumption.
                admit. 
                omega.
              }
            - omega. }
      - intros e1 IHe1 e2 IHe2 e1' e2' k1 k2 vars1 vars2 rho1 rho2
               next1 next2 next3 next4 He1 He2 Hdup Hnot Hlen Hlt Henv.
        simpl in He1, He2.
        destruct (gensym next1 (nNamed "k1")) eqn:Hgen1_k1.
        destruct (gensym s (nNamed "x1")) eqn:Hgen1_x1.
        destruct (cps_cvt e1 vars1 v s0 cnstrs) eqn:Hcvt1_e1. 2: { inv He1. }
        destruct p. destruct (gensym s1 (nNamed "k2")) eqn:Hgen1_k2.
        destruct (gensym s2 (nNamed "x2")) eqn:Hgen1_x2.
        destruct (cps_cvt e2 vars1 v1 s3 cnstrs) eqn:Hcvt1_e2. 2: { inv He1. }
        destruct p. inv He1.
        destruct (gensym next3 (nNamed "k1")) eqn:Hgen2_k1.
        destruct (gensym s4 (nNamed "x1")) eqn:Hgen2_x1.
        destruct (cps_cvt e1 vars2 v3 s5 cnstrs) eqn:Hcvt2_e1. 2: { inv He2. }
        destruct p. destruct (gensym s6 (nNamed "k2")) eqn:Hgen2_k2.
        destruct (gensym s7 (nNamed "x2")) eqn:Hgen2_x2.
        destruct (cps_cvt e2 vars2 v5 s8 cnstrs) eqn:Hgen2_e2. 2: { inv He2. }
        destruct p. inv He2.
        eapply preord_exp_fun_compat.
        + admit.
        + admit.
        + simpl. eapply preord_exp_monotonic.
          eapply IHe1. eassumption. eassumption. eassumption.
          admit. eassumption. admit.
          rewrite extend_extend_lst_commut.
          eapply preord_env_P_inj_set_alt.
          rewrite Setminus_Union_distr. rewrite Setminus_Same_set_Empty_set.
          rewrite Setminus_Disjoint. normalize_sets.
          (* from Henv *) admit. admit.
          rewrite preord_val_eq. unfold preord_val'.
          { intros vs1 vs2 j tg xs1 e5 rho1' Hlen_eq Hfind Hset.
            simpl in Hfind. simpl.
            rewrite peq_true in *.
            inv Hfind.
            pose proof (set_lists_length2) as Hset2.
<<<<<<< HEAD
            edestruct Hset2 with (rho := (def_funs (Fcons v1 func_tag [v0; v] e2 Fnil)
                                                   (Fcons v1 func_tag [v0; v] e2 Fnil) rho1 rho1))
                                 (xs1 := [v0; v]) (vs1 := vs1)
                                 (xs2 := [v2; v3]) (vs2 := vs2); clear Hset2.
            econstructor. 
            eassumption.
            symmetry. admit. (* used to be : eassumption. *)
            simpl in Hset.
            destruct vs1 eqn:Hvs1. inv Hset.
            destruct l eqn:Hl. inv Hset.
            destruct l0 eqn:Hl0; inv Hset.
            simpl.
            destruct (M.elt_eq v4 v4). 2: { congruence. }
=======
            edestruct Hset2 with (rho := (def_funs
                                            (Fcons v tg [v0]
                                                   (Efun (Fcons v1 tg [v2]
                                                                (Eapp v0 func_tag
                                                                      [v2; k1]) Fnil)
                                                         e0) Fnil)
                                            (Fcons v tg [v0]
                                                   (Efun (Fcons v1 tg [v2]
                                                                (Eapp v0 func_tag
                                                                      [v2; k1]) Fnil)
                                                         e0) Fnil)
                                            rho1 rho1))
                                     (xs1 := [v0]) (vs1 := vs1)
                                     (xs2 := [v4]) (vs2 := vs2); clear Hset2.
            now econstructor. eassumption.
            symmetry. eassumption.
            simpl in Hset. destruct vs1. inv Hset.
            destruct vs1; inv Hset.
>>>>>>> f01f2054
            eexists. eexists. eexists. split.
            reflexivity. split.
            symmetry. eassumption.
            simpl in H0. destruct vs2. inv H0.
            destruct vs2. 2: { inv H0. } rewrite <- H1. inv H0. 
            intros Hlt2 Hall.  
            eapply preord_exp_fun_compat.
            - admit.
            - admit.
            - simpl. eapply preord_exp_monotonic.
              eapply IHe2.
              eassumption. eassumption. eassumption.
              admit.
              eassumption. admit.
              { rewrite extend_extend_lst_commut.
                eapply preord_env_P_inj_set_alt. rewrite Setminus_Union_distr.
                rewrite Setminus_Same_set_Empty_set. rewrite Setminus_Disjoint.
                normalize_sets.
                eapply preord_env_P_inj_set_not_In_P_l.
                eapply preord_env_P_inj_set_not_In_P_r.
                eapply preord_env_P_inj_set_not_In_P_l.
                eapply preord_env_P_inj_set_not_In_P_r.
                (* from Henv *) admit.
                admit. admit. admit. admit. admit.
                rewrite preord_val_eq. unfold preord_val'.
                intros vs1 vs2 l tg' xs1 e5 rho1' Hlen_eq2 Hfind Hset.
                simpl in *.
                rewrite peq_true in *. rewrite <- H1. inv Hfind.
                pose proof (set_lists_length2) as Hset2.
                edestruct Hset2 with (xs1 := [v2]) (vs1 := vs1)
                                     (xs2 := [v6]) (vs2 := vs2); clear Hset2.
                now econstructor. eassumption.
                symmetry. eassumption.
                eexists. eexists. eexists. split.
                reflexivity. split.
                symmetry. eassumption.
                intros Hlt3 Hall2.
                eapply preord_exp_app_compat.
                - admit.
                - admit.
                - admit.
                - econstructor. admit. admit.
                - admit.
                - admit.
                - admit.
                - eassumption. }
              omega. }
          admit.
          admit.
          admit. eassumption. omega.
      - intros dc es IH e1 e2 k1 k2 vars1 vars2 rho1 rho2
               next1 next2 next3 next4 He1 He2 Hdup Hnot Hlen Hlt Henv.
        simpl in He1, He2.
        destruct (gensym next1 (nNamed "k'")) eqn:Hgen_k1.
        destruct (gensym s (nNamed "x'")) eqn:Hgen_x1.
        destruct (gensym_n_nAnon s0 (N.to_nat (exps_length es))) eqn:Hgen_n_es1.
        destruct (cps_cvt_exps es vars1 v [] s1 cnstrs) eqn:Hcvt_exps1.
        2: { inv He1. } 
        destruct p eqn:Hp. inv He1.
        destruct (gensym next3 (nNamed "k'")) eqn:Hgen_k2.
        destruct (gensym s2 (nNamed "x'")) eqn:Hgen_x2.
        destruct (gensym_n_nAnon s3 (N.to_nat (exps_length es))) eqn:Hgen_n_es2.
        destruct (cps_cvt_exps es vars2 v1 [] s4 cnstrs) eqn:Hcvt_exps2.
        2: { inv He2. } 
        destruct p eqn:Hp. inv He2.
        eapply preord_exp_fun_compat.
        + admit.
        + admit.
        + eapply preord_exp_monotonic.
          { eapply IH.
            - eassumption.
            - eassumption.
            - eassumption.
            - eapply lt_symgen_In_lst. eassumption. eassumption.
            - eassumption.
            - eapply Forall_lt_symgen_gensym_n.
              eapply Forall_lt_symgen_gensym.
              eapply Forall_lt_symgen_gensym.
              eassumption. eassumption. eassumption. eassumption. 
            - simpl.
              rewrite extend_extend_lst_commut. 
              eapply preord_env_P_inj_set_alt.
              rewrite Setminus_Union_distr at 1.
              eapply preord_env_P_inj_f_eq_subdomain.
              eapply preord_env_P_inj_antimon.
              eassumption. sets.
              admit.
              rewrite preord_val_eq. unfold preord_val'.
              { intros vs1 vs2 j tg xs1 e1 rho1' Hlen_eq Hfind Hset.
                simpl in Hfind. simpl.
                rewrite peq_true in *. 
                inv Hfind.
                pose proof (set_lists_length2) as Hset2.
                simpl in Hset.
                edestruct Hset2 with (rho := (M.set v
                                                    (Vfun rho1
                                                          (Fcons v kon_tag xs1
                                                                 (Econstr v0 (dcon_to_tag dc cnstrs) xs1 (Eapp k1 kon_tag [v0]))
                                                                 Fnil) v) rho1))
                                     (xs1 := xs1) (vs1 := vs1) (xs2 := l0) (vs2 := vs2);
                  clear Hset2. 
                eapply gensym_n_nAnon_length_eq. eassumption. eassumption. 
                eassumption.
                symmetry. rewrite H1. eassumption.
                eexists. eexists. eexists. split.
                reflexivity. split.
                symmetry. eassumption.
                intros Hlt2 Hall.
                eapply preord_exp_constr_compat.
                admit.
                admit.
                rewrite <- map_extend_lst_same with (xs := xs1) (xs' := l0)
                                                    (f := id).
                eapply Forall2_preord_var_env_map.
                2: { reflexivity. }
                eapply preord_env_P_inj_set_lists_alt.
                rewrite Setminus_Same_set_Empty_set.
                intros x' Hin. inv Hin.
                eassumption.
                eapply gensym_n_nAnon_NoDup. eassumption.
                eapply gensym_n_nAnon_NoDup. eassumption.
                eapply gensym_n_nAnon_length_eq. eassumption. eassumption.
                rewrite image_id.  rewrite Setminus_Same_set_Empty_set.
                now sets.
                now eauto.
                eassumption.
                eapply gensym_n_nAnon_NoDup. eassumption.
                eapply gensym_n_nAnon_length_eq. eassumption. eassumption.
                intros m vs0 vs3 Hlt3 Hall2.
                eapply preord_exp_app_compat.
                admit.
                admit.
                assert (Heq: k2 = ((id {k1 ~> k2}) <{ vars1 ~> vars2 }>) k1).
                { rewrite extend_lst_gso.
                  rewrite extend_gss. reflexivity.
                  eassumption. }
                rewrite Heq.
                eapply preord_env_P_inj_set_not_In_P_l.
                eapply preord_env_P_inj_set_not_In_P_r.
                eapply preord_env_P_inj_set_lists_l_Disjoint.
                2: { now eauto. }
                eapply preord_env_P_inj_set_lists_r_Disjoint.
                2: { eassumption. }
                eapply preord_env_P_inj_set_not_In_P_l.
                eapply preord_env_P_inj_set_not_In_P_r.
                eapply preord_env_P_inj_monotonic.
                2 : { eassumption. }
                omega.
                admit. admit. admit. admit. admit. admit.
                admit.
                econstructor.
                unfold preord_var_env.
                intros v3 Hv3.
                rewrite M.gss in Hv3. inversion Hv3. rewrite M.gss.
                eexists. split. reflexivity.
                rewrite preord_val_eq. econstructor.
                reflexivity.
                eapply Forall2_Forall2_asym_included. eassumption.
                econstructor. }
              admit.
              admit.
              admit.
              eassumption. }
          omega.
      - admit.
      - intros na e1 IHe1 e2 IHe2 e1' e2' k1 k2 vars1 vars2 rho1 rho2
               next1 next2 next3 next4 He1 He2 Hdup Hnot Hlen Hlt Henv.
        simpl in He1, He2.
        destruct (gensym next1 na) eqn:Hgen_na1.
        destruct (gensym s (nNamed "k")) eqn:Hgen_k1.
        destruct (cps_cvt e2 (v :: vars1) k1 s0 cnstrs) eqn:Hcvt1_e2. 2: { inv He1. }
        destruct p. destruct (cps_cvt e1 vars1 v0 s1 cnstrs) eqn:Hcvt1_e1.
        2: { inv He1. } destruct p. inv He1.
        destruct (gensym next3 na) eqn:Hgen_na2.
        destruct (gensym s2 (nNamed "k")) eqn:Hgen_k2.
        destruct (cps_cvt e2 (v1 :: vars2) k2 s3 cnstrs) eqn:Hcvt2_e2. 2: { inv He2. }
        destruct p. destruct (cps_cvt e1 vars2 v2 s4 cnstrs) eqn:Hcvt2_e1.
        2: { inv He2. } destruct p. inv He2. 
        eapply preord_exp_fun_compat.
        + admit.
        + admit.
        + simpl. eapply preord_exp_monotonic.
          eapply IHe1.
          eassumption. eassumption. eassumption.
          admit.
          eassumption.
          admit.
          rewrite extend_extend_lst_commut. 
          eapply preord_env_P_inj_set_alt.
          rewrite Setminus_Union_distr at 1. rewrite Setminus_Same_set_Empty_set.
          rewrite Setminus_Disjoint. normalize_sets.
          (* from Henv -- how to show? *) admit.
          admit.
          rewrite preord_val_eq. unfold preord_val'.
          { intros vs1 vs2 j tg xs1 e5 rho1' Hlen_eq Hfind Hset.
            simpl in Hfind. simpl.
            rewrite peq_true in *. 
            inv Hfind.
            pose proof (set_lists_length2) as Hset2.
            edestruct Hset2 with (rho := (M.set v0
                                                (Vfun rho1
                                                      (Fcons v0 tg [v] e5 Fnil) v0)
                                                rho1))
                                 (xs1 := [v]) (vs1 := vs1)
                                 (xs2 := [v1]) (vs2 := vs2);
              clear Hset2.
            simpl. reflexivity.
            eassumption.
            simpl in Hset. destruct vs1. inv Hset.
            destruct vs1. simpl. symmetry. eassumption. 
            inv Hset.
            eexists. eexists. eexists. split.
            reflexivity. split.
            symmetry. eassumption.
            intros Hlt2 Hall.
            eapply preord_exp_post_monotonic. eapply Hprops.
            eapply preord_exp_monotonic. eapply IHe2. 
            eassumption. eassumption.
            admit. admit.
            simpl. f_equal. eassumption.
            admit.
            simpl. admit.
            omega. }
          admit. admit. admit.
          eassumption. omega. 
    Abort.

    Lemma cps_cvt_val_diff_symgen :
      forall v v' v'' k next1 next2 next3 next4,
        cps_cvt_val v next1 cnstrs = Some (v', next2) ->
        cps_cvt_val v next3 cnstrs = Some (v'', next4) ->
        preord_val cenv PG k v' v''.
    Proof.
      intros v. 
      induction v using value_ind';
        intros v' v'' k next1 next2 next3 next4 Hv1 Hv2;
        rewrite cps_cvt_val_eq in *.
      - simpl in *.
        destruct (cps_cvt_env vs next1 cnstrs) eqn:Henv1; inv Hv1.
        destruct p eqn:Hp. inversion H1; clear H1.
        destruct (cps_cvt_env vs next3 cnstrs) eqn:Henv2; inv Hv2.
        destruct p0 eqn:Hp0. inversion H1; clear H1.
        eapply preord_val_eq. simpl. 
        split.
        reflexivity.
        { subst. generalize dependent next1.
          generalize dependent next2.
          generalize dependent next3.
          generalize dependent next4.
          generalize dependent l0. 
          induction l; intros l0 next next3 Henv2 next2 next1 Henv1.
          - destruct vs eqn: Hvs. inv Henv2. econstructor.
            inv Henv1.
            destruct (cps_cvt_val v next1 cnstrs) eqn:Hv; inv H1.
            destruct p eqn: Hp.
            match type of H2 with match ?a with _ => _ end _ = _ =>
                                  destruct a eqn: Henv end; inv Henv.
            destruct p0 eqn: Hp0. inv H2. discriminate. 
          - destruct vs eqn: Hvs. inv Henv1.
            destruct l0. inv Henv2.
            destruct (cps_cvt_val v next3 cnstrs) eqn:Hval; inv H1.
            destruct p eqn:Hp. destruct (cps_cvt_env l1 s cnstrs) eqn:Hl1; inv H2.
            destruct p0 eqn:Hp0. inv H1. 
            inv Henv1. destruct (cps_cvt_val v next1 cnstrs) eqn:Hval1; inv H1.
            destruct p eqn:Hp.
            destruct (cps_cvt_env l1 s cnstrs) eqn:Hl1; inv H2.
            destruct p0 eqn:Hp0.
            inv Henv2.
            destruct (cps_cvt_val v next3 cnstrs) eqn:Hval2; inv H2.
            destruct p eqn:Hp.
            destruct (cps_cvt_env l1 s1 cnstrs) eqn:Henv2; inv H3.
            destruct p0 eqn:Hp0.
            simpl. inv H.
            inv H1. inv H2. 
            admit. }
      - simpl in *. inv Hv1. inv Hv2.
        eapply preord_val_refl; admit.
      - simpl in *.
        destruct (cps_cvt_env vs next1 cnstrs) eqn:Henv1; inv Hv1.
        destruct p eqn:Hp.
        destruct (gensym_n s (rho_names vs)) eqn:Hgen_n.
        destruct (set_lists l0 l (M.empty cps.val)) eqn:Hset. 2: { inv H1. } 
        unfold gensym in H1. destruct s0 eqn:Hs0.
        destruct p0 eqn:Hp0.
        match type of H1 with match ?a with _ => _ end _ = _ =>
                              destruct a eqn:Hcps_cvt end; inv H1.
        destruct p1 eqn:Hp1.
        destruct (cps_cvt_env vs next3 cnstrs) eqn:Henv2; inv Hv2.
        destruct p eqn:Hp.
        destruct (gensym_n s1 (rho_names vs)) eqn:Hgen_n2.
        destruct (set_lists l2 l1 (M.empty cps.val)) eqn:Hset2. 2: {inv H1. }
        unfold gensym in H1. destruct s2 eqn:Hs2.
        destruct p0 eqn:Hp0.
        match type of H1 with match ?a with _ => _ end _ = _ =>
                              destruct a eqn:Hcps_cvt2 end; inv H1.
        destruct p1 eqn:Hp1.
        inv H2. inv H3.
        eapply preord_val_eq.
        simpl. intros.
        destruct (M.elt_eq (Pos.succ (Pos.succ v)) (Pos.succ (Pos.succ v))) eqn:Heq;
          inv H1. 
        repeat eexists.
        + destruct (M.elt_eq (Pos.succ (Pos.succ v0)) (Pos.succ (Pos.succ v0))) eqn:Heq2.
          reflexivity.
          congruence.
        + simpl. destruct vs2 eqn:Hvs2. destruct vs1 eqn:Hvs1.
          simpl in H2. inv H2.
          inv H0.
          destruct vs1 eqn:Hvs1.
          simpl in H2. inv H2.
          simpl in H2. admit.
        + admit.
      - admit.
    Admitted.    

    Lemma cps_cvt_env_and_val :
      forall rho rho' next next1,
        cps_cvt_env rho next cnstrs = Some (rho', next1) ->
        forall next2 next3 v'' k,
          Forall2 (fun v v' => cps_cvt_val v next2 cnstrs = Some (v'', next3) ->
                               preord_val cenv PG k v' v'') rho rho'.
    Proof.
      intros rho rho' next next1 Henv next2 next3 v'' k.
      generalize dependent rho'.
      generalize dependent next.
      induction rho; intros next rho' Henv.
      - inv Henv. econstructor.
      - destruct rho' eqn:Hrho.
        + inv Henv. destruct (cps_cvt_val a next cnstrs) in H0.
          destruct p in H0. destruct (cps_cvt_env rho s cnstrs) in H0.
          destruct p.
          inv H0.
          inv H0.
          inv H0.
        + inv Henv. 
          destruct (cps_cvt_val a next cnstrs) eqn:Hval.
          destruct p eqn:Hp. destruct (cps_cvt_env rho s cnstrs) eqn:Hcpsenv.
          destruct p0 eqn:Hp0. econstructor.
          * intros Hval2. inv H0.
            (* lemma needed *) admit.
          * inv H0. eapply IHrho. eapply Hcpsenv. 
          * inv H0.
          * inv H0. 
    Admitted.

    Lemma cps_val_rel_is_env_rel' :
      forall vs,
        Forall
          (fun v : value =>
             forall (v' : cps.val) (next1 next2 : symgen),
               cps_cvt_val v next1 cnstrs = Some (v', next2) -> cps_val_rel' v v') vs ->
        exists vs',
          (fix cps_env_rel' (rho : list value) (vs0 : list cps.val) {struct rho} : Prop :=
             match rho with
             | [] => match vs0 with
                     | [] => True
                     | _ :: _ => False
                     end
             | v2 :: rho0 =>
               match vs0 with
               | [] => False
               | v3 :: vs1 =>
                 (forall (v'' : cps.val) (k : nat),
                     cps_val_rel' v2 v'' -> preord_val cenv PG k v'' v3) /\
                 cps_env_rel' rho0 vs1
               end
             end) vs vs'.
    Proof.
      induction vs; intros Hall.
      - exists []. reflexivity.
      - inv Hall. eapply IHvs in H2.
        edestruct H2.
        eexists.
    Abort.

    Lemma cps_val_rel_is_env_rel :
      forall vs l next1 next2,
        Forall
          (fun v : value =>
             forall (v' : cps.val) (next1 next2 : symgen),
               cps_cvt_val v next1 cnstrs = Some (v', next2) -> cps_val_rel' v v') vs ->
        cps_cvt_env vs next1 cnstrs = Some (l, next2) ->
        cps_env_rel vs l.
    Proof. 
      induction vs; intros l next1 next2 Hall Henv.
      - simpl in Henv. inv Henv. econstructor.
      - inv Hall.
        simpl in Henv.
        destruct (cps_cvt_val a next1 cnstrs) eqn:Hcvt_val. 2: { inv Henv. }
        destruct p eqn:Hp.
        destruct (cps_cvt_env vs s cnstrs) eqn:Hcvt_env. 2: { inv Henv. } 
        destruct p0 eqn:Hp0.
        inv Henv. simpl. split.
        + intros. 
          admit.
    Admitted. 


    Lemma cps_cvt_val_impl_rel :
      forall v v' next1 next2,
        cps_cvt_val v next1 cnstrs = Some (v', next2) ->
        cps_val_rel' v v'.
    Proof. 
      intros v.
      induction v using value_ind'; intros v' next1 next2 Hval;
        rewrite cps_cvt_val_eq in Hval.
      - simpl in Hval.
        destruct (cps_cvt_env vs next1 cnstrs) eqn:Henv. 2: { inv Hval. } 
        destruct p eqn:Hp.
        inv Hval.
        simpl. split.
        reflexivity.    
        generalize dependent l.
        generalize dependent next1. generalize dependent next2. 
        induction vs; intros next2 next1 l Henv. 
        + simpl in Henv. inv Henv. reflexivity.
        + simpl in Henv.
          destruct (cps_cvt_val a next1 cnstrs) eqn:Hcvt_val. 2: { inv Henv. } 
          destruct p eqn:Hp.
          destruct (cps_cvt_env vs s cnstrs) eqn:Hcvt_env. 2: { inv Henv. }
          destruct p0 eqn:Hp0.
          inv Henv. inv H. split.
          * eapply H2. eapply Hcvt_val.
          * eapply IHvs. eassumption. eapply Hcvt_env.
      - simpl in *. inv Hval. reflexivity.
      - simpl in Hval.
        destruct (cps_cvt_env vs next1 cnstrs) eqn:Hcvt_env. 2: { inv Hval. }
        destruct p eqn:Hp.
        destruct (gensym_n s (rho_names vs)) eqn:Hgen_vars.
        destruct (set_lists l0 l (M.empty cps.val)) eqn:Hset. 2: { inv Hval. }
        destruct (gensym s0 (nNamed "k_lam")) eqn:Hgen_k.
        destruct (gensym s1 (nNamed "x_lam")) eqn:Hgen_x.
        destruct (gensym s2 na) eqn:Hgen_f.
        destruct (cps_cvt e (v0 :: l0) v s3 cnstrs) eqn:Hcvt_e. 2: { inv Hval. }
        destruct p0 eqn:Hp0.
        inv Hval.
        simpl.
    Abort.        
    
    Lemma cps_val_rel_preord :
      forall rho rho' next1 next2 v n k,        
        cps_env_rel rho rho' ->
        cps_cvt_val (List.nth n rho Prf_v) next1 cnstrs = Some (v, next2) ->
        preord_val cenv PG k v (List.nth n rho' (Vint 0)).
    Proof.
      intros rho.
      induction rho; intros rho' next1 next2 v n k Hrel Hval.
      - simpl in *.
        destruct rho' eqn:Hrho'. 2: { destruct Hrel. }
        destruct n eqn:Hn; admit.
      - simpl in *.
        destruct rho' eqn:Hrho'. destruct Hrel.
        destruct Hrel.
        destruct n eqn:Hn.
        + simpl. eapply H.
          simpl in Hval.
          admit.
        +
    Abort.

    Lemma env_obs_rel_preord :
      forall rho rho' n v1 v2 k,
        env_obs_rel rho rho' ->
        obs_rel' (List.nth n rho Prf_v) v1 ->
        List.nth n rho' (Vint 0) = v2 ->
        preord_val cenv PG k v1 v2.
    Proof.
      induction rho; intros rho' n v1 v2 k Henv Hrel Hv2.
      - simpl in Henv. destruct rho'.
        admit.
        destruct Henv.
      - simpl in Henv. destruct rho' eqn:Hrho'.
        destruct Henv.
        destruct Henv.
        simpl in Hrel. destruct n eqn:Hn.
        + simpl in Hv2. rewrite <- Hv2.
          eapply H. eassumption.
        + simpl in Hv2. eapply IHrho; try eassumption.
    Admitted.    

    (* Lemma cps_val_rel_preord_2 : *)
    (*   forall rho rho' n k , *)
    (*     cps_env_rel rho rho' -> *)
    (*     cps_val_rel (List.nth n rho Prf_v) (List.nth n rho' (Vint 0)) -> *)
    (*     preord_val cenv PG k (List.nth n rho Prf_v) (List.nth n rho' (Vint 0)).  *)


    Definition cps_cvt_correct_e c :=
      forall e e' rho rho' rho_m v v' x k vk vars
             next1 next2 next3,
        eval_env rho e v ->
        ~(x = k) ->
        (lt_symgen k next1) /\ (lt_symgen x next1) ->
        (* (lt_symgen x next4) /\ (lt_symgen k next4) -> *)
        cps_env_rel rho rho' -> 
        gensym_n_nAnon next1 (List.length rho') = (vars, next2) ->
        set_lists vars rho' (M.empty cps.val) = Some rho_m ->
        cps_cvt e vars k next2 cnstrs = Some (e', next3) ->
        (* cps_cvt_val v next4 cnstrs = Some (v', next5) -> *)
        obs_rel' v v' ->
        preord_exp cenv P1 PG c
                   ((Eapp k kon_tag (x::nil)), (M.set x v' (M.set k vk (M.empty cps.val))))
                   (e', (M.set k vk rho_m)).

    Definition cps_cvt_correct_es c :=
      forall es es' rho rho' rho_m vs vs' x k vk vars 
             next1 next2 next3 next4 next5,
        Forall2 (fun e v => eval_env rho e v) (exps_to_list es) vs ->
        ~(x = k) ->
        (lt_symgen x next1) /\ (lt_symgen x next1) /\
        (lt_symgen x next4) /\ (lt_symgen k next4) ->
        cps_env_rel rho rho' ->
        gensym_n_nAnon next1 (List.length rho') = (vars, next2) ->
        set_lists vars rho' (M.empty cps.val) = Some rho_m ->
        cps_cvt_exps' es vars k next2 cnstrs = Some (es', next3) ->
        Forall2 (fun v v' => cps_cvt_val v next4 cnstrs = Some (v', next5)) vs vs' ->
        Forall2
          (fun e' v' =>
             preord_exp cenv P1 PG c
                        ((Eapp k kon_tag (x::nil)),
                         (M.set x v' (M.set k vk (M.empty cps.val))))
                        (e', (M.set k vk rho_m)))
          es' vs'.

    Definition cps_cvt_correct_efnlst c :=
      forall efns efns' rho rho' rho_m vfns vfns' x k vk vars 
             next1 next2 next3 next4 next5,
        Forall2 (fun p v => let (na, e) := p : (name * expression.exp) in
                            eval_env rho e v) (efnlst_as_list efns) vfns ->
        ~(x = k) ->
        (lt_symgen x next1) /\ (lt_symgen x next1) /\
        (lt_symgen x next4) /\ (lt_symgen k next4) ->
        cps_env_rel rho rho' ->
        gensym_n_nAnon next1 (List.length rho') = (vars, next2) ->
        set_lists vars rho' (M.empty cps.val) = Some rho_m ->
        cps_cvt_efnlst' efns vars k next2 cnstrs = Some (efns', next3) ->
        Forall2 (fun v v' => cps_cvt_val v next4 cnstrs = Some (v', next5)) vfns vfns' ->
        Forall2
          (fun e' v' =>
             preord_exp cenv P1 PG c
                        (e', (M.set k vk rho_m))
                        ((Eapp k kon_tag (x::nil)),
                         (M.set x v' (M.set k vk (M.empty cps.val)))))
          efns' vfns'.


    Definition cps_cvt_correct_branches c :=
      forall bs bs' rho rho' rho_m vs vs' x k vk vars 
             next1 next2 next3 next4 next5,
        Forall2 (fun p v => let '(dc, (n, l), e) := p in
                            eval_env rho e v) (branches_as_list bs) vs ->
        ~(x = k) ->
        (lt_symgen x next1) /\ (lt_symgen x next1) /\
        (lt_symgen x next4) /\ (lt_symgen k next4) ->
        cps_env_rel rho rho' ->
        gensym_n_nAnon next1 (List.length rho') = (vars, next2) ->
        set_lists vars rho' (M.empty cps.val) = Some rho_m ->
        cps_cvt_branches' bs vars k next2 cnstrs = Some (bs', next3) ->
        Forall2 (fun v v' => cps_cvt_val v next4 cnstrs = Some (v', next5)) vs vs' ->
        Forall2
          (fun e' v' =>
             preord_exp cenv P1 PG c
                        (e', (M.set k vk rho_m))
                        ((Eapp k kon_tag (x::nil)),
                         (M.set x v' (M.set k vk (M.empty cps.val)))))
          bs' vs'.

    
    Lemma cps_cvt_correct:
      forall k,
        (cps_cvt_correct_e k) /\
        (cps_cvt_correct_es k) /\
        (cps_cvt_correct_efnlst k) /\
        (cps_cvt_correct_branches k).
    Proof.
      intros k. induction k as [k IHk] using lt_wf_rec1. eapply my_exp_ind.
      - intros n e' rho rho' rho_m v v' x k0 vk vars 
               next1 next2 next3 H H0 H1 H2 H3 H4 H5 H6.
        inv H. simpl in H5.
        destruct (nth_error vars (N.to_nat n)) eqn:Heqn. 2:{ congruence. }
        inv H5.
        eapply preord_exp_app_compat.
        + eapply HPost_app. eapply Hprops. 
        + eapply HPost_OOT. eapply Hprops. 
        + unfold preord_var_env.
          intros v1 Hgetv1. rewrite M.gso in Hgetv1.
          -- rewrite M.gss in Hgetv1. inv Hgetv1.
             eexists. rewrite M.gss. split.
             reflexivity.
             eapply preord_val_refl. eapply HpropsG. 
          -- unfold not in *.
             intros Hfalse. symmetry in Hfalse.
             apply H0 in Hfalse. destruct Hfalse. 
        + econstructor.
          -- unfold preord_var_env.
             intros v1 Hgetv1. rewrite M.gss in Hgetv1.
             inv Hgetv1. eexists. admit.
          -- econstructor.
      - intros na e IH e' rho rho' rho_m v v' x k0 vk vars
               next1 next2 next3 Heval Hneq Hlt Hrel Hgen Hset Hcvt Hcvt_val.
        inv Heval. simpl in Hcvt. 
        destruct (gensym next2 (nNamed "k_lam")) eqn: Hgen_k.
        destruct (gensym s (nNamed "x_lam")) eqn: Hgen_x.
        destruct (gensym s0 na) eqn:Hgen_f.
        destruct (cps_cvt e (v0 :: vars) v s1 cnstrs) eqn:Hcvt_e.
        destruct p eqn:Hp. inv Hcvt.
        2 : { inv Hcvt. }
        (* Zoe: commneting out because some stuff have changed *) 
        (* 
    rewrite cps_cvt_val_eq in Hcvt_val. simpl in Hcvt_val.
    destruct (cps_cvt_env rho next4 cnstrs) eqn:Hcps_env.
    2: { inv Hcvt_val. } 
    destruct p eqn:Hp.
    destruct (gensym_n s2 (rho_names rho)) eqn:Hgen_vars.
    destruct (set_lists l0 l (M.empty cps.val)) eqn:Hset2.
    2: { inv Hcvt_val. }
    destruct (gensym s3 (nNamed "k_lam")) eqn:Hgen_k2.
    destruct (gensym s4 (nNamed "x_lam")) eqn:Hgen_x2.
    destruct (gensym s5 na) eqn:Hgen_f2.
    destruct (cps_cvt e (v3 :: l0) v2 s6 cnstrs) eqn:Hcvt_e_2.
    destruct p0 eqn:Hp0. inv Hcvt_val.
    2: { inv Hcvt_val. } *)
        (* 
       RHS:
       (Efun v1 [v0; v] e0 (Eapp k0 [v1]), [k0 -> vk]rho_m) ==>
       
       (Eapp k0 [v1], [v1 -> Vfun rho_m (Fun v1 [v0; v] e0) v1, k0 -> vk]rho_m

       Then apply preord_exp_app_compat

       Okay to use v1 in (Eapp k0 [v1], or should we use a different variable?

         *)
        
        admit.
      - admit.
      - admit.
      - admit.
      - intros na e IH1 e0 IH2 e' rho rho' rho_m v v' x k0 vk vars
               next1 next2 next3 Heval Hneq Hlt Hrel Hgen Hset Hcvt Hcvt_val.
        simpl in Hcvt.
        destruct (gensym next2 na) eqn: Hgen_x.
        destruct (gensym s (nNamed "k")) eqn: Hgen_k.
        destruct (cps_cvt e0 (v0 :: vars) k0 s0 cnstrs) eqn: Hcvt_e0.
        2 : { congruence. } 
        destruct p eqn: Hp.
        destruct (cps_cvt e vars v1 s1 cnstrs) eqn: Hcvt_e.
        2 : { congruence. } 
        destruct p0 eqn: Hp0.
        inv Hcvt.
        inv Heval.
        (* Zoe: commneting out because some stuff have changed *) 
    (* 

    assert (Hex: exists v2' next6,
                 cps_cvt_val v2 next5 cnstrs = Some (v2', next6)) by admit.
    destruct Hex as (v2' & next6 & Hval). 
    eapply preord_exp_post_monotonic. eapply Hincl.
    eapply preord_exp_trans.
    eapply HpropsG.
    admit. admit. admit.
    { eapply IH2 with (rho' := (v2' :: rho')) (rho_m := map_util.M.set v0 v2' rho_m).
      7 : { eassumption. } 
      - eassumption.
      - eassumption.
      - eassumption.
      - admit.
      - admit. 
      - simpl. rewrite Hset. reflexivity. 
      - eassumption. }
    { intros m. clear IH2.
      
      assert (Hpre :
                preord_exp' cenv (preord_val cenv) P1 PG m
                            (e1, M.set k0 vk (map_util.M.set v0 v2' rho_m))
                            (e2, (M.set v1 (Vfun (M.set k0 vk rho_m)
                                                 (Fcons v1 kon_tag [v0] e1 Fnil) v1)
                                        (M.set k0 vk rho_m))) ->
                preord_exp' cenv (preord_val cenv) P1 PG m
                            (e1, M.set k0 vk (map_util.M.set v0 v2' rho_m))
                            (Efun (Fcons v1 kon_tag [v0] e1 Fnil) e2,
                             M.set k0 vk rho_m)) by admit. 
      eapply Hpre. clear Hpre. 

      specialize IH1 with (k0 := v1) (vk := (Vfun (M.set k0 vk rho_m)
                                                (Fcons v1 kon_tag [v0] e1 Fnil) v1))
                        (v' := v2') (e' := e2).

      (* Adding mapping for v1 in the environment *)
      assert (Hpre:
                preord_exp' cenv (preord_val cenv) P1 PG m
                            (e1, M.set v1 (Vfun (M.set k0 vk rho_m)
                                                (Fcons v1 kon_tag [v0] e1 Fnil) v1)
                                       (M.set k0 vk (map_util.M.set v0 v2' rho_m)))
                            (e2, M.set v1 (Vfun (M.set k0 vk rho_m)
                                                (Fcons v1 kon_tag [v0] e1 Fnil) v1)
                                       (M.set k0 vk rho_m)) ->
                preord_exp' cenv (preord_val cenv) P1 PG m
                            (e1, M.set k0 vk (map_util.M.set v0 v2' rho_m))
                            (e2, M.set v1 (Vfun (M.set k0 vk rho_m)
                                                (Fcons v1 kon_tag [v0] e1 Fnil) v1)
                                       (M.set k0 vk rho_m))) by admit.
      eapply Hpre. clear Hpre.

      (* Reduction required to apply IH1, x mapped to v2' in environment *)
      assert (Hpre:
                 preord_exp' cenv (preord_val cenv) P1 PG m
                             (Eapp v1 kon_tag [x],
                              M.set x v2'
                                    (M.set v1
                                           (Vfun (M.set k0 vk rho_m)
                                                 (Fcons v1 kon_tag [v0] e1 Fnil) v1)
                                           (M.empty cps.val)))
                             (e2, M.set v1 (Vfun (M.set k0 vk rho_m)
                                                 (Fcons v1 kon_tag [v0] e1 Fnil) v1)
                                        (M.set k0 vk rho_m)) ->
                 preord_exp' cenv (preord_val cenv) P1 PG m
                             (e1, M.set v1 (Vfun (M.set k0 vk rho_m)
                                                 (Fcons v1 kon_tag [v0] e1 Fnil) v1)
                                        (M.set k0 vk (map_util.M.set v0 v2' rho_m)))
                             (e2, M.set v1 (Vfun (M.set k0 vk rho_m)
                                                 (Fcons v1 kon_tag [v0] e1 Fnil) v1)
                                        (M.set k0 vk rho_m))) by admit.
      eapply Hpre. clear Hpre. 
      eapply preord_exp_monotonic.
      eapply IH1.
      - eassumption.
      - (* x < next1 < next2 < s < v1 *) admit.
      - admit.
      - eassumption.
      - eassumption.
      - (* use some other rho? *) admit.
      - admit.
      - eassumption.
      - (* ? *) *)
    Abort. 

    
    (* cenv needs to related to dcon? *)
    Lemma cps_cvt_correct':
      forall e m rho rho' rhomap x k vk e' v v' v'' v''' penv cenv
             vars cnstrs next1 next2 next3 next4 next5,
        eval_env rho e v ->
        cps_cvt_env rho next1 cnstrs = Some (rho', next2) ->
        gensym_n_nAnon next2 (List.length rho') = (vars, next3) ->
        set_lists vars rho' (M.empty cps.val) = Some rhomap ->
        cps_cvt e vars k next3 cnstrs = Some (e', next4) ->
        cps_cvt_val v next1 cnstrs = Some (v', next5) ->
        bstep_e penv cenv (M.set x v' (M.set k vk (M.empty cps.val))) (Eapp k kon_tag (x::nil)) v'' m ->
        exists n, bstep_e penv cenv (M.set k vk rhomap) e' v''' n /\
                  exists f, (Alpha_conv_val v'' v''' f).
    Proof.
      intros e. 
      eapply my_exp_ind.
      
    Abort. 
    

    Inductive bigStepResult {Term Value : Type} : Type :=
      Result : Value -> bigStepResult 
    | OutOfTime : Term -> bigStepResult 
    | Error : string -> option Term -> bigStepResult.

    (* Definition L6_evaln_fun n p : @bigStepResult (env * exp) cps.val := *)
    (*   let '((penv, cenv, nenv, fenv), (rho, e)) := p *)
    (*   : ((prims * ctor_env * name_env * fun_env) * (env * cps.exp)) in *)
    (*   match bstep_f penv cenv rho e n with *)
    (*   | exceptionMonad.Exc s => Error s None *)
    (*   | Ret (inl t) => OutOfTime t *)
    (*   | Ret (inr v) => Result v *)
    (*   end. *)

    (* Definition print_BigStepResult_L6 p n := *)
    (*   let '((penv, cenv, nenv, fenv), (rho, e)) := *)
    (*       p : ((M.t (list cps.val -> option cps.val) * ctor_env * name_env * fun_env) * *)
    (*            (M.t cps.val * cps.exp)) in *)
    (*   L7.L6_to_Clight.print ( *)
    (*       match (bstep_f penv cenv rho e n) with *)
    (*       | exceptionMonad.Exc s => s *)
    (*       | Ret (inl t) => *)
    (*         let (rho', e') := t : (env * cps.exp) in *)
    (*         "Out of time:" ++ (show_cenv cenv) ++ (show_env nenv cenv false rho') ++ *)
    (*                        (show_exp nenv cenv false e') *)
    (*       | Ret (inr v) => show_val nenv cenv false v *)
    (*       end). *)

    (* Definition print_BigStepResult_L6Val p := *)
    (*   let '((penv, cenv, nenv, fenv), (rho, v)) := *)
    (*       p : ((M.t (list cps.val -> option cps.val) * ctor_env * name_env * fun_env) * *)
    (*            (M.t cps.val * cps.val)) in *)
    (*   L7.L6_to_Clight.print ((show_cenv cenv) ++ (show_env nenv cenv false rho) ++ *)
    (*                                           (show_val nenv cenv false v)). *)

End Post.
(*
Quote Recursively Definition test1_program :=
  ((fun x =>
      match x with
      | nil => 3%nat
      | cons h x' => h
      end) ((1%nat)::nil)).

Definition id_f (x : nat) := x.

Definition match_test (l : list nat) :=
  match l with
  | nil => false
  | cons el l' => true
  end.

Quote Recursively Definition test2_program := (match_test (1%nat::nil)).

Definition add_test := Nat.add 1%nat 0%nat.

Fixpoint id_nat (n : nat) :=
  match n with
  | O => O
  | S n' => S (id_nat n')
  end.

Definition plus_1 (l : list nat) :=
  let fix plus_1_aux l k :=
    match l with
    | nil => k nil
    | cons n l' => plus_1_aux l' (fun s => k ((Nat.add n 1%nat)::s))
    end
  in
  plus_1_aux l (fun s => s).

Definition hd_test := (@List.hd nat 0%nat (1%nat::nil)).

Definition let_simple :=
  let x := 3%nat in Nat.add x 0%nat.

Quote Recursively Definition test3_program := hd_test.

Quote Recursively Definition test4_program :=
  (List.hd 0%nat (plus_1 (0%nat::1%nat::nil))).

Quote Recursively Definition test5_program := (List.hd_error (false::nil)).


(* Quote Recursively Definition test3_program := *)


Definition test_eval :=
  Eval native_compute in (translateTo (cTerm certiL4) test5_program).

Print test_eval.

Definition test :=
  match test_eval with
  | exceptionMonad.Ret p => p
  | exceptionMonad.Exc s => (nil, expression.Prf_e)
  end.

Definition test_result :=
  match (convert_top test) with
  | Some (cenv, nenv, _, ctg, itg, e) =>
    let pr := cps.M.empty (list val -> option val) in
    let fenv := cps.M.empty fTyInfo in
    let env := cps.M.empty val in
    print_BigStepResult_L6 ((pr, cenv, nenv, fenv), (env, e)) 250%nat
  | None =>
    L7.L6_to_Clight.print ("Failed during comp_L6")
  end.

Require Import ExtrOcamlBasic.
Require Import ExtrOcamlString.
Require Import ExtrOcamlZInt.
Require Import ExtrOcamlNatInt.

Extract Inductive Decimal.int =>
unit [ "(fun _ -> ())" "(fun _ -> ())" ] "(fun _ _ _ -> assert false)".

Extract Constant L6_to_Clight.print =>
"(fun s-> print_string (String.concat """" (List.map (String.make 1) s)))".


Extract Constant   varImplDummyPair.varClassNVar =>
" (fun f (p:int*bool) -> varClass0 (f (fst p)))".

Extraction "test1.ml" test_result.
*)

End CPS.<|MERGE_RESOLUTION|>--- conflicted
+++ resolved
@@ -47,16 +47,11 @@
 
   Context (func_tag kon_tag default_tag default_itag : positive).
 
-<<<<<<< HEAD
   Definition consume_fun (f x : var) : exp_ctx :=
     Efun1_c (Fcons f func_tag [x] (Ehalt f) Fnil) Hole_c. 
 
   Definition conId_map:= list (dcon * ctor_tag).
   
-=======
-  Definition conId_map:= list (dcon * ctor_tag).
-
->>>>>>> f01f2054
   Theorem conId_dec: forall x y:dcon, {x = y} + {x <> y}.
   Proof.
     intros. destruct x,y.
@@ -67,11 +62,7 @@
       + right. intro. apply n1. inversion H. auto.
     - right; intro; apply n1. inversion H; auto.
   Defined.
-<<<<<<< HEAD
-  
-=======
-
->>>>>>> f01f2054
+
   Fixpoint dcon_to_info (a:dcon) (sig:conId_map) :=
     match sig with
     | nil => default_tag
@@ -80,38 +71,17 @@
                             | right _ => dcon_to_info a sig'
                             end
     end.
-<<<<<<< HEAD
-  
+
   Definition dcon_to_tag (a:dcon) (sig:conId_map) :=
     dcon_to_info a sig.
-  
-  
+
+
   Definition name_env := M.t BasicAst.name.
   Definition n_empty:name_env := M.empty _.
-  
+
   Definition t_info:Type := fun_tag.
   Definition t_map := M.t t_info.
   Definition t_empty:t_map := M.empty _.
-  
-(* get the fun_tag of a variable, func_tag if not found *)
-Fixpoint get_f (n:var) (sig:t_map): fun_tag :=
-  match M.get n sig with
-  | None => func_tag
-  | Some v => v
-  end.
-=======
-
-  Definition dcon_to_tag (a:dcon) (sig:conId_map) :=
-    dcon_to_info a sig.
-
-
-  Definition name_env := M.t BasicAst.name.
-  Definition n_empty:name_env := M.empty _.
-
-  Definition t_info:Type := fun_tag.
-  Definition t_map := M.t t_info.
-  Definition t_empty:t_map := M.empty _.
->>>>>>> f01f2054
 
   (* get the fun_tag of a variable, func_tag if not found *)
   Fixpoint get_f (n:var) (sig:t_map): fun_tag :=
@@ -351,156 +321,6 @@
       | Some v => ret (cps.Eapp k kon_tag (v::nil), next)
       | None => None
       end
-
-<<<<<<< HEAD
-  | App_e e1 e2 =>
-    let (k1, next) := gensym next (nNamed "k1"%string) in
-    let (x1, next) := gensym next (nNamed "x1"%string) in
-    r1 <- cps_cvt e1 vn k1 (next) tgm;;
-    let '(e1', next) := r1 : (cps.exp * symgen) in
-    let (k2, next) := gensym next (nNamed "k2"%string) in
-    let (x2, next) := gensym next (nNamed "x2"%string) in
-    r2 <- cps_cvt e2 vn k2 (next) tgm;;
-    let '(e2', next) := r2 : (cps.exp * symgen) in
-    ret (cps.Efun
-           (Fcons k1 kon_tag (x1::nil)
-                  (cps.Efun
-                     (Fcons k2 kon_tag (x2::nil)
-                            (cps.Eapp x1 func_tag (k::x2::nil)) Fnil)
-                     e2') Fnil)
-           e1', next)
-
-  | Lam_e n e1 =>
-    let (k1, next) := gensym next (nNamed "k_lam"%string) in
-    let (x1, next) := gensym next (nNamed "x_lam"%string) in
-    let (f, next) := gensym next n in
-    (* let tgm := set_n f n tgm in *)
-    r <- cps_cvt e1 (x1::vn) k1 (next) tgm;;
-    let '(e1', next) := r : (cps.exp * symgen) in
-    ret ((cps.Efun
-            (Fcons f func_tag (k1::x1::nil) e1' Fnil)
-            (cps.Eapp k kon_tag (f::nil))), next)
-
-  | Let_e n e1 e2 =>
-    (* let e' = L4.App_e (L4.Lam_e n e1) e2 in
-    cps_cvt e' vn k next *)
-    let (x, next) := gensym next n in
-    let (k1, next) := gensym next (nNamed "k"%string) in
-    r2 <- cps_cvt e2 (x::vn) k (next) tgm;;
-    let '(e2', next) := r2 : (cps.exp * symgen) in
-    r1 <- cps_cvt e1 vn k1 next tgm;;
-    let '(e1', next) := r1 : (cps.exp * symgen) in
-    (* let tgm := set_n x n tgm in *)
-    ret (cps.Efun
-           (Fcons k1 kon_tag (x::nil) e2' Fnil)
-           e1', next)
-
-  | Con_e dci es =>
-    let c_tag := dcon_to_tag dci tgm in
-    let (k', next) := gensym next (nNamed "k'"%string) in
-    let (x', next) := gensym next (nNamed "x'"%string) in
-    (* r1 <- cvt_triples_exps es vn next tgm;; *)
-    (* let '(cvt_ts, next) := r1 in *)
-    (* let vx := List.map *)
-    (*             (fun x => let '(_, _, v) := x : (cps.exp * var * var) in v) *)
-    (*             cvt_ts *)
-    (* in *)
-    (* r2 <- cps_exps cvt_ts vx k';; *)
-    (* let e' := r2 in *)
-    let (vx, next) := gensym_n_nAnon next (N.to_nat (exps_length es)) in
-    r <- cps_cvt_exps es vn k' nil next tgm;;
-    let (e', next) := r : cps.exp * symgen in
-    ret (cps.Efun
-           (Fcons k' kon_tag vx
-                  (Econstr x' c_tag vx
-                           (Eapp k kon_tag (x'::nil))) Fnil)
-           e', next)
-
-  | Fix_e fnlst i =>
-    let (fnlst_length, names_lst) := efnlst_names fnlst in
-    let (nlst, next) := gensym_n next names_lst in
-    r <- cps_cvt_efnlst fnlst (nlst ++ vn) nlst next tgm;;
-    let '(fdefs, next) := r : (fundefs * symgen) in
-    let i' := (nth nlst (N.to_nat i)) in
-    ret (cps.Efun fdefs
-                  (cps.Eapp k kon_tag (i'::nil)),
-         next)
-
-  | Match_e e1 n bl =>
-    let (k1, next) := gensym next (nNamed "k1"%string) in
-    let (x1, next) := gensym next (nNamed "x1"%string) in
-    r1 <- cps_cvt e1 vn k1 next tgm;;
-    let '(e1', next) := r1 in
-    r2 <- cps_cvt_branches bl vn k x1 next tgm;;
-    let '(cbl, next) := r2 : (list (ctor_tag * exp) * symgen) in
-    ret (cps.Efun
-           (Fcons k1 kon_tag (x1::nil)
-                  (Ecase x1 cbl) Fnil)
-           e1', next)
-
-  | Prf_e =>
-    let (x, next) := gensym next (nNamed ""%string) in
-    ret (cps.Econstr x default_tag nil (cps.Eapp k kon_tag (x::nil)), next)
-    (* let (f, next) := gensym next (nNamed "f_proof"%string) in *)
-    (* let (x, next) := gensym next (nNamed "x"%string) in *)
-    (* let c := consume_fun f x in *)
-    (* ret (c |[ cps.Eapp k kon_tag (f::nil) ]|, next) *)
-  end
-
-(* with cvt_triples_exps (es : expression.exps) (vn : list var) (next : symgen) *)
-(*                       (tgm : constr_env) *)
-(*      : option ((list (cps.exp * var * var)) * symgen) := *)
-(*        match es with *)
-(*        | enil => ret (nil, next) *)
-(*        | econs e es' => *)
-(*          let (k, next) := gensym next (nNamed ""%string) in *)
-(*          let (x, next) := gensym next (nNamed ""%string) in *)
-(*          r1 <- cps_cvt e vn k next tgm;; *)
-(*          let '(e', next) := r1 in *)
-(*          r2 <- cvt_triples_exps es' vn next tgm;; *)
-(*          let '(cvt_ts', next) := *)
-(*              r2 : (list (cps.exp * var * var)) * symgen in *)
-(*          ret ((e', k, x) :: cvt_ts', next) *)
-(*        end *)
-
-(* merge cvt_triples_exps and cps_exps *)
-with cps_cvt_exps (es : expression.exps) (vn : list var) (k : var) (vx : list var)
-                  (next : symgen) (tgm : constr_env) 
-       : option (cps.exp * symgen) :=
-       match es with
-       | enil => ret (cps.Eapp k kon_tag (List.rev vx), next)
-       | econs e es' =>
-         let (k1, next) := gensym next (nNamed ""%string) in
-         let (x1, next) := gensym next (nNamed ""%string) in
-         r1 <- cps_cvt e vn k1 next tgm;;
-         let (e', next) := r1 : (cps.exp * symgen) in
-         r2 <- cps_cvt_exps es' vn k (x1 :: vx) next tgm;;
-         let (e_exp, next) := r2 : (cps.exp * symgen) in
-         ret (cps.Efun
-                (Fcons k1 kon_tag (x1::nil) e_exp Fnil)
-                e', next)
-       end
-       
-
-(* nlst must be of the same length as fdefs *)
-with cps_cvt_efnlst (fdefs : expression.efnlst) (vn : list var)
-                    (nlst : list var) (next : symgen) (tgm : constr_env)
-     : option (fundefs * symgen) :=
-       match fdefs with
-       | eflnil => ret (Fnil, next)
-       | eflcons n1 e1 fdefs' =>
-         let (x, next) := gensym next (nNamed "fix_x"%string) in
-         let (k', next) := gensym next (nNamed "fix_k"%string) in
-         let curr_var := List.hd (1%positive) nlst in
-         match e1 with
-         | Lam_e n2 e2 =>
-           r1 <- cps_cvt e2 (x::vn) k' (next) tgm;;
-              let '(ce, next) := r1 : (cps.exp * symgen) in
-              r2 <- cps_cvt_efnlst fdefs' vn (List.tl nlst) next tgm;;
-                 let '(cfdefs, next) := r2 : (fundefs * symgen) in
-                 ret (Fcons curr_var func_tag (k'::x::nil) ce cfdefs, next)
-         | _ => None
-=======
     | App_e e1 e2 =>
       let (k1, next) := gensym next (nNamed "k1"%string) in
       let (x1, next) := gensym next (nNamed "x1"%string) in
@@ -514,7 +334,7 @@
              (Fcons k1 kon_tag (x1::nil)
                     (cps.Efun
                        (Fcons k2 kon_tag (x2::nil)
-                              (cps.Eapp x1 func_tag (x2::k::nil)) Fnil)
+                              (cps.Eapp x1 func_tag (k::x2::nil)) Fnil)
                        e2') Fnil)
              e1', next)
 
@@ -526,7 +346,7 @@
       r <- cps_cvt e1 (x1::vn) k1 (next) tgm;;
       let '(e1', next) := r : (cps.exp * symgen) in
       ret ((cps.Efun
-              (Fcons f func_tag (x1::k1::nil) e1' Fnil)
+              (Fcons f func_tag (k1::x1::nil) e1' Fnil)
               (cps.Eapp k kon_tag (f::nil))), next)
 
     | Let_e n e1 e2 =>
@@ -589,6 +409,10 @@
     | Prf_e =>
       let (x, next) := gensym next (nNamed ""%string) in
       ret (cps.Econstr x default_tag nil (cps.Eapp k kon_tag (x::nil)), next)
+   (* let (f, next) := gensym next (nNamed "f_proof"%string) in *)
+   (* let (x, next) := gensym next (nNamed "x"%string) in *)
+   (* let c := consume_fun f x in *)
+   (* ret (c |[ cps.Eapp k kon_tag (f::nil) ]|, next) *)          
     end
 
   (* with cvt_triples_exps (es : expression.exps) (vn : list var) (next : symgen) *)
@@ -641,10 +465,9 @@
              let '(ce, next) := r1 : (cps.exp * symgen) in
              r2 <- cps_cvt_efnlst fdefs' vn (List.tl nlst) next tgm;;
              let '(cfdefs, next) := r2 : (fundefs * symgen) in
-             ret (Fcons curr_var func_tag (x::k'::nil) ce cfdefs, next)
+             ret (Fcons curr_var func_tag (k'::x::nil) ce cfdefs, next)
            | _ => None
            end
->>>>>>> f01f2054
          end
 
   with cps_cvt_branches (bl : expression.branches_e) (vn : list var) (k : var)
@@ -715,82 +538,6 @@
     | SG (v2, nenv) => (v1 < v2)%positive
     end.
 
-<<<<<<< HEAD
-Definition geq_symgen (v1 : var) (next : symgen) : Prop :=
-  match next with
-  | SG (v2, nenv) => (v1 >= v2)%positive
-  end. 
-
-Definition lt_lst_symgen (vars : list var) (next : symgen) : Prop :=
-  Forall (fun v => lt_symgen v next) vars. 
-
-(* scratch *)
-(* how to ensure fresh variables? *)
-Inductive cps_cvt_rel : expression.exp -> list var -> var -> cps.exp -> Prop :=
-| e_Var :
-    forall v vn x k,
-      v = (nth vn (N.to_nat x)) ->
-      cps_cvt_rel (Var_e x) vn k (cps.Eapp k kon_tag (v::nil))
-| e_Lam :
-    forall na e1 e1' x1 vn k k1 f,
-      cps_cvt_rel e1 (x1::vn) k1 e1' ->
-      cps_cvt_rel (Lam_e na e1) vn k (cps.Efun
-                                        (Fcons f func_tag (k1::x1::nil) e1' Fnil)
-                                        (cps.Eapp k kon_tag (f::nil)))
-| e_App :
-    forall e1 e1' e2 e2' k k1 k2 x1 x2 vn,
-      cps_cvt_rel e1 vn k1 e1' ->
-      cps_cvt_rel e2 vn k2 e2' ->
-      cps_cvt_rel (App_e e1 e2)
-                  vn
-                  k
-                  (cps.Efun
-                     (Fcons k1 kon_tag (x1::nil)
-                            (cps.Efun
-                               (Fcons k2 kon_tag (x2::nil)
-                                      (cps.Eapp x1 func_tag
-                                                (k::x2::nil)) Fnil)
-                               e2') Fnil)
-                     e1')
-| e_Let :
-    forall na e1 e1' e2 e2' x vn k k1,
-      cps_cvt_rel e2 (x::vn) k e2' ->
-      cps_cvt_rel e1 vn k1 e1' ->
-      cps_cvt_rel (Let_e na e1 e2) vn k (cps.Efun
-                                           (Fcons k1 kon_tag (x::nil) e2' Fnil)
-                                           e1')
-| e_Fix :
-    forall fnlst i i' nlst vn k fdefs,
-      List.length nlst = efnlength fnlst ->
-      cps_cvt_rel_efnlst fnlst (nlst ++ vn) nlst fdefs ->
-      i' = (nth nlst (N.to_nat i)) ->
-      cps_cvt_rel (Fix_e fnlst i) vn k (cps.Efun fdefs
-                                                 (cps.Eapp k kon_tag (i'::nil)))
-with cps_cvt_rel_efnlst :
-       expression.efnlst -> list var -> list var -> fundefs -> Prop :=
-     | e_Eflnil :
-         forall vn nlst,
-           cps_cvt_rel_efnlst eflnil vn nlst Fnil
-     | e_Eflcons :
-         forall vn nlst e1 e1' fnlst' fdefs' cvar n1 na x k',
-           cps_cvt_rel e1 (x::vn) k' e1' ->
-           cps_cvt_rel_efnlst fnlst' vn (List.tl nlst) fdefs' ->
-           List.hd_error nlst = Some cvar ->
-           cps_cvt_rel_efnlst
-             (eflcons n1 (Lam_e na e1) fnlst')
-             vn
-             nlst
-             (Fcons cvar func_tag (k'::x::nil) e1' fdefs').                       
-
-
-Definition convert_top (ee:ienv * expression.exp) :
-  option (ctor_env * name_env * fun_env * ctor_tag * ind_tag * cps.exp) :=
-  let '(_, cG, ctag, itag,  dcm) := convert_env (fst ee) in
-  let f := (100%positive) in
-  let k := (101%positive) in
-  let x := (102%positive) in
-  r <- cps_cvt (snd ee) nil k (SG (103%positive, n_empty)) dcm;;
-=======
   Definition geq_symgen (v1 : var) (next : symgen) : Prop :=
     match next with
     | SG (v2, nenv) => (v1 >= v2)%positive
@@ -810,7 +557,7 @@
       forall na e1 e1' x1 vn k k1 f,
         cps_cvt_rel e1 (x1::vn) k1 e1' ->
         cps_cvt_rel (Lam_e na e1) vn k (cps.Efun
-                                          (Fcons f func_tag (x1::k1::nil) e1' Fnil)
+                                          (Fcons f func_tag (k1::x1::nil) e1' Fnil)
                                           (cps.Eapp k kon_tag (f::nil)))
   | e_App :
       forall e1 e1' e2 e2' k k1 k2 x1 x2 vn,
@@ -824,7 +571,7 @@
                               (cps.Efun
                                  (Fcons k2 kon_tag (x2::nil)
                                         (cps.Eapp x1 func_tag
-                                                  (x2::k::nil)) Fnil)
+                                                  (k::x2::nil)) Fnil)
                                  e2') Fnil)
                        e1')
   | e_Let :
@@ -855,7 +602,7 @@
           (eflcons n1 (Lam_e na e1) fnlst')
           vn
           nlst
-          (Fcons cvar func_tag (x::k'::nil) e1' fdefs').                       
+          (Fcons cvar func_tag (k'::x::nil) e1' fdefs').                       
 
 
   Definition convert_top (ee:ienv * expression.exp) :
@@ -865,7 +612,6 @@
     let k := (101%positive) in
     let x := (102%positive) in
     r <- cps_cvt (snd ee) nil k (SG (103%positive, n_empty)) dcm;;
->>>>>>> f01f2054
     let (e', sg) := r : (cps.exp * symgen) in
     match sg with
       SG (next, nM) =>
@@ -911,25 +657,14 @@
       let lnames := rho_names rho in
       let (vars, next) := gensym_n next lnames in
       m <- set_lists vars rho' (M.empty cps.val);;
-<<<<<<< HEAD
-        let (k1, next) := gensym next (nNamed "k_lam"%string) in
-        let (x1, next) := gensym next (nNamed "x_lam"%string) in
-        let (f, next) := gensym next na in
-        r2 <- cps_cvt e (x1::vars) k1 (next) tgm;;
-           let (e', next) := r2 : (cps.exp * symgen) in
-           ret (Vfun m (Fcons f func_tag (k1::x1::nil) e' Fnil) f, next)
-  | ClosFix_v rho efns n =>
-    r1 <- cps_cvt_env rho next tgm;;
-=======
       let (k1, next) := gensym next (nNamed "k_lam"%string) in
       let (x1, next) := gensym next (nNamed "x_lam"%string) in
       let (f, next) := gensym next na in
       r2 <- cps_cvt e (x1::vars) k1 (next) tgm;;
       let (e', next) := r2 : (cps.exp * symgen) in
-      ret (Vfun m (Fcons f func_tag (x1::k1::nil) e' Fnil) f, next)
+      ret (Vfun m (Fcons f func_tag (k1::x1::nil) e' Fnil) f, next)
     | ClosFix_v rho efns n =>
       r1 <- cps_cvt_env rho next tgm;;
->>>>>>> f01f2054
       let (rho', next) := r1 : (list cps.val * symgen) in
       let lnames := rho_names rho in
       let (vars, next) := gensym_n next lnames in
@@ -969,25 +704,14 @@
       let lnames := rho_names rho in
       let (vars, next) := gensym_n next lnames in
       m <- set_lists vars rho' (M.empty cps.val);;
-<<<<<<< HEAD
-        let (k1, next) := gensym next (nNamed "k_lam"%string) in
-        let (x1, next) := gensym next (nNamed "x_lam"%string) in
-        let (f, next) := gensym next na in
-        r2 <- cps_cvt e (x1::vars) k1 (next) tgm;;
-           let (e', next) := r2 : (cps.exp * symgen) in
-           ret (Vfun m (Fcons f func_tag (k1::x1::nil) e' Fnil) f, next)
-  | ClosFix_v rho efns n =>
-    r1 <- cps_cvt_env rho next tgm;;
-=======
       let (k1, next) := gensym next (nNamed "k_lam"%string) in
       let (x1, next) := gensym next (nNamed "x_lam"%string) in
       let (f, next) := gensym next na in
       r2 <- cps_cvt e (x1::vars) k1 (next) tgm;;
       let (e', next) := r2 : (cps.exp * symgen) in
-      ret (Vfun m (Fcons f func_tag (x1::k1::nil) e' Fnil) f, next)
+      ret (Vfun m (Fcons f func_tag (k1::x1::nil) e' Fnil) f, next)
     | ClosFix_v rho efns n =>
       r1 <- cps_cvt_env rho next tgm;;
->>>>>>> f01f2054
       let (rho', next) := r1 : (list cps.val * symgen) in
       let lnames := rho_names rho in
       let (vars, next) := gensym_n next lnames in
@@ -1081,7 +805,7 @@
       | Con_v dc vs, Vconstr c_tag vs' =>
         dcon_to_tag dc cnstrs = c_tag /\ Forall2_aux vs vs'
       | Prf_v, Vint 0 => True
-      | Clos_v rho na e, Vfun rho_m (Fcons f func_tag (x::k::nil) e' Fnil) f' =>
+      | Clos_v rho na e, Vfun rho_m (Fcons f func_tag (k::x::nil) e' Fnil) f' =>
         exists vs names n nenv next,
         cps_env_rel' rho vs /\ 
         StrictlyIncreasing names /\
@@ -1120,24 +844,6 @@
             preord_val cenv PG k v'' v2) /\
         cps_env_rel rho vs
       | _, _ => False
-<<<<<<< HEAD
-      end
-  in
-  match v, v' with
-  | Con_v dc vs, Vconstr c_tag vs' =>
-    dcon_to_tag dc cnstrs = c_tag /\ Forall2_aux vs vs'
-  | Prf_v, Vint 0 => True
-  | Clos_v rho na e, Vfun rho_m (Fcons f func_tag (k::x::nil) e' Fnil) f' =>
-    exists vs names n nenv next,
-    cps_env_rel' rho vs /\ 
-    StrictlyIncreasing names /\
-    set_lists names vs (M.empty cps.val) = Some rho_m /\
-    (k > List.last names (1%positive))%positive /\ (x > k)%positive
-    /\ (f = f') /\ (f > x)%positive /\ (n > f)%positive /\
-    cps_cvt e names k (SG (n, nenv)) cnstrs = Some (e', next)
-  | _, _ => False
-  end.
-=======
       end. 
 
     Definition cps_val_rel (v : value) (v': cps.val) : Prop :=
@@ -1145,7 +851,7 @@
       | Con_v dc vs, Vconstr c_tag vs' =>
         dcon_to_tag dc cnstrs = c_tag /\ Forall2 cps_val_rel' vs vs'
       | Prf_v, Vint 0 => True
-      | Clos_v rho na e, Vfun rho_m (Fcons f func_tag (x::k::nil) e' Fnil) f' =>
+      | Clos_v rho na e, Vfun rho_m (Fcons f func_tag (k::x::nil) e' Fnil) f' =>
         exists vs names n nenv next,
         cps_env_rel rho vs /\ 
         StrictlyIncreasing names /\
@@ -1155,7 +861,6 @@
         cps_cvt e names k (SG (n, nenv)) cnstrs = Some (e', next)
       | _, _ => False
       end.
->>>>>>> f01f2054
 
     Fixpoint obs_rel' (v : value) (v': cps.val) : Prop :=
       let fix Forall2_aux vs1 vs2 :=
@@ -1170,7 +875,7 @@
       | Con_v dc vs, Vconstr c_tag vs' =>
         dcon_to_tag dc cnstrs = c_tag /\ Forall2_aux vs vs'
       | Prf_v, Vint 0 => True
-      | Clos_v rho na e, Vfun rho_m (Fcons f func_tag (x::k::nil) e' Fnil) f' =>
+      | Clos_v rho na e, Vfun rho_m (Fcons f func_tag (k::x::nil) e' Fnil) f' =>
         True
       | _, _ => False
       end.
@@ -1830,8 +1535,8 @@
           (k1 > x1)%positive /\ (k2 > x2)%positive /\
           lt_symgen k1 next5 /\ lt_symgen k2 next7 /\
           nth_error l3 n = Some v2 /\
-          find_def v2 f2 = Some (tg, [x2; k2], e2) /\
-          xs1 = [x1; k1] /\
+          find_def v2 f2 = Some (tg, [k2; x2], e2) /\
+          xs1 = [k1; x1] /\
           efn = Lam_e na1' esrc1 /\
           (nth_error (efnlst_as_list fn) n) = Some (na2, (Lam_e na1' esrc1)) /\ 
           cps_cvt esrc1 (x1 :: (l1' ++ l2)) k1 next5 cnstrs = Some (e1, next6)
@@ -1973,9 +1678,9 @@
           rewrite peq_true in *.
           inv Hfind.
           pose proof (set_lists_length2) as Hsetl2.
-          edestruct Hsetl2 with (rho := (def_funs (Fcons v3 func_tag [v0; v] e2 Fnil)
-                                                       (Fcons v3 func_tag [v0; v] e2 Fnil) t t))
-                                     (xs1 := [v0; v]) (vs1 := vs1)
+          edestruct Hsetl2 with (rho := (def_funs (Fcons v3 func_tag [v; v0] e2 Fnil)
+                                                       (Fcons v3 func_tag [v; v0] e2 Fnil) t t))
+                                     (xs1 := [v; v0]) (vs1 := vs1)
                                      (xs2 := [v5; v5]) (vs2 := vs2); clear Hsetl2.
           econstructor.
           eassumption.
@@ -2004,40 +1709,43 @@
           simpl. f_equal. (* similar to gensym_n_length_eq *) admit.  
           admit.
           simpl.
-          eapply preord_env_P_inj_set_alt.
-          rewrite Setminus_Union_distr.
-          rewrite FromList_cons. (* normalize_sets *)
-          assert (Hsets: ([set v] \\ [set v0] :|: (v0 |: FromList l0 \\ [set v0]))
-                           <--> ([set v] :|: (FromList l0))).
-          { rewrite Setminus_Union_distr.
-            rewrite Setminus_Same_set_Empty_set. normalize_sets.
-            rewrite Setminus_Disjoint. rewrite Setminus_Disjoint.
-            reflexivity. admit. admit. }
-          rewrite Hsets. clear Hsets.
-          rewrite extend_extend_lst_commut.
-          eapply preord_env_P_inj_set_alt.
-          rewrite Setminus_Union_distr at 1.
-          rewrite Setminus_Same_set_Empty_set.
-          rewrite Setminus_Disjoint. normalize_sets.
-          eapply preord_env_P_inj_set_not_In_P_l.
-          eapply preord_env_P_inj_set_not_In_P_r.
-          eapply preord_env_P_inj_set_lists_alt.
-          7: { eassumption. } 7: { eassumption. }
-          econstructor. rewrite M.gempty in H3. inv H3.
-          eapply cps_cvt_env_alpha_equiv.
-          eapply H. eassumption. intros m Hlt3.
-          eapply IH. omega. eassumption. eassumption. 
-          admit. admit. admit.
-          rewrite Setminus_Same_set_Empty_set. rewrite image_Empty_set.
-          eapply Disjoint_Empty_set_l.
+          (* Zoe: Something broke here from flipping the args *)
+          (* eapply preord_env_P_inj_set_alt. *)
+          (* rewrite Setminus_Union_distr. *)
+          (* rewrite FromList_cons. (* normalize_sets *) *)
+          (* assert (Hsets: ([set v] \\ [set v0] :|: (v0 |: FromList l0 \\ [set v0])) *)
+          (*                  <--> ([set v] :|: (FromList l0))). *)
+          (* { rewrite Setminus_Union_distr. *)
+          (*   rewrite Setminus_Same_set_Empty_set. normalize_sets. *)
+          (*   rewrite Setminus_Disjoint. rewrite Setminus_Disjoint. *)
+          (*   reflexivity. admit. admit. } *)
+          (* rewrite Hsets. clear Hsets. *)
+          (* rewrite extend_extend_lst_commut. *)
+          (* eapply preord_env_P_inj_set_alt. *)
+          (* rewrite Setminus_Union_distr at 1. *)
+          (* rewrite Setminus_Same_set_Empty_set. *)
+          (* rewrite Setminus_Disjoint. normalize_sets. *)
+          (* eapply preord_env_P_inj_set_not_In_P_l. *)
+          (* eapply preord_env_P_inj_set_not_In_P_r. *)
+          (* eapply preord_env_P_inj_set_lists_alt. *)
+          (* 7: { eassumption. } 7: { eassumption. } *)
+          (* econstructor. rewrite M.gempty in H3. inv H3. *)
+          (* eapply cps_cvt_env_alpha_equiv. *)
+          (* eapply H. eassumption. intros m Hlt3. *)
+          (* eapply IH. omega. eassumption. eassumption.  *)
+          (* admit. admit. admit. *)
+          (* rewrite Setminus_Same_set_Empty_set. rewrite image_Empty_set. *)
+          (* eapply Disjoint_Empty_set_l. *)
+          (* admit. *)
+          (* admit. admit.  *)
+          (* inversion Hall. inversion H7. eassumption. *)
+          (* admit. *)
+          (* admit. admit. admit. *)
+          (* inversion Hall. eassumption. *)
           admit.
-          admit. admit. 
-          inversion Hall. inversion H7. eassumption.
-          admit.
-          admit. admit. admit.
-          inversion Hall. eassumption.
-          admit. 
-          omega. }
+          omega.
+        }
+
       - simpl in Hv1, Hv2.
         destruct (cps_cvt_env vs next1 cnstrs) eqn:Henv1. 2: { inv Hv1. }
         destruct p. destruct (gensym_n s (rho_names vs)) eqn:Hgen_n1.
@@ -2070,7 +1778,7 @@
           eassumption. 
           destructAll. 
           pose proof (set_lists_length2) as Hsetl2.
-          edestruct Hsetl2 with (xs1 := [x3; x4]) (vs1 := vs1)
+          edestruct Hsetl2 with (xs1 := [x4; x3]) (vs1 := vs1)
                                 (vs2 := vs2); clear Hsetl2. admit. eassumption.
           symmetry. eassumption.
           eexists. eexists. eexists. split.
@@ -2170,9 +1878,9 @@
                 rewrite peq_true in *.
                 inv Hfind.
                 pose proof (set_lists_length2) as Hset2.
-                edestruct Hset2 with (rho := (def_funs (Fcons v1 func_tag [v0; v] e2 Fnil)
-                                                       (Fcons v1 func_tag [v0; v] e2 Fnil) rho1 rho1))
-                                     (xs1 := [v0; v]) (vs1 := vs1)
+                edestruct Hset2 with (rho := (def_funs (Fcons v1 func_tag [v; v0] e2 Fnil)
+                                                       (Fcons v1 func_tag [v; v0] e2 Fnil) rho1 rho1))
+                                     (xs1 := [v; v0]) (vs1 := vs1)
                                      (xs2 := [v3; v2]) (vs2 := vs2); clear Hset2.
                 econstructor. 
                 eassumption.
@@ -2199,42 +1907,43 @@
                 admit. admit.
                 simpl. f_equal. eassumption.
                 admit. simpl.
-                eapply preord_env_P_inj_set_alt.
-                rewrite Setminus_Union_distr at 1.
-                rewrite FromList_cons. (* normalize_sets *)
-                assert (Hsets: ([set v] \\ [set v0] :|:
-                                        (v0 |: FromList vars1 \\ [set v0]))
-                                 <--> ([set v] :|: (FromList vars1))).
-                { rewrite Setminus_Union_distr.
-                  rewrite Setminus_Same_set_Empty_set. normalize_sets.
-                  rewrite Setminus_Disjoint. rewrite Setminus_Disjoint.
-                  reflexivity. admit. admit. }
-                rewrite Hsets. clear Hsets.
-                rewrite extend_extend_lst_commut.
-                eapply preord_env_P_inj_set_alt.
-                rewrite Setminus_Union_distr at 1.
-                rewrite Setminus_Same_set_Empty_set.
-                rewrite Setminus_Disjoint. normalize_sets.
-                eapply preord_env_P_inj_set_not_In_P_l.
-                eapply preord_env_P_inj_set_not_In_P_r.
-                (* follows from Henv? *)
-                eapply preord_env_P_inj_f_eq_subdomain.
-                eapply preord_env_P_inj_antimon.
-                eapply preord_env_P_inj_monotonic.
-                2: { eassumption. } omega.
-                sets.
-                assert (Hsets : (FromList vars1 :|: Empty_set _) <-->
-                                                                 (FromList vars1)).
-                { sets. }
-                rewrite <- Hsets.
-                eapply f_eq_subdomain_extend_lst.
-                eassumption. intros x Hin. inv Hin. 
-                admit.
-                admit. admit. 
-                inversion Hall. inversion H6. eassumption.
-                admit.
-                admit. admit. eassumption.
-                inversion Hall. eassumption.
+                (* Zoe: Something broke here because of argument flip *)
+                (* eapply preord_env_P_inj_set_alt. *)
+                (* rewrite Setminus_Union_distr at 1. *)
+                (* rewrite FromList_cons. (* normalize_sets *) *)
+                (* assert (Hsets: ([set v] \\ [set v0] :|: *)
+                (*                         (v0 |: FromList vars1 \\ [set v0])) *)
+                (*                  <--> ([set v] :|: (FromList vars1))). *)
+                (* { rewrite Setminus_Union_distr. *)
+                (*   rewrite Setminus_Same_set_Empty_set. normalize_sets. *)
+                (*   rewrite Setminus_Disjoint. rewrite Setminus_Disjoint. *)
+                (*   reflexivity. admit. admit. } *)
+                (* rewrite Hsets. clear Hsets. *)
+                (* rewrite extend_extend_lst_commut. *)
+                (* eapply preord_env_P_inj_set_alt. *)
+                (* rewrite Setminus_Union_distr at 1. *)
+                (* rewrite Setminus_Same_set_Empty_set. *)
+                (* rewrite Setminus_Disjoint. normalize_sets. *)
+                (* eapply preord_env_P_inj_set_not_In_P_l. *)
+                (* eapply preord_env_P_inj_set_not_In_P_r. *)
+                (* (* follows from Henv? *) *)
+                (* eapply preord_env_P_inj_f_eq_subdomain. *)
+                (* eapply preord_env_P_inj_antimon. *)
+                (* eapply preord_env_P_inj_monotonic. *)
+                (* 2: { eassumption. } omega. *)
+                (* sets. *)
+                (* assert (Hsets : (FromList vars1 :|: Empty_set _) <--> *)
+                (*                                                  (FromList vars1)). *)
+                (* { sets. } *)
+                (* rewrite <- Hsets. *)
+                (* eapply f_eq_subdomain_extend_lst. *)
+                (* eassumption. intros x Hin. inv Hin.  *)
+                (* admit. *)
+                (* admit. admit.  *)
+                (* inversion Hall. inversion H6. eassumption. *)
+                (* admit. *)
+                (* admit. admit. eassumption. *)
+                (* inversion Hall. eassumption. *)
                 admit. 
                 omega.
               }
@@ -2273,31 +1982,16 @@
             rewrite peq_true in *.
             inv Hfind.
             pose proof (set_lists_length2) as Hset2.
-<<<<<<< HEAD
-            edestruct Hset2 with (rho := (def_funs (Fcons v1 func_tag [v0; v] e2 Fnil)
-                                                   (Fcons v1 func_tag [v0; v] e2 Fnil) rho1 rho1))
-                                 (xs1 := [v0; v]) (vs1 := vs1)
-                                 (xs2 := [v2; v3]) (vs2 := vs2); clear Hset2.
-            econstructor. 
-            eassumption.
-            symmetry. admit. (* used to be : eassumption. *)
-            simpl in Hset.
-            destruct vs1 eqn:Hvs1. inv Hset.
-            destruct l eqn:Hl. inv Hset.
-            destruct l0 eqn:Hl0; inv Hset.
-            simpl.
-            destruct (M.elt_eq v4 v4). 2: { congruence. }
-=======
             edestruct Hset2 with (rho := (def_funs
                                             (Fcons v tg [v0]
                                                    (Efun (Fcons v1 tg [v2]
                                                                 (Eapp v0 func_tag
-                                                                      [v2; k1]) Fnil)
+                                                                      [k1; v2]) Fnil)
                                                          e0) Fnil)
                                             (Fcons v tg [v0]
                                                    (Efun (Fcons v1 tg [v2]
                                                                 (Eapp v0 func_tag
-                                                                      [v2; k1]) Fnil)
+                                                                      [k1; v2]) Fnil)
                                                          e0) Fnil)
                                             rho1 rho1))
                                      (xs1 := [v0]) (vs1 := vs1)
@@ -2306,7 +2000,6 @@
             symmetry. eassumption.
             simpl in Hset. destruct vs1. inv Hset.
             destruct vs1; inv Hset.
->>>>>>> f01f2054
             eexists. eexists. eexists. split.
             reflexivity. split.
             symmetry. eassumption.
