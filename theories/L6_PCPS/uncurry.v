(** Implements an uncurrying pass for the L6 CPS language, based on the same
    approach used in SML/NJ.  The following issues need to be addressed:
    * This doesn't do all of the uncurrying at once -- you have to iterate until
      there's no change.  But...
    * DONE - We need to tag the eta-expansions so that they don't get uncurried again, and
    * We need to tag the uncurried function so that it doesn't get inlined into
      the eta expansion (thereby undoing the uncurrying.)
 *)
Require Import Coq.Strings.String.
Require Import Libraries.CpdtTactics.
Require Import L6.cps.
Require Import ExtLib.Structures.Monad.
Require Import ExtLib.Structures.MonadState.
Require Import ExtLib.Data.Monads.StateMonad.
Require Import ExtLib.Data.List.
Require Import ExtLib.Structures.Traversable.
Require Import ExtLib.Core.RelDec.
Require Import ExtLib.Data.Positive.
Require Import Coq.Bool.Bool.
Require Import identifiers.  (* for max_var *)
Require Import L6.List_util L6.cps_util L6.state.

Open Scope monad_scope.

Section UNCURRY.
  Import MonadNotation.


  Definition eq_var := Pos.eqb.
  
  (** We need to determine whether variables occur free in some terms.  We
      over-approximate by determining whether the variable occurs at all. *)
  
  (* Returns true iff [k] is in [xs]. *)
  Fixpoint occurs_in_vars (k:var) (xs:list var) : bool :=
    match xs with
    | nil => false
    | x::xs1 => eq_var k x || occurs_in_vars k xs1
    end.

  (* Returns true iff [k] occurs (at all) within the expression [e] *)
  Fixpoint occurs_in_exp (k:var) (e:exp) : bool :=
    match e with
    | Econstr z _ xs e1 =>
      eq_var z k || occurs_in_vars k xs || occurs_in_exp k e1
    | Ecase x arms =>
      eq_var k x ||
              (fix occurs_in_arms (arms: list (ctor_tag * exp)) : bool :=
                 match arms with
                 | nil => false
                 | p::arms1 => match p with
                               | (_,e) => occurs_in_exp k e || occurs_in_arms arms1
                               end
                 end) arms
    | Eproj z _ _ x e1 =>
      eq_var z k || eq_var k x || occurs_in_exp k e1
    | Efun fds e =>
      occurs_in_fundefs k fds || occurs_in_exp k e
    | Eapp x _ xs => eq_var k x || occurs_in_vars k xs
    | Eprim z _ xs e1 =>
      eq_var z k || occurs_in_vars k xs || occurs_in_exp k e1
    | Ehalt x => eq_var x k
    end
  (* Returns true iff [k] occurs within the function definitions [fds] *)
  with occurs_in_fundefs (k:var) (fds:fundefs) : bool :=
         match fds with
         | Fnil => false
         | Fcons z _ zs e fds1 =>
           eq_var z k || occurs_in_vars k zs || occurs_in_exp k e ||
                   occurs_in_fundefs k fds1
         end.


<<<<<<< HEAD
  (* Maps (arrity+1) to the right fun_tag *)
  Definition arrityMap:Type := M.t fun_tag.
=======
  (* pair of 
     1- max number of arguments 
     2- encoding of inlining decision for beta-contraction phase *)
  Definition St := (nat * (M.t nat))%type. (* 0 -> Do not inline, 1 -> uncurried function, 2 -> continuation of uncurried function *)

  (* Maps (arity+1) to the right fTag *)
  Definition arityMap:Type := M.t fTag.
>>>>>>> 25b0327a
  Definition localMap:Type := M.t bool.
   
  (* The state for this includes 
<<<<<<< HEAD
     1 - "next" var for gensyming a fresh variable
     2 - a boolean for tracking whether or not a reduction happens
     3 - Map recording the (new) fun_tag associated to each arrity
     4 - fun_env to record the calling convention of each fun_tag  
     5 - "next" available fun_tag 
     6 - local map from var to if function has already been uncurried *)
  Definition stateType:Type := (var * bool * arrityMap * fun_env * fun_tag * localMap * St). 
  Definition uncurryM := state stateType.
=======
     1 - a boolean for tracking whether or not a reduction happens
     2 - Map recording the (new) fTag associated to each arity
     3 - local map from var to if function has already been uncurried
     4 - Map for uncurried functions for a 2version of inlining *)
  Definition stateType:Type := (bool * arityMap * localMap * St). 
  Definition uncurryM := @compM stateType.
>>>>>>> 25b0327a


  (* f is a function to inline [i.e. uncurry shell], k is its local continuation *)
  Definition markToInline (n:nat) (f:var) (k:var) : uncurryM unit :=
    st <- get_state tt ;;  
    let '(b, aenv, lm, s) := st in
    @put_state stateType (b, aenv, lm, (max (fst s) n, (M.set f 1 (M.set k 2 (snd s))))).
        
  
  (* Mark variable as uncurried *)
  Definition mark_as_uncurried (x:var): uncurryM unit :=
    st <- get_state tt ;;
    let '(b, aenv, lm, s) := st in
    put_state (b, aenv, (M.set x true lm), s).
      

  Definition click : uncurryM unit :=
    st <- get_state tt ;;
    let '(b, aenv, lm, s) := st in
    put_state (true, aenv, lm, s).

  Definition has_clicked : uncurryM bool :=
    st <- get_state tt ;;
    let '(b, aenv, lm, s) := st in ret b.


<<<<<<< HEAD
 (* get the fun_tag at arrity N. If there isn't one already, create it *)
 Definition get_fun_tag (n:N):uncurryM fun_tag :=
    s <- get ;;
        match (s:stateType%type) with
        | (y,b, aenv, fenv, ft, lm, s) =>
          let p3 := (BinNat.N.succ_pos n) in
          (match M.get p3  aenv with
           | Some t3 => ret t3
           | None => _ <-  put (y, b, (M.set p3 ft aenv), (M.set ft (n, (fromN (0%N) (BinNat.N.to_nat n))) fenv), (Pos.succ ft), lm, s);;
                       ret ft
           end)
        end.
                      
=======
  Definition already_uncurried (f:var) : uncurryM bool :=
    st <- get_state tt ;;
    let '(b, aenv, lm, s) := st in
    match M.get f lm with
    | Some true => ret true
    | _ => ret false
    end.
>>>>>>> 25b0327a

  (* get the fTag at arity N. If there isn't one already, create it *)
  Definition get_fTag (n:N): uncurryM fTag :=
    st <- get_state tt ;;
    let '(b, aenv, lm, s) := st in
    let p3 := (BinNat.N.succ_pos n) in
    match M.get p3  aenv with
    | Some t3 => ret t3
    | None =>
      ft <- get_ftag n ;;
      put_state (b, (M.set p3 ft aenv), lm, s);;
      ret ft
    end.                       
  
  (* I'm following the same algorithm as in Andrew's book, or more 
     appropriately, in the SML/NJ code base.  In essence, we look for
     code that looks like this:
     let rec f (k,v1,...,vn) = 
           let rec g (u1,...,um) = e in k(g)
      in ...
     and replace it with:
     let rec f (k',v1',...,vn') = 
           let rec g' (u1',...,um') = f'(u1',...,um',v1',...,vn') in k'(g')
         and f' (k,u1,...,um,v1,...,vn) = e
     in ...
     where all of the primed variables are fresh. 
     One difference with SML/NJ is that this won't get all of the uncurrying
     done in a single pass.  In particular, if f gets uncurried, but the 
     resulting function can be further uncurried, we won't pick this up.  So
     really, we should iterate this until there's no change.  But, doing so
     will try to uncurry f yet again.  So we need to either fix this so that
     we tag f as something that should no longer be uncurried, or else 
     do all of the uncurrying in one pass.  The latter would be preferable
     but makes a structural termination argument harder.  
   *)

  Fixpoint uncurry_exp (e:exp) : uncurryM exp :=
    match e with
    | Econstr x ct vs e1 =>
      e1' <- uncurry_exp e1 ;; 
      ret (Econstr x ct vs e1')
    | Ecase x arms =>
      (* annoyingly, I can't seem to use a separate mapM definition here, but
         if I inline the definition, and specialize it, it seems to work. *)
      arms' <- (fix uncurry_list (arms: list (ctor_tag*exp)) :
                  uncurryM (list (ctor_tag*exp)) :=
                  match arms with
                  | nil => ret nil
                  | h::t =>
                    match h with
                    | (s,e) => 
                      e' <- uncurry_exp e ;; t' <- uncurry_list t ;;
                         ret ((s,e')::t')
                    end
                  end) arms ;;
      ret (Ecase x arms')
    | Eproj x ct n y e1 =>
      e1' <- uncurry_exp e1 ;;
      ret (Eproj x ct n y e1')
    | Eapp x ft xs => ret (Eapp x ft xs)
    | Eprim x p xs e1 =>
      e1' <- uncurry_exp e1 ;;
      ret (Eprim x p xs e1')
    | Efun fds e1 =>
      fds' <- uncurry_fundefs fds ;;
      e1' <- uncurry_exp e1 ;;
      ret (Efun fds' e1')
    | Ehalt x => ret (Ehalt x)
    end
  with uncurry_fundefs (fds : fundefs) : uncurryM fundefs :=
         match fds with
         | Fnil => ret Fnil
         | Fcons f f_ft fvs fe fds1 =>
           (* f_str <- get_pp_name f ;; *)
           fds1' <- uncurry_fundefs fds1 ;;
           match fvs, fe with
           | fk::fvs, Efun (Fcons g gt gvs ge Fnil)
                           (Eapp fk' fk_ft (g'::nil)) =>
             (* ge' <- uncurry_exp ge ;; *)
             (* Zoe : Nested carried arguments should be handled one-at-a-time,
                      so that functions with > 2 arguments get uncurried properly.
                      Therefore the body of g will be uncurried at the next iteration
                      of the transformation.
              *)
             g_unc <- (already_uncurried g) ;;
             if eq_var fk fk' && eq_var g g' &&
                       negb (occurs_in_exp g ge) &&
                       negb (occurs_in_exp fk ge) &&
                       negb g_unc then

               (* log_msg (f_str ++ " is uncurried" ) ;; *)

               gvs' <- get_names_lst gvs "" ;;
               fvs' <- get_names_lst fvs "" ;;
               f' <- get_name f "_uncurried" ;;

               
               _ <- mark_as_uncurried g ;;               
               _ <- click ;;
               let fp_numargs := length (gvs' ++ fvs')  in
               _ <- markToInline fp_numargs f g;;
               fp_ft <- get_fun_tag (BinNat.N.of_nat fp_numargs);;
               ret (Fcons f f_ft (fk::fvs')
                          (* Note: tag given for arity |fvs| + |gvs|  *)
                          (Efun (Fcons g gt gvs' (Eapp f' fp_ft (gvs' ++ fvs')) Fnil)
                                (Eapp fk fk_ft (g::nil)))
                          (Fcons f' fp_ft (gvs ++ fvs) ge fds1'))
             else
               (* log_msg (f_str ++ " is not uncurried (candidate)" ) ;; *)
               fe' <- uncurry_exp fe ;;
               ret (Fcons f f_ft (fk::fvs) fe fds1')
           | _, _ =>
             (* log_msg (f_str ++ " is not uncurried" ) ;; *)
             fe' <- uncurry_exp fe ;;
             ret (Fcons f f_ft fvs fe' fds1')
           end
         end.

  (* Tries to uncurry functions within [e].  If no function matches the
     pattern, returns [None], otherwise returns the transformed expression. *)
<<<<<<< HEAD
  Definition uncurry (e:exp) (aenv: arrityMap) (fenv:fun_env) (ft: fun_tag) (lm:localMap) (freshvar:positive) (s:St) : option (exp*arrityMap*fun_env *fun_tag*localMap*var*St) :=
    match runState (uncurry_exp e) (freshvar ,false, aenv, fenv , ft,lm, s) with
    | (e, (maxvar ,true, aenv , fenv , ft, lm, s)) => Some (e, aenv, fenv, ft, lm, maxvar, s)
    | _ => None
    end.

  Fixpoint uncurry_fuel' (n:nat) (e:exp) (aenv:arrityMap) (fenv:fun_env) (ft:fun_tag) (lm:localMap) (freshvar:positive) (s:St): (exp * St * fun_env) :=
=======
  Definition uncurry (e:exp) : uncurryM (option exp) :=
    e' <- uncurry_exp e ;;
    b <- has_clicked ;;
    if b then ret (Some e') else ret None.

  Fixpoint uncurry_fuel' (n:nat) (e:exp) : uncurryM exp :=
>>>>>>> 25b0327a
    match n with
    | 0 => ret e
    | S m =>
      eo <- uncurry e ;;
      match eo with
      | None => ret e
      | Some e' => uncurry_fuel' m e'
      end
    end.

  Definition uncurry_fuel (n:nat) (e:exp) (c : comp_data) : exp * M.t nat * comp_data :=
    let local_st := (false, M.empty _, M.empty _, (0%nat, (M.empty _))) in
    let '(e, (c, (_, _, _ , (_, st)))) := run_compM (uncurry_fuel' n e) c local_st in
    (e, st, c).

<<<<<<< HEAD
  Definition uncurry_fuel (n:nat) (e:exp) (fenv:fun_env): (exp * St * fun_env) :=
    let max_ft := M.fold (fun cm => fun ft => fun _ => Pos.max cm ft) fenv 1%positive in
    let freshvar := ((max_var e 1) + 1)%positive in
    uncurry_fuel' n e (M.empty _) fenv (Pos.succ max_ft) (M.empty _) freshvar (0%nat, M.empty _).

  
=======
    (* let max_ft := M.fold (fun cm => fun ft => fun _ => Pos.max cm ft) fenv 1%positive in *)
    (* let freshvar := ((max_var e 1) + 1)%positive in *)
    (* uncurry_fuel' n e (M.empty _) fenv (Pos.succ max_ft) (M.empty _) freshvar (0%nat, M.empty _) nenv. *)
>>>>>>> 25b0327a
    
End UNCURRY.<|MERGE_RESOLUTION|>--- conflicted
+++ resolved
@@ -71,38 +71,22 @@
          end.
 
 
-<<<<<<< HEAD
-  (* Maps (arrity+1) to the right fun_tag *)
-  Definition arrityMap:Type := M.t fun_tag.
-=======
   (* pair of 
      1- max number of arguments 
      2- encoding of inlining decision for beta-contraction phase *)
   Definition St := (nat * (M.t nat))%type. (* 0 -> Do not inline, 1 -> uncurried function, 2 -> continuation of uncurried function *)
 
-  (* Maps (arity+1) to the right fTag *)
-  Definition arityMap:Type := M.t fTag.
->>>>>>> 25b0327a
+  (* Maps (arity+1) to the right fun_tag *)
+  Definition arityMap:Type := M.t fun_tag.
   Definition localMap:Type := M.t bool.
    
   (* The state for this includes 
-<<<<<<< HEAD
-     1 - "next" var for gensyming a fresh variable
-     2 - a boolean for tracking whether or not a reduction happens
-     3 - Map recording the (new) fun_tag associated to each arrity
-     4 - fun_env to record the calling convention of each fun_tag  
-     5 - "next" available fun_tag 
-     6 - local map from var to if function has already been uncurried *)
-  Definition stateType:Type := (var * bool * arrityMap * fun_env * fun_tag * localMap * St). 
-  Definition uncurryM := state stateType.
-=======
      1 - a boolean for tracking whether or not a reduction happens
-     2 - Map recording the (new) fTag associated to each arity
+     2 - Map recording the (new) fun_tag associated to each arity
      3 - local map from var to if function has already been uncurried
      4 - Map for uncurried functions for a 2version of inlining *)
   Definition stateType:Type := (bool * arityMap * localMap * St). 
   Definition uncurryM := @compM stateType.
->>>>>>> 25b0327a
 
 
   (* f is a function to inline [i.e. uncurry shell], k is its local continuation *)
@@ -129,21 +113,6 @@
     let '(b, aenv, lm, s) := st in ret b.
 
 
-<<<<<<< HEAD
- (* get the fun_tag at arrity N. If there isn't one already, create it *)
- Definition get_fun_tag (n:N):uncurryM fun_tag :=
-    s <- get ;;
-        match (s:stateType%type) with
-        | (y,b, aenv, fenv, ft, lm, s) =>
-          let p3 := (BinNat.N.succ_pos n) in
-          (match M.get p3  aenv with
-           | Some t3 => ret t3
-           | None => _ <-  put (y, b, (M.set p3 ft aenv), (M.set ft (n, (fromN (0%N) (BinNat.N.to_nat n))) fenv), (Pos.succ ft), lm, s);;
-                       ret ft
-           end)
-        end.
-                      
-=======
   Definition already_uncurried (f:var) : uncurryM bool :=
     st <- get_state tt ;;
     let '(b, aenv, lm, s) := st in
@@ -151,10 +120,9 @@
     | Some true => ret true
     | _ => ret false
     end.
->>>>>>> 25b0327a
-
-  (* get the fTag at arity N. If there isn't one already, create it *)
-  Definition get_fTag (n:N): uncurryM fTag :=
+
+  (* get the fun_tag at arity N. If there isn't one already, create it *)
+  Definition get_fun_tag (n:N): uncurryM fun_tag :=
     st <- get_state tt ;;
     let '(b, aenv, lm, s) := st in
     let p3 := (BinNat.N.succ_pos n) in
@@ -272,22 +240,12 @@
 
   (* Tries to uncurry functions within [e].  If no function matches the
      pattern, returns [None], otherwise returns the transformed expression. *)
-<<<<<<< HEAD
-  Definition uncurry (e:exp) (aenv: arrityMap) (fenv:fun_env) (ft: fun_tag) (lm:localMap) (freshvar:positive) (s:St) : option (exp*arrityMap*fun_env *fun_tag*localMap*var*St) :=
-    match runState (uncurry_exp e) (freshvar ,false, aenv, fenv , ft,lm, s) with
-    | (e, (maxvar ,true, aenv , fenv , ft, lm, s)) => Some (e, aenv, fenv, ft, lm, maxvar, s)
-    | _ => None
-    end.
-
-  Fixpoint uncurry_fuel' (n:nat) (e:exp) (aenv:arrityMap) (fenv:fun_env) (ft:fun_tag) (lm:localMap) (freshvar:positive) (s:St): (exp * St * fun_env) :=
-=======
   Definition uncurry (e:exp) : uncurryM (option exp) :=
     e' <- uncurry_exp e ;;
     b <- has_clicked ;;
     if b then ret (Some e') else ret None.
 
   Fixpoint uncurry_fuel' (n:nat) (e:exp) : uncurryM exp :=
->>>>>>> 25b0327a
     match n with
     | 0 => ret e
     | S m =>
@@ -303,17 +261,8 @@
     let '(e, (c, (_, _, _ , (_, st)))) := run_compM (uncurry_fuel' n e) c local_st in
     (e, st, c).
 
-<<<<<<< HEAD
-  Definition uncurry_fuel (n:nat) (e:exp) (fenv:fun_env): (exp * St * fun_env) :=
-    let max_ft := M.fold (fun cm => fun ft => fun _ => Pos.max cm ft) fenv 1%positive in
-    let freshvar := ((max_var e 1) + 1)%positive in
-    uncurry_fuel' n e (M.empty _) fenv (Pos.succ max_ft) (M.empty _) freshvar (0%nat, M.empty _).
-
-  
-=======
     (* let max_ft := M.fold (fun cm => fun ft => fun _ => Pos.max cm ft) fenv 1%positive in *)
     (* let freshvar := ((max_var e 1) + 1)%positive in *)
     (* uncurry_fuel' n e (M.empty _) fenv (Pos.succ max_ft) (M.empty _) freshvar (0%nat, M.empty _) nenv. *)
->>>>>>> 25b0327a
     
 End UNCURRY.