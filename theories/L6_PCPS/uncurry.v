(** Implements an uncurrying pass for the L6 CPS language, based on the same
    approach used in SML/NJ.  The following issues need to be addressed:
    * This doesn't do all of the uncurrying at once -- you have to iterate until
      there's no change.  But...
    * DONE - We need to tag the eta-expansions so that they don't get uncurried again, and
    * We need to tag the uncurried function so that it doesn't get inlined into
      the eta expansion (thereby undoing the uncurrying.)
 *)
Require Import Coq.Strings.String.
Require Import Libraries.CpdtTactics.
Require Import L6.cps.
Require Import ExtLib.Structures.Monad.
Require Import ExtLib.Structures.MonadState.
Require Import ExtLib.Data.Monads.StateMonad.
Require Import ExtLib.Data.List.
Require Import ExtLib.Structures.Traversable.
Require Import ExtLib.Core.RelDec.
Require Import ExtLib.Data.Positive.
Require Import Coq.Bool.Bool.
Require Import identifiers.  (* for max_var *)
<<<<<<< HEAD
Require Import L6.List_util L6.cps_util L6.state.
=======
Require Import L6.List_util.
Require Import AltBinNotations.
>>>>>>> d883bf22

Open Scope monad_scope.

Section UNCURRY.
  Import MonadNotation.


  Definition eq_var := Pos.eqb.
  
  (** We need to determine whether variables occur free in some terms.  We
      over-approximate by determining whether the variable occurs at all. *)
  
  (* Returns true iff [k] is in [xs]. *)
  Fixpoint occurs_in_vars (k:var) (xs:list var) : bool :=
    match xs with
    | nil => false
    | x::xs1 => eq_var k x || occurs_in_vars k xs1
    end.

  (* Returns true iff [k] occurs (at all) within the expression [e] *)
  Fixpoint occurs_in_exp (k:var) (e:exp) : bool :=
    match e with
    | Econstr z _ xs e1 =>
      eq_var z k || occurs_in_vars k xs || occurs_in_exp k e1
    | Ecase x arms =>
      eq_var k x ||
              (fix occurs_in_arms (arms: list (ctor_tag * exp)) : bool :=
                 match arms with
                 | nil => false
                 | p::arms1 => match p with
                               | (_,e) => occurs_in_exp k e || occurs_in_arms arms1
                               end
                 end) arms
    | Eproj z _ _ x e1 =>
      eq_var z k || eq_var k x || occurs_in_exp k e1
    | Eletapp z f _ xs e1 =>
      eq_var z k || eq_var f k || occurs_in_vars k xs || occurs_in_exp k e1
    | Efun fds e =>
      occurs_in_fundefs k fds || occurs_in_exp k e
    | Eapp x _ xs => eq_var k x || occurs_in_vars k xs
    | Eprim z _ xs e1 =>
      eq_var z k || occurs_in_vars k xs || occurs_in_exp k e1
    | Ehalt x => eq_var x k
    end
  (* Returns true iff [k] occurs within the function definitions [fds] *)
  with occurs_in_fundefs (k:var) (fds:fundefs) : bool :=
         match fds with
         | Fnil => false
         | Fcons z _ zs e fds1 =>
           eq_var z k || occurs_in_vars k zs || occurs_in_exp k e ||
                   occurs_in_fundefs k fds1
         end.


  (* pair of 
     1- max number of arguments 
     2- encoding of inlining decision for beta-contraction phase *)
  Definition St := (nat * (M.t nat))%type. (* 0 -> Do not inline, 1 -> uncurried function, 2 -> continuation of uncurried function *)

  (* Maps (arity+1) to the right fun_tag *)
  Definition arityMap:Type := M.t fun_tag.
  Definition localMap:Type := M.t bool.
   
  (* The state for this includes 
     1 - a boolean for tracking whether or not a reduction happens
     2 - Map recording the (new) fun_tag associated to each arity
     3 - local map from var to if function has already been uncurried
     4 - Map for uncurried functions for a 2version of inlining *)
  Definition stateType:Type := (bool * arityMap * localMap * St). 
  Definition uncurryM := @compM stateType.


  (* f is a function to inline [i.e. uncurry shell], k is its local continuation *)
  Definition markToInline (n:nat) (f:var) (k:var) : uncurryM unit :=
    st <- get_state tt ;;  
    let '(b, aenv, lm, s) := st in
    @put_state stateType (b, aenv, lm, (max (fst s) n, (M.set f 1 (M.set k 2 (snd s))))).
        
  
  (* Mark variable as uncurried *)
  Definition mark_as_uncurried (x:var): uncurryM unit :=
    st <- get_state tt ;;
    let '(b, aenv, lm, s) := st in
    put_state (b, aenv, (M.set x true lm), s).
      

  Definition click : uncurryM unit :=
    st <- get_state tt ;;
    let '(b, aenv, lm, s) := st in
    put_state (true, aenv, lm, s).

  Definition unclick : uncurryM unit :=
    st <- get_state tt ;;
    let '(b, aenv, lm, s) := st in
    put_state (false, aenv, lm, s).
  
  Definition has_clicked : uncurryM bool :=
    st <- get_state tt ;;
    let '(b, aenv, lm, s) := st in ret b.


  Definition already_uncurried (f:var) : uncurryM bool :=
    st <- get_state tt ;;
    let '(b, aenv, lm, s) := st in
    match M.get f lm with
    | Some true => ret true
    | _ => ret false
    end.

  (* get the fun_tag at arity N. If there isn't one already, create it *)
  Definition get_fun_tag (n:N): uncurryM fun_tag :=
    st <- get_state tt ;;
    let '(b, aenv, lm, s) := st in
    let p3 := (BinNat.N.succ_pos n) in
    match M.get p3  aenv with
    | Some t3 => ret t3
    | None =>
      ft <- get_ftag n ;;
      put_state (b, (M.set p3 ft aenv), lm, s);;
      ret ft
    end.                       
  
  (* I'm following the same algorithm as in Andrew's book, or more 
     appropriately, in the SML/NJ code base.  In essence, we look for
     code that looks like this:
     let rec f (k,v1,...,vn) = 
           let rec g (u1,...,um) = e in k(g)
      in ...
     and replace it with:
     let rec f (k',v1',...,vn') = 
           let rec g' (u1',...,um') = f'(u1',...,um',v1',...,vn') in k'(g')
         and f' (k,u1,...,um,v1,...,vn) = e
     in ...
     where all of the primed variables are fresh. 
     One difference with SML/NJ is that this won't get all of the uncurrying
     done in a single pass.  In particular, if f gets uncurried, but the 
     resulting function can be further uncurried, we won't pick this up.  So
     really, we should iterate this until there's no change.  But, doing so
     will try to uncurry f yet again.  So we need to either fix this so that
     we tag f as something that should no longer be uncurried, or else 
     do all of the uncurrying in one pass.  The latter would be preferable
     but makes a structural termination argument harder.  
   *)

  Fixpoint uncurry_exp (e:exp) : uncurryM exp :=
    match e with
    | Econstr x ct vs e1 =>
      e1' <- uncurry_exp e1 ;; 
      ret (Econstr x ct vs e1')
    | Ecase x arms =>
      (* annoyingly, I can't seem to use a separate mapM definition here, but
         if I inline the definition, and specialize it, it seems to work. *)
      arms' <- (fix uncurry_list (arms: list (ctor_tag*exp)) :
                  uncurryM (list (ctor_tag*exp)) :=
                  match arms with
                  | nil => ret nil
                  | h::t =>
                    match h with
                    | (s,e) => 
                      e' <- uncurry_exp e ;; t' <- uncurry_list t ;;
                         ret ((s,e')::t')
                    end
                  end) arms ;;
      ret (Ecase x arms')
    | Eproj x ct n y e1 =>
      e1' <- uncurry_exp e1 ;;
      ret (Eproj x ct n y e1')
    | Eletapp x f ft ys e1 =>
      e1' <- uncurry_exp e1 ;;
      ret (Eletapp x f ft ys e1')
    | Eapp x ft xs => ret (Eapp x ft xs)
    | Eprim x p xs e1 =>
      e1' <- uncurry_exp e1 ;;
      ret (Eprim x p xs e1')
    | Efun fds e1 =>
      fds' <- uncurry_fundefs fds ;;
      e1' <- uncurry_exp e1 ;;
      ret (Efun fds' e1')
    | Ehalt x => ret (Ehalt x)
    end
  with uncurry_fundefs (fds : fundefs) : uncurryM fundefs :=
         match fds with
         | Fnil => ret Fnil
         | Fcons f f_ft fvs fe fds1 =>
           (* f_str <- get_pp_name f ;; *)
           fds1' <- uncurry_fundefs fds1 ;;
           match fvs, fe with
           | fk::fvs, Efun (Fcons g gt gvs ge Fnil)
                           (Eapp fk' fk_ft (g'::nil)) =>
             (* ge' <- uncurry_exp ge ;; *)
             (* Zoe : Nested carried arguments should be handled one-at-a-time,
                      so that functions with > 2 arguments get uncurried properly.
                      Therefore the body of g will be uncurried at the next iteration
                      of the transformation.
              *)
             g_unc <- (already_uncurried g) ;;
             if eq_var fk fk' && eq_var g g' &&
                       negb (occurs_in_exp g ge) &&
                       negb (occurs_in_exp fk ge) &&
                       negb g_unc then

               (* log_msg (f_str ++ " is uncurried" ) ;; *)

               gvs' <- get_names_lst gvs "" ;;
               fvs' <- get_names_lst fvs "" ;;
               f' <- get_name f "_uncurried" ;;

               
               _ <- mark_as_uncurried g ;;               
               _ <- click ;;
               let fp_numargs := length (gvs' ++ fvs')  in
               _ <- markToInline fp_numargs f g;;
               fp_ft <- get_fun_tag (BinNat.N.of_nat fp_numargs);;
               ret (Fcons f f_ft (fk::fvs')
                          (* Note: tag given for arity |fvs| + |gvs|  *)
                          (Efun (Fcons g gt gvs' (Eapp f' fp_ft (gvs' ++ fvs')) Fnil)
                                (Eapp fk fk_ft (g::nil)))
                          (Fcons f' fp_ft (gvs ++ fvs) ge fds1'))
             else
               (* log_msg (f_str ++ " is not uncurried (candidate)" ) ;; *)
               fe' <- uncurry_exp fe ;;
               ret (Fcons f f_ft (fk::fvs) fe' fds1')
           | _, _ =>
             (* log_msg (f_str ++ " is not uncurried" ) ;; *)
             fe' <- uncurry_exp fe ;;
             ret (Fcons f f_ft fvs fe' fds1')
           end
         end.

  (* Uncurring for direct code *)  
  Fixpoint uncurry_exp_anf (e:exp) : uncurryM exp :=
    match e with
    | Econstr x ct vs e1 =>
      e1' <- uncurry_exp_anf e1 ;; 
      ret (Econstr x ct vs e1')
    | Ecase x arms =>
      arms' <- (fix uncurry_list (arms: list (ctor_tag*exp)) :
                  uncurryM (list (ctor_tag*exp)) :=
                  match arms with
                  | nil => ret nil
                  | h::t =>
                    match h with
                    | (s,e) => 
                      e' <- uncurry_exp_anf e ;; t' <- uncurry_list t ;;
                         ret ((s,e')::t')
                    end
                  end) arms ;;
      ret (Ecase x arms')
    | Eproj x ct n y e1 =>
      e1' <- uncurry_exp_anf e1 ;;
      ret (Eproj x ct n y e1')
    | Eletapp x f ft ys e1 =>
      e1' <- uncurry_exp_anf e1 ;;
      ret (Eletapp x f ft ys e1')
    | Eapp x ft xs => ret (Eapp x ft xs)
    | Eprim x p xs e1 =>
      e1' <- uncurry_exp_anf e1 ;;
      ret (Eprim x p xs e1')
    | Efun fds e1 =>
      fds' <- uncurry_fundefs_anf fds ;;
      e1' <- uncurry_exp_anf e1 ;;
      ret (Efun fds' e1')
    | Ehalt x => ret (Ehalt x)
    end
  with uncurry_fundefs_anf (fds : fundefs) : uncurryM fundefs :=
         match fds with
         | Fnil => ret Fnil
         | Fcons f f_ft fvs fe fds1 =>
           (* f_str <- get_pp_name f ;; *)
           fds1' <- uncurry_fundefs_anf fds1 ;;
           match fe with
           | Efun (Fcons g gt gvs ge Fnil)
                  (Ehalt g') =>
             g_unc <- (already_uncurried g) ;;
             if eq_var g g' && negb g_unc && negb (occurs_in_exp g ge)
             then               
               (* log_msg (f_str ++ " is uncurried" ) ;; *)
               gvs' <- get_names_lst gvs "" ;;
               (* gvs'' <- get_names_lst gvs "" ;; *)
               (* g'' <- get_name g "";; *)
               fvs' <- get_names_lst fvs "" ;;
               f' <- get_name f "_uncurried" ;;

               let fp_numargs := length (gvs' ++ fvs')  in               
               _ <- mark_as_uncurried g ;;
               (* _ <- mark_as_uncurried g'' ;; *)
               _ <- markToInline fp_numargs f g;;
               _ <- click ;;
               fp_ft <- get_fun_tag (BinNat.N.of_nat fp_numargs);;
               ret (Fcons f f_ft fvs'
                          (Efun (Fcons g gt gvs' (Eapp f' fp_ft (gvs' ++ fvs')) Fnil)
                                (Ehalt g))
                          (Fcons f' fp_ft (gvs ++ fvs) ge fds1'))
               (* Zoe : The above misses some opportunities for uncurrying when the recursion is
                * "nested" in some inner argument. Example from Coq:
                  Definition filter (A : Type) (P : A -> bool) := fix aux (l : list A) := ...

                  For this we need to lift the constraint that negb (occurs_in_exp g ge) by 
                  redefining the g wrapper inside f'. This however messes up the uncurring
                  pattern for the inner args, so we need to do this in two stages
                *)
               (* ret (Fcons f f_ft fvs' *)
               (*            (Efun (Fcons g'' gt gvs'' (Eapp f' fp_ft (gvs'' ++ fvs')) Fnil) *)
               (*                  (Ehalt g'')) *)
               (*            (Fcons f' fp_ft (gvs ++ fvs) ge *)
               (*                   (* redefine g in this block here so we can call it from ge *) *)
               (*                   (Fcons g gt gvs' (Eapp f' fp_ft (gvs' ++ fvs')) Fnil))) *)
               (* fds1' *)
             else
               (* log_msg (f_str ++ " is not uncurried (candidate)" ) ;; *)
               fe' <- uncurry_exp_anf fe ;;
               ret (Fcons f f_ft fvs fe' fds1')
           | _ =>
             (* log_msg (f_str ++ " is not uncurried" ) ;; *)
             fe' <- uncurry_exp_anf fe ;;
             ret (Fcons f f_ft fvs fe' fds1')
           end
         end.
  
  
  Section UncurryTop. 
    
    Context (uncurry_exp : exp -> uncurryM exp).

    (* Tries to uncurry functions within [e].  If no function matches the
     pattern, returns [None], otherwise returns the transformed expression. *)
    Definition uncurry (e:exp) : uncurryM (option exp) :=
      e' <- uncurry_exp e ;;
      b <- has_clicked ;;         
      if b then ret (Some e') else ret None.
    
    Fixpoint uncurry_fuel' (n:nat) (e:exp) : uncurryM exp :=
      match n with
      | 0 => ret e
      | S m =>
        eo <- uncurry e ;;
        _ <- unclick ;;
        match eo with
        | None => ret e
        | Some e' => uncurry_fuel' m e'
        end
      end.

    Definition uncurry_fuel (n:nat) (e:exp) (c : comp_data) : error exp * M.t nat * comp_data :=
      let local_st := (false, M.empty _, M.empty _, (0%nat, (M.empty _))) in
      let '(e, (c, (_, _, _ , (_, st)))) := run_compM (uncurry_fuel' n e) c local_st in
      (e, st, c).

  End UncurryTop.


  Definition uncurry_fuel_cps n e c := uncurry_fuel uncurry_exp n e c. 

  Definition uncurry_fuel_anf n e c := uncurry_fuel uncurry_exp_anf n e c. 

End UNCURRY.<|MERGE_RESOLUTION|>--- conflicted
+++ resolved
@@ -18,12 +18,8 @@
 Require Import ExtLib.Data.Positive.
 Require Import Coq.Bool.Bool.
 Require Import identifiers.  (* for max_var *)
-<<<<<<< HEAD
+Require Import AltBinNotations.
 Require Import L6.List_util L6.cps_util L6.state.
-=======
-Require Import L6.List_util.
-Require Import AltBinNotations.
->>>>>>> d883bf22
 
 Open Scope monad_scope.
 
