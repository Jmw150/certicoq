(* Set library utilities. Part of the CertiCoq project.
 * Author: Zoe Paraskevopoulou, 2016
 *)

From Coq Require Import PArith.PArith MSets.MSetRBT Classes.Morphisms Sets.Ensembles
<<<<<<< HEAD
         Relations.Relations Lists.List Lists.SetoidList.
From CertiCoq.L6 Require Import tactics Ensembles_util.
=======
         Relations.Relations Lists.List Lists.SetoidList Permutation Omega.
From L6 Require Import tactics Ensembles_util List_util functions.
>>>>>>> 950ae934

Module PS := MSetRBT.Make POrderedType.Positive_as_OT.

Import PS.

(** Some set lemmas that might be useful *)
Lemma Subset_add s s' e :
  Subset s s' ->
  Subset (add e s) (add e s').
Proof.
  intros H e' HIn. eapply add_spec in HIn.
  inv HIn; eapply add_spec; eauto. 
Qed.

Lemma Subset_union_l s s' s'' :
  Subset s s' ->
  Subset (union s'' s) (union s'' s').
Proof.
  intros H e' HIn. eapply union_spec in HIn.
  inv HIn; eapply union_spec; eauto. 
Qed.

Lemma Subset_union_r s s' s'' :
  Subset s s' ->
  Subset (union s s'') (union s' s'').
Proof.
  intros H e' HIn. eapply union_spec in HIn.
  inv HIn; eapply union_spec; eauto. 
Qed.

Lemma Subset_refl s :
  Subset s s.
Proof.
  intros H e; eauto. 
Qed.

Lemma Subset_union_mon_l s s' s'' :
  Subset s s' ->
  Subset s (union s' s'').
Proof.
  intros H e' HIn.
  eapply union_spec; eauto. 
Qed.

Lemma Subset_union_mon_r s s' s'' :
  Subset s s' ->
  Subset s (union s'' s').
Proof.
  intros H e' HIn.
  eapply union_spec; eauto. 
Qed.

Definition union_list (s : PS.t) (l : list elt) : PS.t :=
  List.fold_left (fun set e => add e set) l s.

Lemma union_list_spec (s : PS.t) (l : list elt) : 
  forall (x : elt), In x (union_list s l) <->
                    In x s \/ List.In x l.
Proof.
  revert s; induction l as [| x xs IHxs ]; simpl;
  intros s e; split; intros H; eauto.
  - inv H; eauto. contradiction.
  - eapply IHxs in H. inversion H as [H1 | H2]; eauto.
    eapply add_spec in H1; inv H1; eauto.
  - inversion H as [H1 | [ H2 | H3 ]]; subst;
    eapply IHxs; solve [ left; eapply add_spec; eauto
                       | right; eauto ].
Qed.

Definition diff_list (s : PS.t) (l : list elt) : PS.t :=
  List.fold_left (fun set e => remove e set) l s.

Lemma diff_list_spec (s : PS.t) (l : list elt) : 
  forall (x : elt), In x (diff_list s l) <->
                    In x s /\ ~ List.In x l.
Proof.
  revert s; induction l as [| x xs IHxs ]; simpl;
  intros s e; split; intros H; eauto.
  - inv H; eauto.
  - eapply IHxs in H. inversion H as [H1 H2]; eauto.
    eapply remove_spec in H1; inv H1; split; eauto.
    intros [Hc | Hc]; congruence.
  - eapply IHxs. inversion H as [H1 H2]. split.
    * eapply remove_spec. split; eauto.
    * intros Hc. eauto.
Qed.


Lemma Subset_union_list s s' l :
  Subset s s' ->
  Subset (union_list s l) (union_list s' l).
Proof.
  intros H e' HIn. eapply union_list_spec in HIn.
  inv HIn; eapply union_list_spec; eauto. 
Qed.

Lemma eq_lists (l1 l2 : list elt) :
  Sorted.Sorted (fun x y : positive => (x ?= y)%positive = Lt) l1 ->
  Sorted.Sorted (fun x y : positive => (x ?= y)%positive = Lt) l2 ->
  SetoidList.NoDupA Logic.eq l1 ->
  SetoidList.NoDupA Logic.eq l2 ->
  (forall x, SetoidList.InA Logic.eq x l1 <-> SetoidList.InA Logic.eq x l2) ->
  l1 = l2.
Proof.
  revert l2. induction l1; intros l2  Hs1 Hs2 Hd1 Hd2 Helem.
  - destruct l2; eauto.
    exfalso. specialize (Helem e).
    assert (Hc : SetoidList.InA Logic.eq e nil)
      by (eapply Helem; constructor; eauto).
    inv Hc.
  - destruct l2; eauto.
    + exfalso. specialize (Helem a).
      assert (Hc : SetoidList.InA Logic.eq a nil)
        by (eapply Helem; constructor; eauto).
      inv Hc.
    + inv Hs1. inv Hs2. inv Hd1. inv Hd2.
      assert (Helem' :
                forall x, SetoidList.InA Logic.eq x l1 <->
                          SetoidList.InA Logic.eq x l2).
      { intros x. split; intros H. 
        - assert (HIn : SetoidList.InA Logic.eq x (e :: l2))
            by (eapply Helem; constructor 2; eauto).
          inv HIn; eauto.
          assert (HIn' : SetoidList.InA Logic.eq a (e :: l2))
            by (eapply Helem; constructor; eauto).
          assert (Hlt : (a ?= e)%positive = Lt).
          { eapply SetoidList.SortA_InfA_InA
            with (ltA := fun x y : positive => (x ?= y)%positive = Lt).
            apply eq_equivalence. eapply E.lt_strorder.
            apply E.lt_compat.
            apply H1. eauto. eauto. }
          inv HIn'. exfalso. eapply E.lt_strorder; eauto.
          assert (Hlt' : (e ?= a)%positive = Lt).
          { eapply SetoidList.SortA_InfA_InA
            with (ltA := fun x y : positive => (x ?= y)%positive = Lt).
            apply eq_equivalence. eapply E.lt_strorder.
            apply E.lt_compat.
            apply H3. eauto. eauto. }
          rewrite (@PositiveOrder.le_antisym e a); eauto; congruence.
        - assert (HIn : SetoidList.InA Logic.eq x (a :: l1))
            by (eapply Helem; constructor 2; eauto).
          inv HIn; eauto.
          assert (HIn' : SetoidList.InA Logic.eq e (a :: l1))
            by (eapply Helem; constructor; eauto).
          assert (Hlt : (e ?= a)%positive = Lt).
          { eapply SetoidList.SortA_InfA_InA
            with (ltA := fun x y : positive => (x ?= y)%positive = Lt).
            apply eq_equivalence. eapply E.lt_strorder.
            apply E.lt_compat.
            apply H3. eauto. eauto. }
          inv HIn'. exfalso. eapply E.lt_strorder; eauto.
          assert (Hlt' : (a ?= e)%positive = Lt).
          { eapply SetoidList.SortA_InfA_InA
            with (ltA := fun x y : positive => (x ?= y)%positive = Lt).
            apply eq_equivalence. eapply E.lt_strorder.
            apply E.lt_compat.
            apply H1. eauto. eauto. }
          rewrite (@PositiveOrder.le_antisym a e); eauto; congruence. }
      f_equal; eauto.  
      assert (HIn' : SetoidList.InA Logic.eq e (a :: l1)) by
          (eapply Helem; constructor; eauto).
      assert (HIn : SetoidList.InA Logic.eq a (e :: l2)) by
          (eapply Helem; constructor; eauto).
      inv HIn'; try now apply Heq. inv HIn; eauto.
      assert (Hlt : (a ?= e)%positive = Lt).
      { eapply SetoidList.SortA_InfA_InA
        with (ltA := fun x y : positive => (x ?= y)%positive = Lt).
        apply eq_equivalence. eapply E.lt_strorder.
        apply E.lt_compat.
        apply H1. eauto. eauto. }
      inv HIn; eauto.
      assert (Hlt' : (e ?= a)%positive = Lt).
      { eapply SetoidList.SortA_InfA_InA
        with (ltA := fun x y : positive => (x ?= y)%positive = Lt).
        apply eq_equivalence. eapply E.lt_strorder.
        apply E.lt_compat.
        apply H3. eauto. eauto. }
      rewrite (@PositiveOrder.le_antisym a e); eauto; congruence.
Qed.

Lemma elements_eq s1 s2 :
  Equal s1 s2 ->
  elements s1 = elements s2.
Proof.
  intros H. apply eq_lists.
  apply elements_spec2. apply elements_spec2.
  apply elements_spec2w. apply elements_spec2w.
  intros x'; split; intros H';
  eapply elements_spec1; eapply elements_spec1 in H';
  eapply H; eauto.
Qed.

Ltac apply_set_specs_ctx :=
  match goal with
    | [ H : In _ (add _ _) |- _ ] =>
      apply add_spec in H; inv H
    | [ H : In _ (remove _ _) |- _ ] =>
      apply remove_spec in H; inv H
    | [ H : In _  (singleton _ ) |- _ ] =>
      apply singleton_spec in H; subst
    | [ H : In _ (union _ _) |- _ ] =>
      apply union_spec in H; inv H
    | [ H : In _ (diff _ _) |- _ ] =>
      apply diff_spec in H; inv H
    | [ H : In _ (diff_list _ _) |- _ ] =>
      apply diff_list_spec in H; inv H
    | [ H : In _ (union_list _ _) |- _ ] =>
      apply union_list_spec in H; inv H
  end.

Ltac apply_set_specs :=
  match goal with
    | [ |- In _ (add _ _) ] =>
      apply add_spec
    | [ |- In _ (remove _ _) ] =>
      apply remove_spec; split
    | [ |- In _  (singleton _ ) ] =>
      apply singleton_spec
    | [ |- In _ (union _ _) ] =>
      apply union_spec
    | [ |- In _ (diff _ _) ] =>
      apply diff_spec; split
    | [ |- In _ (diff_list _ _) ] =>
      apply diff_list_spec; split
    | [ |- In _ (union_list _ _) ] =>
      apply union_list_spec
  end.

Lemma Subset_Equal s s' :
  Subset s s' ->
  Subset s' s ->
  Equal s s'.
Proof.
  intros H1 H2 x. split; eauto.
Qed.

Lemma Equal_Subset_l s s' :
  Equal s s' ->
  Subset s s'.
Proof.
  intros H1 x Hin. apply H1; eauto.
Qed.

Lemma Equal_Subset_r s s' :
  Equal s s' ->
  Subset s' s.
Proof.
  intros H1 x Hin. apply H1; eauto.
Qed.

Lemma union_assoc s1 s2 s3 :
  Equal (union (union s1 s2) s3) (union s1 (union s2 s3)).
Proof.
  split; intros HIn; repeat apply_set_specs_ctx; apply_set_specs; eauto;
  solve [ right; apply_set_specs; eauto | left; apply_set_specs; eauto ].
Qed.

Lemma union_sym s1 s2 :
  Equal (union s1 s2) (union s2 s1).
Proof.
  split; intros HIn; repeat apply_set_specs_ctx; apply_set_specs; eauto;
  solve [ right; apply_set_specs; eauto | left; apply_set_specs; eauto ].
Qed.


(* Equality morphisms *)

Instance Proper_In x :  Proper (Equal ==> iff) (In x).
Proof.
  constructor; intros Hin; eapply H; eauto.
Qed.

Instance Proper_union_r x :  Proper (Equal ==> Equal) (union x).
Proof.
  constructor; intros Hin; apply_set_specs_ctx; apply_set_specs; eauto;
  right; apply H; eauto.
Qed.

Instance Proper_union_l :  Proper (Equal ==> Logic.eq ==> Equal) union.
Proof.
  constructor; intros; apply_set_specs_ctx; apply_set_specs; eauto;
  left; apply H; eauto.
Qed.

Instance Proper_elements :  Proper (Equal ==> Logic.eq) elements.
Proof.
  intros x y Heq; eauto. eapply elements_eq. eassumption.
Qed.

Instance Proper_carinal :  Proper (Equal ==> Logic.eq) cardinal.
Proof.
  intros x y Heq; eauto. rewrite !cardinal_spec, Heq. reflexivity.
Qed.

Instance union_proper_l :  Proper (PS.Equal ==> eq ==> PS.Equal) PS.union.
Proof.
  intros x y Heq1 x' y' Heq2; subst.
  intros z; split; intros Hin; eapply PS.union_spec in Hin;
  inv Hin; eapply PS.union_spec; now firstorder.
Qed.

Instance diff_proper_l :  Proper (PS.Equal ==> eq ==> PS.Equal) PS.diff.
Proof.
  intros x y Heq1 x' y' Heq2; subst.
  intros z; split; intros Hin; eapply PS.diff_spec in Hin;
  inv Hin; eapply PS.diff_spec; now firstorder.
Qed.

Instance diff_proper_r :  Proper (eq ==> PS.Equal ==> PS.Equal) PS.diff.
Proof.
  intros x y Heq1 x' y' Heq2; subst.
  intros z; split; intros Hin; eapply PS.diff_spec in Hin;
  inv Hin; eapply PS.diff_spec; now firstorder.
Qed.


Lemma PS_nonempty_add (S : PS.t) :
  PS.cardinal S > 0 ->
  exists x S', ~ PS.In x S' /\ PS.Equal S (PS.add x S'). 
Proof.
  intros Hsize. destruct (PS.elements S) eqn:Helem. 
  - rewrite PS.cardinal_spec, Helem in Hsize; eauto. simpl in *. omega.
  - eexists e, (PS.remove e S). split.

    intros Hin. eapply PS.remove_spec in Hin.
    inv Hin; eauto.
    
    intros x. split; intros Hin.
    destruct (Coqlib.peq x e); subst.
    + eapply PS.add_spec. now left.
    + eapply PS.add_spec. right.
      eapply PS.remove_spec. split; eauto.
    + eapply PS.add_spec in Hin. inv Hin; subst.
      eapply PS.elements_spec1. rewrite Helem.
      now constructor.
      eapply PS.remove_spec in H. inv H; eauto.
Qed.

Lemma PS_add_elements S x : 
  ~ PS.In x S ->
  Permutation (x :: PS.elements S) (PS.elements (PS.add x S)).
Proof.
  intros Hnin. 
  eapply NoDup_Permutation.
  - constructor. intros Hin. eapply Hnin.
    eapply PS.elements_spec1. eapply In_InA; try eassumption.
    now eauto with typeclass_instances.
    eapply NoDupA_NoDup. eapply PS.elements_spec2w.
  - eapply NoDupA_NoDup. eapply PS.elements_spec2w.
  - intros y. split.
    + intros Hin. inv Hin.

      assert (HinA : InA Logic.eq y (PS.elements (PS.add y S))).
      { eapply PS.elements_spec1. eapply PS.add_spec. now left. }
      edestruct InA_alt as [[z [Heq1 Hin]] _]. eassumption.
      subst. eassumption.

      eapply In_InA in H. 
      assert (HinA : InA Logic.eq y (PS.elements (PS.add x S))).
      { eapply PS.elements_spec1. eapply PS.add_spec. right.
        eapply PS.elements_spec1 in H. eassumption. }

      edestruct InA_alt as [[z [Heq1 Hin]] _]. eassumption. subst.
      subst. eassumption.

      now eauto with typeclass_instances.
    + intros Hin.
      eapply In_InA in Hin.

      eapply PS.elements_spec1 in Hin. 
      eapply PS.add_spec in Hin. inv Hin.
      now constructor.
      constructor 2.

      assert (HinA : InA Logic.eq y (PS.elements S)).
      { eapply PS.elements_spec1. eassumption. }

      edestruct InA_alt as [[z [Heq1 Hin]] _]. eassumption.
      subst. eassumption.

      now eauto with typeclass_instances.
Qed. 

Lemma PS_cardinal_empty S :
  PS.cardinal S = 0 -> PS.Equal S PS.empty. 
Proof.
  intros Heq x. rewrite PS.cardinal_spec in Heq.
  split; intros Hin.
  - eapply PS.elements_spec1 in Hin.
    destruct (PS.elements S) as [| x1 l1 ]. now inv Hin.
    now inv Heq.
  - inv Hin.
Qed.

Lemma PS_cardinal_add (S : PS.t) x :
  ~ PS.In x S ->
  1 + PS.cardinal S = PS.cardinal (PS.add x S).
Proof. 
  intros Hnin. rewrite !PS.cardinal_spec.
  erewrite (@Permutation_length _ (PS.elements (PS.add x S)));
    [| symmetry; now apply PS_add_elements ]. 
  reflexivity.
Qed.

Lemma PS_ind (P : PS.t -> Prop) {_ : Proper (PS.Equal ==> iff) P} :
  P PS.empty ->
  (forall x S, ~ PS.In x S -> P S -> P (PS.add x S)) ->
  (forall S, P S).
Proof.
  intros Hemp IH S.
  assert (Hs: PS.cardinal S = PS.cardinal S) by reflexivity.
  revert Hs.
  generalize (PS.cardinal S) at 1. intros n.
  revert S. induction n; intros S Heq.
  - eapply H. eapply PS_cardinal_empty. now eauto. eassumption.
  - edestruct PS_nonempty_add as (e & S' & HninS & HeqS).
    rewrite <- Heq. omega. 
    eapply H. eassumption. eapply IH. 
    eassumption. eapply IHn.
    rewrite HeqS in Heq. simpl in Heq. 
    rewrite <- PS_cardinal_add in Heq. omega.
    eassumption.
Qed.


(** * Coercion from set *)

Definition FromSet (s : PS.t) : Ensemble positive :=
  FromList (elements s).

Lemma FromSet_sound (S : Ensemble positive) (s : PS.t) x :
  S <--> FromSet s ->
  x \in S -> In x s.
Proof. 
  intros Heq Hin. eapply Heq in Hin.
  unfold FromSet, FromList, Ensembles.In in Hin.
  eapply In_InA in Hin. eapply PS.elements_spec1 in Hin.
  eassumption.
  now eapply PS.E.eq_equiv.
Qed.

Lemma FromSet_complete (S : Ensemble positive) (s : PS.t) x :
  S <--> FromSet s ->
  In x s -> x \in S.
Proof. 
  intros Heq Hin.
  eapply Heq. unfold FromSet, FromList, Ensembles.In.
  eapply PS.elements_spec1 in Hin. eapply InA_alt in Hin.
  edestruct Hin as [y [Heq' Hin']]. subst. eassumption.
Qed.

Lemma FromSet_union s1 s2 :
  FromSet (PS.union s1 s2) <--> FromSet s1 :|: FromSet s2.
Proof.
  unfold FromSet, FromList. split; intros x Hin; unfold Ensembles.In in *; simpl in *.
  - eapply In_InA with (eqA := Logic.eq) in Hin; eauto with typeclass_instances. 
    eapply PS.elements_spec1 in Hin. eapply PS.union_spec in Hin.
    inv Hin; [ left | right ]; unfold In; simpl.
    + assert (HinA: InA Logic.eq x (PS.elements s1)).
      { eapply PS.elements_spec1. eassumption. }
      eapply InA_alt in HinA. destruct HinA as [y [Heq Hin]]. subst; eauto.
    + assert (HinA: InA Logic.eq x (PS.elements s2)).
      { eapply PS.elements_spec1. eassumption. }
      eapply InA_alt in HinA. destruct HinA as [y [Heq Hin]]. subst; eauto.
  - assert (HinA: InA Logic.eq x (PS.elements (PS.union s1 s2))).
    { eapply PS.elements_spec1. eapply PS.union_spec.
      inv Hin; unfold Ensembles.In in *; simpl in *.
      + eapply In_InA with (eqA := Logic.eq) in H; eauto with typeclass_instances. 
        eapply PS.elements_spec1 in H. now left.
      + eapply In_InA with (eqA := Logic.eq) in H; eauto with typeclass_instances. 
        eapply PS.elements_spec1 in H. now right. }
    eapply InA_alt in HinA. destruct HinA as [y [Heq Hin']]. subst; eauto.
Qed.

Lemma FromSet_diff s1 s2 :
  FromSet (PS.diff s1 s2) <--> FromSet s1 \\ FromSet s2.
Proof.
  unfold FromSet, FromList. split; intros x Hin; unfold Ensembles.In in *; simpl in *.
  - eapply In_InA with (eqA := Logic.eq) in Hin; eauto with typeclass_instances. 
    eapply PS.elements_spec1 in Hin. eapply PS.diff_spec in Hin.
    inv Hin. constructor.
    + assert (HinA: InA Logic.eq x (PS.elements s1)).
      { eapply PS.elements_spec1. eassumption. }
      eapply InA_alt in HinA. destruct HinA as [y [Heq Hin]]. subst; eauto.
    + intros Hin. simpl in Hin. unfold Ensembles.In in Hin.
      eapply In_InA with (eqA := Logic.eq) in Hin; eauto with typeclass_instances.
      eapply PS.elements_spec1 in Hin; eauto.
  - assert (HinA: InA Logic.eq x (PS.elements (PS.diff s1 s2))).
    { eapply PS.elements_spec1. eapply PS.diff_spec.
      inv Hin; unfold Ensembles.In in *; simpl in *. split.
      + eapply In_InA with (eqA := Logic.eq) in H; eauto with typeclass_instances. 
        eapply PS.elements_spec1 in H. eassumption.
      + intros Hin. eapply PS.elements_spec1 in Hin.
        eapply InA_alt in Hin. destruct Hin as [y [Heq Hin]].
        subst; eauto. }
    eapply InA_alt in HinA. destruct HinA as [y [Heq Hin']]. subst; eauto.
Qed.

Lemma FromSet_add x s :
  FromSet (PS.add x s) <-->  x |: FromSet s.
Proof.
  unfold FromSet, FromList. split; intros z Hin; unfold Ensembles.In in *; simpl in *.
  - eapply In_InA with (eqA := Logic.eq) in Hin; eauto with typeclass_instances. 
    eapply PS.elements_spec1 in Hin. eapply PS.add_spec in Hin.
    inv Hin; [ left | right ]; unfold In; simpl.
    + reflexivity.
    + assert (HinA: InA Logic.eq z (PS.elements s)).
      { eapply PS.elements_spec1. eassumption. }
      eapply InA_alt in HinA. destruct HinA as [y [Heq Hin]]. subst; eauto.
  - assert (HinA: InA Logic.eq z (PS.elements (PS.add x s))).
    { eapply PS.elements_spec1. eapply PS.add_spec.
      inv Hin; unfold Ensembles.In in *; simpl in *.
      + left. inv H. reflexivity.
      + eapply In_InA with (eqA := Logic.eq) in H; eauto with typeclass_instances.
        eapply PS.elements_spec1 in H. now right. }
    eapply InA_alt in HinA. destruct HinA as [y [Heq Hin']]. subst; eauto.
Qed.

Lemma FromSet_union_list s l:
  FromSet (union_list s l) <--> FromSet s :|: FromList l.
Proof.
  revert s; induction l; intros s; simpl.
  - rewrite FromList_nil, Union_Empty_set_neut_r.
    reflexivity.
  - rewrite IHl, FromSet_add, FromList_cons, Union_assoc, (Union_commut (FromSet s) [set a]). 
    reflexivity.
Qed.

Lemma FromSet_empty :
  FromSet PS.empty <--> Empty_set _.
Proof.
  split; intros x Hin; now inv Hin.
Qed.

Lemma FromSet_singleton x :
  FromSet (PS.singleton x) <--> [set x].
Proof.
  split; intros z Hin; unfold FromSet, FromList, Ensembles.In in *.
  - eapply In_InA in Hin. eapply PS.elements_spec1 in Hin.
    eapply PS.singleton_spec in Hin. subst. reflexivity.
    now eauto with typeclass_instances.
  - inv Hin. eapply InA_In.  eapply PS.elements_spec1.
    eapply PS.singleton_spec. reflexivity.
Qed.

Lemma FromSet_cardinal_empty s :
  PS.cardinal s = 0 -> FromSet s <--> Empty_set _.
Proof.
  rewrite PS.cardinal_spec. intros Hc.
  split; intros x Hin; try now inv Hin. 
  unfold FromSet, Ensembles.In, FromList in Hin.
  eapply In_InA with (eqA := Logic.eq) in Hin;
    eauto with typeclass_instances.
  destruct (PS.elements s); try congruence.
  now inv Hin. now inv Hc.
Qed.

Instance Decidable_FromSet (s : PS.t) : Decidable (FromSet s).
Proof.
  unfold FromSet.
  eapply Ensembles_util.Decidable_FromList. 
Qed.


Instance Proper_From_set : Proper (PS.Equal ==> Same_set _) FromSet.
Proof.
  constructor.
  - intros z Hin. eapply FromSet_sound in Hin; [| reflexivity ].
    eapply FromSet_complete. reflexivity. eapply H. eassumption.
  - intros z Hin. eapply FromSet_sound in Hin; [| reflexivity ].
    eapply FromSet_complete. reflexivity. eapply H. eassumption.
Qed.

Lemma Same_set_From_set (s1 s2 : PS.t) :
  FromSet s1 <--> FromSet s2 -> PS.Equal s1 s2.
Proof.
  intros Heq z. split.
  - intros Hin. eapply FromSet_complete in Hin; [| reflexivity ].
    eapply FromSet_sound. reflexivity. eapply Heq. eassumption.
  - intros Hin. eapply FromSet_complete in Hin; [| reflexivity ].
    eapply FromSet_sound. reflexivity. eapply Heq. eassumption.
Qed.

(** Coercion from Ensemble to PS.t *)

Class ToMSet (S : Ensemble positive) :=
  {
    mset : PS.t;
    mset_eq : S <--> FromSet mset
  }.

Instance ToMSet_EmptySet : ToMSet (Empty_set _).
Proof.
  econstructor. 
  symmetry. eapply FromSet_empty.
Qed.

Instance ToMSet_Singleton x : ToMSet [set x].
Proof.
  econstructor. 
  symmetry. eapply FromSet_singleton.
Qed.

Instance ToMSet_Same_set (S1 S2 : Ensemble positive) :
  S1 <--> S2 ->
  ToMSet S1 ->
  ToMSet S2.
Proof.
  intros Heq [mset mset_eq]. rewrite Heq in mset_eq.
  econstructor. eassumption.
Qed.

Instance ToMSet_image'_Singleton {A} (f : A -> option positive) (x : A) :
  ToMSet (image' f [set x]).
Proof.
  destruct (f x) eqn:Heq.
  econstructor. rewrite image'_Singleton_Some; eauto.
  symmetry. eapply FromSet_singleton.
  econstructor. rewrite image'_Singleton_None; eauto.
  symmetry. eapply FromSet_empty.
Qed.

Instance ToMSet_Union S1 {H1 : ToMSet S1} S2 {H2 : ToMSet S2} : ToMSet (S1 :|: S2).
Proof.
  destruct H1 as [m1 Heq1]. destruct H2 as [m2 Heq2].  
  econstructor. symmetry. rewrite FromSet_union.
  rewrite Heq1, Heq2. reflexivity. 
Qed.  

Instance ToMSet_Setminus S1 {H1 : ToMSet S1} S2 {H2 : ToMSet S2} : ToMSet (S1 \\ S2).
Proof.
  destruct H1 as [m1 Heq1]. destruct H2 as [m2 Heq2].  
  econstructor. symmetry. rewrite FromSet_diff.
  rewrite Heq1, Heq2. reflexivity. 
Qed.

Instance ToMSet_Intersection (S1 : Ensemble positive) `{ToMSet S1}
         (S2 : Ensemble positive) `{ToMSet S2} : ToMSet (S1 :&: S2).
Proof.
  destruct H as [m1 Hm1]; destruct H0 as [m2 Hm2].
  eexists (PS.inter m1 m2).
  split.
  - intros x H. destruct H as [y Hs1 Hs2].  
    eapply FromSet_complete. reflexivity.
    eapply PS.inter_spec. split.
    eapply FromSet_sound. eapply Hm1; eauto. eassumption. 
    eapply FromSet_sound. eapply Hm2; eauto. eassumption. 
  - intros x H.
    eapply FromSet_sound in H; [| reflexivity ].
    eapply PS.inter_spec in H. inv H. constructor.
    eapply FromSet_complete. eapply Hm1; eauto. eassumption. 
    eapply FromSet_complete. eapply Hm2; eauto. eassumption. 
Qed.

Instance ToMSetFromList l : ToMSet (FromList l).
Proof.
  eexists (union_list PS.empty l).
  rewrite FromSet_union_list. rewrite FromSet_empty.
  rewrite Union_Empty_set_neut_l. reflexivity.
Qed.
  
Instance Decidable_ToMSet S {HM : ToMSet S} : Decidable S.
Proof.
  constructor. intros x.
  destruct HM as [m Heq].
  destruct (PS.mem x m) eqn:Hin.
  - eapply PS.mem_spec in Hin.
    left. eapply Heq. unfold FromSet, FromList, In.
    eapply InA_In. eapply PS.elements_spec1. eassumption.
  - right. intros Hc.
    eapply Heq in Hc.
    unfold FromSet, FromList, Ensembles.In in Hc.
    eapply In_InA with (eqA := Logic.eq)in Hc;
      eauto with typeclass_instances.
    eapply PS.elements_spec1 in Hc.
    eapply PS.mem_spec in Hc. congruence.
Qed.

Lemma ToMSet_add x S :
  ToMSet (x |: S) ->
  ~ x \in S ->
  ToMSet S.
Proof.
  intros [m Hm] Hnin.
  eapply Build_ToMSet with (mset := PS.remove x m).
  split; intros y Hin.
  - unfold FromSet, FromList, In in *. simpl.
    eapply InA_In. eapply PS.elements_spec1.
    eapply PS.remove_spec. split.
    + unfold FromSet, FromList, In. simpl.
      eapply PS.elements_spec1. eapply In_InA.
      now eauto with typeclass_instances.
      eapply Hm. now right.
    + intros Hc; subst; eauto.
  - unfold FromSet, FromList, Ensembles.In in *. simpl in *.
    eapply In_InA with (eqA := Logic.eq) in Hin; eauto with typeclass_instances.
    eapply PS.elements_spec1 in Hin. eapply PS.remove_spec in Hin.
    inv Hin.
    eapply PS.elements_spec1 in H. eapply InA_In in H.
    eapply Hm in H. inv H; eauto.
    inv H1. exfalso; eauto. 
Qed.

Lemma Ensemble_ind (P : Ensemble positive -> Prop) {_ : Proper (Same_set _ ==> iff) P} :
  P (Empty_set _) ->
  (forall x S {_ : ToMSet S}, ~ x \in S -> P S -> P (x |: S)) ->
  (forall S {_ : ToMSet S}, P S).
Proof.
  intros Hbase IH S HS.
  eapply H. eapply HS.
  eapply PS_ind with (S := mset).
  - intros x y Heq. eapply H.
    unfold FromSet. rewrite Heq. reflexivity.
  - rewrite FromSet_empty. eassumption.
  - intros z S1 Hnin HP.
    rewrite FromSet_add. eapply IH; try eassumption.
    econstructor. reflexivity.
    intros Hc. eapply Hnin. unfold FromSet, FromList, Ensembles.In in Hc.
    simpl in Hc. eapply In_InA in Hc. eapply PS.elements_spec1 in Hc.
    eassumption. eauto with typeclass_instances.
Qed.

    
Definition PS_map f s :=
  PS.fold (fun x s => PS.add (f x) s) s PS.empty.

Definition PS_map_opt f s :=
  PS.fold (fun x s => match f x with
                     | Some y => PS.add y s
                     | None => s
                   end) s PS.empty.

Lemma FromSet_elements m :
  FromSet m <--> FromList (PS.elements m).
Proof.
  split.
  - intros x H.
    eapply FromSet_sound in H; try eassumption; [| reflexivity ].
    unfold In, FromList.
    eapply InA_In. eapply PS.elements_spec1. eassumption.
  - intros x H.
    unfold Ensembles.In, FromList in H.
    eapply In_InA in H. eapply PS.elements_spec1 in H.
    eapply FromSet_complete. reflexivity. eassumption.
    tci.
Qed.

Lemma PS_fold_left_map s l b : 
  image b (FromList l) :|: FromSet s <-->
        FromSet
        (fold_left (fun (a : PS.t) (e : PS.elt) => PS.add (b e) a) l s).
Proof with (now eauto with Ensembles_DB).
  revert s; induction l; intros s; eauto.
  - rewrite FromList_nil, image_Empty_set...
  - rewrite FromList_cons. simpl.
    rewrite image_Union, (Union_commut (image _ _ )), <- Union_assoc.
    rewrite image_Singleton. rewrite <- FromSet_add.
    now apply IHl.
Qed.

Lemma PS_fold_left_map_opt s l (b : positive -> option positive) : 
  image' b (FromList l) :|: FromSet s <-->
         FromSet
         (fold_left (fun s x  => match b x with
                                | Some y => PS.add y s
                                | None => s
                              end)  l s).
Proof with (now eauto with Ensembles_DB).
  revert s; induction l; intros s; eauto.
  - rewrite FromList_nil, image'_Empty_set...
  - rewrite FromList_cons. simpl.
    rewrite image'_Union, (Union_commut (image' _ _ )), <- Union_assoc.
    destruct (b a) eqn:Hbs.
    + rewrite image'_Singleton_Some; eauto.
      rewrite <- FromSet_add.
      now apply IHl.
    + rewrite image'_Singleton_None; eauto.
      rewrite Union_Empty_set_neut_l.
      eapply IHl. 
Qed.

  
Instance ImageToMSet b S `{_: ToMSet S} : ToMSet (image b S).
Proof.
  destruct H as [m Hm].
  exists (PS_map b m).  rewrite Hm. unfold PS_map.
  rewrite FromSet_elements.
  rewrite PS.fold_spec. 
  rewrite FromSet_elements in Hm.
  generalize (PS.elements m) Hm. clear Hm.
  intros l Heq.
  rewrite <- PS_fold_left_map. rewrite FromSet_empty.
  now eauto with Ensembles_DB.
Qed.

Instance Image'ToMSet b S `{_: ToMSet S} : ToMSet (image' b S).
Proof.
  destruct H as [m Hm].
  exists (PS_map_opt b m).  rewrite Hm. unfold PS_map_opt.
  rewrite FromSet_elements.
  rewrite PS.fold_spec. 
  rewrite FromSet_elements in Hm.
  generalize (PS.elements m) Hm. clear Hm.
  intros l Heq.
  rewrite <- PS_fold_left_map_opt. rewrite FromSet_empty.
  now eauto with Ensembles_DB.
Qed.


Lemma PS_elements_subset S1 {HS1 : ToMSet S1} S2 {HS2 : ToMSet S2} :
  S1 \subset S2 ->
  (PS.cardinal (@mset S1 _)) <= (PS.cardinal (@mset S2 _)).
Proof.
  rewrite !PS.cardinal_spec. intros Hin.
  eapply Same_set_FromList_length.
  eapply NoDupA_NoDup. eapply PS.elements_spec2w.
  rewrite <- !FromSet_elements. unfold mset. 
  destruct HS1 as [m1 HS1].
  destruct HS2 as [m2 HS2].
  rewrite <- HS1, <- HS2. eassumption.
Qed. 

Definition disjoint (s1 s2 : PS.t) : Prop :=
  PS.Equal (PS.inter s1 s2) PS.empty.

Lemma disjoint_spec (s1 s2 : PS.t) x :
  disjoint s1 s2 ->
  PS.In x s1->
  ~ PS.In x s2.
Proof.
  intros Hd Hin1 Hin2.
  assert (Hin3 : PS.In x (PS.inter s1 s2)).
  { eapply PS.inter_spec; eauto. }
  unfold disjoint in Hd. rewrite Hd in Hin3.
  inv Hin3.
Qed.

Lemma disjoint_spec' (s1 s2 : PS.t) x :
  disjoint s1 s2 ->
  PS.In x s2 ->
  ~ PS.In x s1.
Proof.
  intros Hd Hin1 Hin2.
  assert (Hin3 : PS.In x (PS.inter s1 s2)).
  { eapply PS.inter_spec; eauto. }
  unfold disjoint in Hd. rewrite Hd in Hin3.
  inv Hin3.
Qed.

Lemma FromSet_intersection (s1 s2 : PS.t) : 
  FromSet (PS.inter s1 s2) <--> FromSet s1 :&: FromSet s2. 
Proof.
  split; intros x Hin.
  eapply FromSet_sound in Hin; [| reflexivity ].
  eapply PS.inter_spec in Hin. destruct Hin as [Hin1 Hin2].
  constructor; (eapply FromSet_complete; [ reflexivity | eassumption ]). 
  inv Hin.
  eapply FromSet_complete. reflexivity.
  eapply PS.inter_spec.
  split; (eapply FromSet_sound; [ reflexivity | eassumption ]).
Qed. 

Lemma FromSet_disjoint (s1 s2 : PS.t) : 
  disjoint s1 s2 <-> Disjoint _ (FromSet s1) (FromSet s2). 
Proof.
  split; intros Hd.
  - constructor. intros x Hin.
    eapply FromSet_intersection in Hin.
    unfold disjoint in Hd. rewrite Hd in Hin.
    eapply FromSet_empty in Hin. inv Hin.
  - inv Hd. unfold disjoint. intros y.
    specialize (H y). split; intros Hin; [| now inv Hin ].
    exfalso. eapply H.
    eapply FromSet_intersection.
    eapply FromSet_complete; [| eassumption ].
    reflexivity.
Qed.

Lemma PS_union_elements s1 s2 :
  disjoint s1 s2 -> 
  Permutation (PS.elements s1 ++ PS.elements s2) (PS.elements (PS.union s1 s2)).
Proof.
  intros Hnin. 
  eapply NoDup_Permutation.
  - eapply NoDup_app.
    eapply NoDupA_NoDup. now eapply PS.elements_spec2w.
    eapply NoDupA_NoDup. now eapply PS.elements_spec2w.
    eapply FromSet_disjoint. eassumption.      
  - eapply NoDupA_NoDup. eapply PS.elements_spec2w.
  - intros y. split.
    + intros Hin.
      eapply InA_In.
      eapply PS.elements_spec1. eapply PS.union_spec. 
      eapply Coqlib.in_app in Hin. 
      inv Hin.
      * left. eapply PS.elements_spec1.
        eapply In_InA. eauto with typeclass_instances.
        eassumption.
      * right. eapply PS.elements_spec1.
        eapply In_InA. eauto with typeclass_instances.
        eassumption.
    + intros HIn.
      eapply In_InA in HIn. 
      eapply PS.elements_spec1 in HIn. 
      eapply PS.union_spec in HIn.
      eapply Coqlib.in_app.
      inv HIn.
      * left. eapply InA_In. eapply PS.elements_spec1.
        eassumption. 
      * right. eapply InA_In. eapply PS.elements_spec1.
        eassumption.
      * eauto with typeclass_instances.
Qed. 

Lemma PS_cardinal_union s1 s2 :
  disjoint s1 s2 -> 
  PS.cardinal s1 + PS.cardinal s2 = PS.cardinal (PS.union s1 s2).
Proof.
  intros Hd.
  rewrite !PS.cardinal_spec.
  erewrite (@Permutation_length _ (PS.elements (PS.union s1 s2))).
  rewrite <- app_length. reflexivity.
  symmetry. eapply PS_union_elements. eassumption.
Qed.<|MERGE_RESOLUTION|>--- conflicted
+++ resolved
@@ -3,13 +3,8 @@
  *)
 
 From Coq Require Import PArith.PArith MSets.MSetRBT Classes.Morphisms Sets.Ensembles
-<<<<<<< HEAD
-         Relations.Relations Lists.List Lists.SetoidList.
-From CertiCoq.L6 Require Import tactics Ensembles_util.
-=======
          Relations.Relations Lists.List Lists.SetoidList Permutation Omega.
-From L6 Require Import tactics Ensembles_util List_util functions.
->>>>>>> 950ae934
+From CertiCoq.L6 Require Import tactics Ensembles_util List_util functions.
 
 Module PS := MSetRBT.Make POrderedType.Positive_as_OT.
 
