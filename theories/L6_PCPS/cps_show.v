(** Pretty printer for L6 CPS language.

    [show_exp e] constructs a string representing the term that has some
    minimal formatting so that it's much more readable.
*)
Require Import Common.AstCommon.
Require Import List.
Require Import String.
Require Import L6.cps.
Require Import ExtLib.Data.String.
Require Import ExtLib.Data.Positive.
Require Import ExtLib.Structures.Monad.
Require Import ExtLib.Structures.MonadState.
Require Import ExtLib.Data.Monads.StateMonad.
From MetaCoq.Template Require Import BasicAst. (* For identifier names *)

Import MonadNotation.

Open Scope monad_scope.

Require Import Common.AstCommon.

<<<<<<< HEAD
Definition name_env := M.t BasicAst.name.
=======
Definition nEnv := M.t Template.BasicAst.name.
>>>>>>> d883bf22

Section PP.

  Variable (nenv:name_env).
  Variable (cenv:ctor_env).
  Variable (ftag_flag:bool). (* true if print tag *)

(* Convert various numbers to strings *)
Definition show_nat := nat2string10.
Definition show_pos x := nat2string10 (Pos.to_nat x).
Definition show_binnat x := nat2string10 (BinNat.N.to_nat x).

(* Add a separator [s] inbetween each element of a list [xs] *)
Fixpoint sep {A} (s:A) (xs:list A) : list A :=
  match xs with
  | nil => nil
  | h::nil => h::nil
  | h::t => h :: s :: (sep s t)
  end.

(* It's too expensive to append strings everywhere, so we
   accumulate a tree and then flatten it once to avoid this
   quadratic overhead. *)
Inductive string_tree :=
| Emp : string_tree
| Str : string -> string_tree
| App : string_tree -> string_tree -> string_tree.

Local Coercion Str : string >-> string_tree.

Infix "+++" := App (at level 100).

Fixpoint show_tree_c (t : string_tree) (acc : string) : string :=
  match t with
  | Emp => acc
  | App t1 t2 => show_tree_c t1 (show_tree_c t2 acc)
  | Str s => (s ++ acc)
  end.

Definition show_tree t := (show_tree_c t "")%string.

(* Variables are shown using "x" as a prefix if their original name is not known*)
Definition show_var (x:positive) :=
  match M.get x nenv with
    | Some (nNamed s) => (s+++("_")+++(show_pos x))%string
    | _ => ("x" +++ (show_pos x))%string
  end.

Definition show_name (no:BasicAst.name) (d:string) :=
  match no with
    | nNamed s => s
    | nAnon => d
  end.

Definition show_con (tg:ctor_tag) :=
  match M.get tg cenv with
    | Some {|ctor_name := nNamed s |} => s
    | _ => ("con_"+++(show_pos tg))%string
  end.

Definition show_ftag (tg:fun_tag) :=
  if ftag_flag then ("<"+++(show_pos tg)+++">")%string else ""%string.

(* Show a list of variables as comma separated and wrapped in parens. *)
Definition show_vars (xs:list positive) :=
  ("(" +++ (List.fold_right (fun x y => x +++ y) ""
                            (sep (",":string_tree) (List.map show_var xs))) +++ ")")%string.

(* We accumulate a string_tree as we convert the expressions to strings. *)
Definition M := state string_tree.
Import MonadNotation.

Definition emit (s:string_tree) : M unit :=
  st <- get ;;
  put (App st s).

Fixpoint tab (n:nat) : M unit :=
  match n with
  | 0 => ret tt
  | S n => emit " "%string ;; tab n
  end.

(* Might need to add linefeed for windows? *)
Definition chr_newline : ascii := Eval compute in ascii_of_nat 10.

Definition newline : M unit := emit (String chr_newline EmptyString).

(* We assume each expression starts on a fresh newline, and that it
   should be indented by [indent] characters. *)
Fixpoint emit_exp (indent:nat) (e:exp) : M unit :=
  tab indent ;;
  match e with
  | Econstr x tg xs e =>
    emit "let " ;; emit (show_var x) ;;
         (* emit " := con_" ;; emit (show_pos tg) ;; *)
    emit " := ";;emit (show_con tg);;
    emit (show_vars xs) ;; emit " in " ;; newline ;;
    emit_exp indent e
  | Eproj x tg n y e =>
    emit "let " ;; emit (show_var x) ;;
    emit " := proj_" ;; emit (show_binnat n) ;; emit " " ;;
    emit (show_pos tg) ;; emit " " ;;
    emit (show_var y) ;; emit " in " ;; newline ;;
    emit_exp indent e
  | Eprim x p ys e =>
    emit "let " ;; emit (show_var x) ;;
    emit " := prim_" ;; emit (show_pos p) ;; emit (show_vars ys) ;;
    emit " in " ;; newline ;;
    emit_exp indent e
  | Eletapp x f ft ys e =>
    emit "let " ;; emit (show_var x) ;;
    emit " := app " ;;  emit (show_var f) ;; emit (show_ftag ft);; emit (show_vars ys) ;;
    emit " in " ;; newline ;;
    emit_exp indent e
  | Ecase x arms =>
    emit "case " ;; emit (show_var x) ;; emit " of {" ;; newline ;;
         (fix iter (xs : list (ctor_tag*exp)) : M unit :=
            match xs with
            | nil => ret tt
            | p::tail =>
              let (tg,e) := p in
              tab indent ;; emit "| " ;; emit (show_con tg) ;;
                  emit " => " ;; newline ;;
                  emit_exp (2 + indent) e ;;
                  iter tail
            end) arms ;;
         tab indent ;; emit "}" ;; newline
  | Efun fds e =>
    emit "letrec [" ;; newline ;;
         (fix iter (fds : fundefs) : M unit :=
            match fds with
            | Fnil => ret tt
            | Fcons x tg xs e fds' =>
              tab (2 + indent) ;;
                  emit "fun " ;; emit (show_var x) ;;
                   emit (show_ftag tg);;
                   emit (show_vars xs) ;; emit " := " ;; newline ;;
                   emit_exp (4 + indent) e ;;
                   iter fds'
            end) fds ;;
         tab indent ;; emit "] in" ;; newline ;; emit_exp indent e
  | Eapp x ft ys => emit (show_var x) ;; emit (show_ftag ft);; emit (show_vars ys) ;; newline
  | Ehalt x  => emit "halt " ;; emit (show_var x) ;; newline
  end%string.

Fixpoint emit_val (indent:nat) (v:val) : M unit :=
  tab indent ;;
      match v with
        | Vconstr tg l =>
          emit "constr "%string;;emit (show_con tg);;emit " "%string;; newline;;
               fold_left (fun u v => emit_val (indent+1) v) l newline
        | Vfun rho fds f =>
          (match  find_def f fds with
             | Some (t', xs ,e) =>
               emit "fun "%string ;; emit (show_var f);;emit (show_vars xs);;emit ":="%string;;newline;;emit_exp (4 + indent) e ;; newline
            (* emit "fun "%string ;; emit (show_var f);;emit (show_ftag t');;emit (show_vars xs);;emit ":="%string;; emit "..."%string ;; newline *)
             | None => emit "ERROR! FUN "%string ;; emit (show_var f);;emit " NOT FOUND!"%string;;newline
           end)
        | Vint i => emit "Int "%string;;newline
      end.
(*
with emit_vals (indent:nat) (vl:list val): M unit :=
       match vl with
         | v::vl' =>
           emit_val indent v;;
                     newline;;
                     emit_vals indent vl'
         | nil => newline
       end. *)

Definition show_val (v:val) : string :=
  String chr_newline
          (show_tree (snd (runState (emit_val 0 v) Emp))).


Fixpoint emit_env' (indent:nat) (rhol:list (positive* val)):M unit :=
  match rhol with
    | cons (p, v)  rhol' =>
      emit "| "%string;;emit (show_var p);;emit " |->"%string;; newline;;
           emit_val (indent+1) v;;newline
      ;; emit_env' indent rhol'
    | nil => newline
  end.

Fixpoint emit_cenv' (indent:nat) (cenvl:list (positive*ctor_ty_info)):M unit :=
  match cenvl with
    | cons (p, info) cenvl' =>
      emit "| "%string;;
           emit (show_pos p);;
           emit " |-> ("%string;;
           emit (show_name (ctor_name info) ("cons_"++(show_pos p)));;
           emit " "%string;;
           emit (show_pos (ctor_ind_tag info));;
           emit " "%string;; emit (show_binnat (ctor_arity info));;
           emit " "%string;; emit (show_binnat (ctor_ordinal info));;
           emit " )"%string ;;
           newline ;;
           emit_cenv' indent cenvl'
    | nil => newline
  end.

Definition emit_env (indent:nat) (rho:M.t val): M unit :=
  emit "rho:{"%string;;newline;;emit_env' indent (M.elements rho);;emit "}"%string.

Definition emit_cenv (indent:nat) (cenv:M.t ctor_ty_info):M unit :=
  emit "cenv:{"%string;;newline;;emit_cenv' indent (M.elements cenv);;emit "}"%string.


Definition show_env (rho:M.t val) : string :=
  String chr_newline
         (show_tree (snd (runState (emit_env 0 rho) Emp))).


Definition show_cenv (cenv:M.t ctor_ty_info): string :=
  String chr_newline
         (show_tree (snd (runState (emit_cenv 0 cenv) Emp))).


(* We add an extra newline at the front so that Coq will display the
   whole program correctly when we evaluate. *)
Definition show_exp (x:exp) : string :=
  String chr_newline
         (show_tree (snd (runState (emit_exp 0 x) Emp))).

(*  Some tests -- commented out for now. *)
(*
Require Import L5_to_L6.

Let P1 :=
  (Efun
     (Fcons 10 L5_to_L6.ty_con (13 :: nil)
        (Efun
           (Fcons 5 L5_to_L6.ty_con
              (11 :: 12 :: nil)
              (Eapp 15 (11 :: 12 :: nil)) Fnil)
           (Eapp 13 (14 :: nil)))
        (Fcons 15 L5_to_L6.ty_con (6 :: 7 :: nil)
           (Eapp 6 nil) Fnil))
     (Eapp 2 (10 :: nil)))%positive.

Eval vm_compute in show_exp P1.

Let P2 :=
(Efun
     (Fcons 32 L5_to_L6.ty_con (3 :: nil)
        (Efun
           (Fcons 10 L5_to_L6.ty_con (4 :: nil)
              (Efun
                 (Fcons 9 L5_to_L6.ty_fun
                    (5 :: 6 :: nil)
                    (Efun
                       (Fcons 8 L5_to_L6.ty_con
                          (7 :: nil)
                          (Eapp 7 (5 :: nil)) Fnil)
                       (Eapp 8 (6 :: nil))) Fnil)
                 (Eapp 4 (9 :: nil))) Fnil)
           (Efun
              (Fcons 31 L5_to_L6.ty_con (11 :: nil)
                 (Efun
                    (Fcons 28 L5_to_L6.ty_con
                       (12 :: nil)
                       (Efun
                          (Fcons 27 L5_to_L6.ty_fun
                             (13 :: 14 :: nil)
                             (Efun
                                (Fcons 26 L5_to_L6.ty_con
                                   (15 :: nil)
                                   (Efun
                                      (Fcons 17 L5_to_L6.ty_con
                                         (16 :: nil)
                                         (Eapp 16
                                            (13 :: nil)) Fnil)
                                      (Efun
                                         (Fcons 25 L5_to_L6.ty_con
                                            (18 :: nil)
                                            (Ecase 18
                                               ((1,
                                                Efun
                                                 (Fcons 24
                                                 L5_to_L6.ty_con
                                                 (23 :: nil)
                                                 (Eapp 23
                                                 (1 :: nil)) Fnil)
                                                 (Eapp 24
                                                 (15 :: nil)))
                                                ::
                                                (2,
                                                Eproj 19 L5_to_L6.ty
                                                 0 18
                                                 (Efun
                                                 (Fcons 22
                                                 L5_to_L6.ty_con
                                                 (20 :: nil)
                                                 (Econstr 21
                                                 L5_to_L6.ty 1 nil
                                                 (Eapp 20
                                                 (21 :: nil))) Fnil)
                                                 (Eapp 22
                                                 (15 :: nil))))
                                                :: nil)) Fnil)
                                         (Eapp 17
                                            (25 :: nil)))) Fnil)
                                (Eapp 26 (14 :: nil))) Fnil)
                          (Eapp 12 (27 :: nil))) Fnil)
                    (Efun
                       (Fcons 30 L5_to_L6.ty_con
                          (29 :: nil)
                          (Eapp 1 (1 :: 3 :: nil))
                          Fnil) (Eapp 28 (30 :: nil))))
                 Fnil) (Eapp 10 (31 :: nil)))) Fnil)
     (Eapp 2 (32 :: nil)))%positive.

Eval vm_compute in show_exp P2.
 *)

End PP.<|MERGE_RESOLUTION|>--- conflicted
+++ resolved
@@ -20,11 +20,7 @@
 
 Require Import Common.AstCommon.
 
-<<<<<<< HEAD
-Definition name_env := M.t BasicAst.name.
-=======
-Definition nEnv := M.t Template.BasicAst.name.
->>>>>>> d883bf22
+Definition name_env := M.t Template.BasicAst.name.
 
 Section PP.
 
