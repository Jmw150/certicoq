--- conflicted
+++ resolved
@@ -19,13 +19,7 @@
 
 Open Scope monad_scope.
 
-<<<<<<< HEAD
-Definition nEnv := M.t Template.BasicAst.name.
-=======
-Require Import Common.AstCommon.
-
 Definition name_env := M.t Template.BasicAst.name.
->>>>>>> 7822872c
 
 Section PP.
 
@@ -115,26 +109,15 @@
 
 (* We assume each expression starts on a fresh newline, and that it
    should be indented by [indent] characters. *)
-<<<<<<< HEAD
-
 Fixpoint emit_exp (indent:nat) (e:exp) {struct e} : M unit :=
-=======
-Fixpoint emit_exp (indent:nat) (e:exp) : M unit :=
->>>>>>> 7822872c
   tab indent ;;
   match e with
   | Econstr x tg xs e =>
     emit "let " ;; emit (show_var x) ;;
          (* emit " := con_" ;; emit (show_pos tg) ;; *)
-<<<<<<< HEAD
     emit " := " ;; emit (show_con tg) ;;
     emit (show_vars xs) ;; emit " in " ;; newline ;; 
     emit_exp indent e 
-=======
-    emit " := ";;emit (show_con tg);;
-    emit (show_vars xs) ;; emit " in " ;; newline ;;
-    emit_exp indent e
->>>>>>> 7822872c
   | Eproj x tg n y e =>
     emit "let " ;; emit (show_var x) ;;
     emit " := proj_" ;; emit (show_binnat n) ;; emit " " ;;
@@ -144,10 +127,6 @@
   | Eprim x p ys e =>
     emit "let " ;; emit (show_var x) ;;
     emit " := prim_" ;; emit (show_pos p) ;; emit (show_vars ys) ;;
-<<<<<<< HEAD
-    emit " in " ;; newline ;; 
-    emit_exp indent e  
-=======
     emit " in " ;; newline ;;
     emit_exp indent e
   | Eletapp x f ft ys e =>
@@ -155,7 +134,6 @@
     emit " := app " ;;  emit (show_var f) ;; emit (show_ftag ft);; emit (show_vars ys) ;;
     emit " in " ;; newline ;;
     emit_exp indent e
->>>>>>> 7822872c
   | Ecase x arms =>
     emit "case " ;; emit (show_var x) ;; emit " of {" ;; newline ;;
          (fix iter (xs : list (ctor_tag*exp)) : M unit :=
@@ -226,43 +204,35 @@
     | nil => newline
   end.
 
-<<<<<<< HEAD
-Fixpoint emit_cenv' (indent:nat) (cenvl:list (positive*cTyInfo)) {struct cenvl} : M unit :=
-=======
-Fixpoint emit_cenv' (indent:nat) (cenvl:list (positive*ctor_ty_info)):M unit :=
->>>>>>> 7822872c
+
+Fixpoint emit_cenv' (indent:nat) (cenvl:list (positive*ctor_ty_info)) {struct cenvl} : M unit :=
   match cenvl with
-    | cons (p, info) cenvl' =>
-      emit "| "%string;;
-           emit (show_pos p);;
-           emit " |-> ("%string;;
-           emit (show_name (ctor_name info) ("cons_"++(show_pos p)));;
-           emit " "%string;;
-           emit (show_pos (ctor_ind_tag info));;
-           emit " "%string;; emit (show_binnat (ctor_arity info));;
-           emit " "%string;; emit (show_binnat (ctor_ordinal info));;
-           emit " )"%string ;;
-           newline ;;
-           emit_cenv' indent cenvl'
+  | cons (p, info) cenvl' =>
+    emit "| "%string;;
+         emit (show_pos p) ;;
+         emit " |-> ("%string ;;
+         emit (show_name (ctor_name info) ("cons_"++(show_pos p))) ;;
+         emit " "%string ;;
+         emit (show_pos (ctor_ind_tag info)) ;;
+         emit " "%string ;; emit (show_binnat (ctor_arity info)) ;;
+         emit " "%string ;; emit (show_binnat (ctor_ordinal info)) ;;
+         emit " )"%string ;;
+         newline ;;
+         emit_cenv' indent cenvl'
     | nil => newline
   end.
+
 
 Definition emit_env (indent:nat) (rho:M.t val): M unit :=
   emit "rho:{"%string;;newline;;emit_env' indent (M.elements rho);;emit "}"%string.
 
+
 Definition emit_cenv (indent:nat) (cenv:M.t ctor_ty_info):M unit :=
   emit "cenv:{"%string;;newline;;emit_cenv' indent (M.elements cenv);;emit "}"%string.
-
 
 Definition show_env (rho:M.t val) : string :=
   String chr_newline
          (show_tree (snd (runState (emit_env 0 rho) Emp))).
-
-
-Definition show_cenv (cenv:M.t ctor_ty_info): string :=
-  String chr_newline
-         (show_tree (snd (runState (emit_cenv 0 cenv) Emp))).
-
 
 (* We add an extra newline at the front so that Coq will display the
    whole program correctly when we evaluate. *)
