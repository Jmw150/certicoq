--- conflicted
+++ resolved
@@ -4822,15 +4822,9 @@
         intros [] st6''. apply pre_eq_state_lr.
         intros st7' [Hst6' [Hst7 Hst7_m]]; subst st6''.
         eapply bind_triple'. rewrite pre_post_copy.
-<<<<<<< HEAD
         apply get_fun_tag_triple.
-        intros ft' st7'. apply pre_eq_state_lr.
-        intros st8 [Hst7' [Hst8 Hst8_m]]; subst st7'.
-=======
-        apply get_fTag_triple.
         intros ft' st7''. apply pre_eq_state_lr.
         intros st8 [Hst7' [Hst8 Hst8_m]]; subst st7''.
->>>>>>> 25b0327a
         apply return_triple.
         intros st8' Hst8' _ _ _ _ _ _ _ _ _ _ _; subst st8'.
         assert (Hfds_ctx :
