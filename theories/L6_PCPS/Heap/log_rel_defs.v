--- conflicted
+++ resolved
@@ -50,11 +50,7 @@
   Definition Inj := loc -> loc.
   
   (** Tag for closure records *)
-<<<<<<< HEAD
-  Parameter (clo_tag : cTag).
-=======
   Variable (clo_tag : ctor_tag).
->>>>>>> 7822872c
 
   Definition exp_rel : Type :=
     IInv -> IInv -> Inv -> Inj ->
