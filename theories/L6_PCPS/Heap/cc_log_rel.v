(* Step-indexed logical relation for L6 closure conversion.
 * Part of the CertiCoq project.
 * Author: Zoe Paraskevopoulou, 2017
 *)

From Coq Require Import NArith.BinNat Relations.Relations MSets.MSets
                        MSets.MSetRBT Lists.List omega.Omega Sets.Ensembles.
<<<<<<< HEAD
From CertiCoq.L6 Require Import functions cps eval cps_util identifiers ctx Ensembles_util
                       List_util Heap.heap Heap.heap_defs Heap.space_sem tactics.
=======
From L6 Require Import functions cps eval cps_util identifiers ctx Ensembles_util set_util
                       List_util Heap.heap Heap.heap_defs Heap.space_sem Heap.GC tactics.
>>>>>>> 950ae934
From compcert Require Import lib.Coqlib.

Import ListNotations.

Module CC_log_rel (H : Heap).

  Module Sem := SpaceSem H.

  Import H Sem.GC Sem.GC.Equiv Sem.GC.Equiv.Defs Sem.

  (** ** Resource conditions  *)

  (** * Preconditions *)
  
  (** Local precondition. Enforced as initial condition for the expressions being related *)
  Definition IInv := relation (heap block * env * exp).

  (** Global precondition.
      Enforced as initial condition for future executions of the result *)
  Definition GIInv :=
    forall (B : Ensemble var) {H : ToMSet B},
      nat -> relation (heap block * env * exp).
  
  (** * Postconditions *)
  
  (** Local postconditions. Holds for the result of the execution
      of the expressions being related. *)
  Definition Inv := relation (heap block * env * exp * nat * nat).

  (** Global posconditions. Holds for the result of future execution of the result *)
  Definition GInv :=
    (* forall (B : Ensemble var) {H : ToMSet B}, nat -> *)
      nat -> relation (heap block * env * exp * nat * nat).
  
  (** Loc Injection *)
  Definition Inj := loc -> loc.

  (** Env Injection -- partial *)
  Definition EInj := loc -> option loc.
  
  (** Tag for closure records *)
  Variable (clo_tag : cTag). 

  (** A program will not get stuck for any fuel amount *)
  (* This is used to exclude programs that may timeout for low fuel,
      but they might get stuck later *)
  Definition not_stuck (H : heap block) (rho : env) (e : exp) :=
    forall c, exists r m, big_step_GC H rho e r c m. 
  
  (** step-indexed relation on cps terms. Relates cps-terms with closure-converted terms  *)
  (* Expression relation : (XXX This comment is not up-to-date)
   * ---------------------
   *  (e1, ρ1, H1) ~_k (e2, ρ2, H2) iff 
   *    forall c1 <= k,
   *      H1; ρ1 |- e1 ->^c1 v1 -> 
   *      exists r2, H2; ρ2 |- e2 -> ρ2 /\ r1 ~_(k-c1) r2
   *  
   * Result relation :
   * ----------------
   * (l1, H1) ~_k (l2, H2) iff
   * if H1(l1) = v1
   * then H2(l2) = v2 and  
   *   if v1 = C[l_1, .., l_n] 
   *   then v2 = C[v'_1, .., v'_m] /\ n <= m /\ (l_1, H1) ~_(k-1) (l_1', H2) /\ ... /\ (l_n, H1) ~_(k-1) (l_n', H2)
   *   else if v1 = (λ f1 x1. e1, ρ1)
   *   then v2 = {l_clo; l_env} /\ H2(l_clo) =  λ f2 Γ x2. e2 /\ H2(l_env) = C ls /\
   *        \forall l1' l2' i < k, (l1', H1) ~_j (l2', H2)s => 
   *                (e1, ρ1[x1 -> l1', f1 -> l1], H1) ~_j 
   *                (e2, [x2 -> l2', f2 -> l_clo, Γ -> l_env], H2)
   * else True (* ? -- not quite sure yet *)
   *)

 

  (** Definitions parametric on the value relation *)
  Section cc_approx.
    
    Variable (cc_approx_val : nat -> nat -> GIInv -> GInv -> Inj -> ans -> ans -> Prop). 
    Variable (cc_approx_val' : nat -> GIInv -> GInv -> Inj -> ans -> ans -> Prop).     
    
    (** * Expression relation *)
    
    Definition cc_approx_exp
               (* step indexes *)
               (k : nat) (j : nat)
               (* Invariants *)
               (IIL : IInv) (IIG : GIInv) (IL : Inv) (IG : GInv)
               (* related expressions *)
               (p1 p2 : exp * env * heap block) : Prop :=
      let '(e1, rho1, H1) := p1 in
      let '(e2, rho2, H2) := p2 in
      forall (b1 b2 : Inj) (H1' H2' : heap block) (rho1' rho2' : env) (r1 : ans) (c1 m1 : nat),
        (occurs_free e1) |- (H1, rho1) ⩪_(id, b1) (H1', rho1') ->
        injective_subdomain (reach' H1' (env_locs rho1' (occurs_free e1))) b1 ->
        (occurs_free e2) |- (H2, rho2) ⩪_(b2, id) (H2', rho2') ->
        injective_subdomain (reach' H2 (env_locs rho2 (occurs_free e2))) b2 ->
        IIL (H1', rho1', e1) (H2', rho2', e2) ->
        c1 <= k ->
        big_step_GC H1' rho1' e1 r1 c1 m1 ->
        not_stuck H1' rho1' e1 ->
        exists (r2 : ans) (c2 m2 : nat) (b : Inj),
          big_step_GC_cc H2' rho2' e2 r2 c2 m2 /\
          (* extra invariants for costs *)
          IL (H1', rho1', e1, c1, m1) (H2', rho2', e2, c2, m2) /\
          cc_approx_val (k - c1) j IIG IG b r1 r2.

    Definition cc_approx_clos
               (* step indexes *)
               (j : nat)
               (* Invariants *)
               (GI : GIInv) (GP : GInv)
               (b : Inj)
               
               (p1 : loc * heap block)
               (p2 : loc * heap block) : Prop :=
      let '(l1, H1) := p1 in
      let '(l2, H2) := p2 in
      l2 = b l1 /\
      exists rho1 c (vs : list value) FVs,
        key_set rho1 <--> FromList FVs /\
        NoDup FVs /\
        get l1 H1 = Some (Env rho1) /\
        get l2 H2 = Some (Constr c vs) /\
        Forall2 (fun (x1 : var) (v2 : value)  =>
                   exists l1, M.get x1 rho1 = Some (Loc l1) /\
                         cc_approx_val' j GI GP b (Res (Loc l1, H1)) (Res (v2, H2)))
                FVs vs.

  End cc_approx.

  (** * Value relation *)
   
  Fixpoint cc_approx_val (k : nat) {struct k} :=
    let fix cc_approx_val_aux 
           (j : nat) (IP : GIInv) (P : GInv) (b : Inj) (r1 r2 : ans) {struct j} : Prop :=
    match r1, r2 with
      | OOT, OOT => True (* Both programs timeout *)
      | Res (v1, H1), Res (v2, H2) => (* Both programs terminate *)
        match v1, v2 with
          | Loc l1, Loc l2 =>
            b l1 = l2 /\
            match get l1 H1, get l2 H2 with
              | Some (Constr c1 vs1), Some (Constr c2 vs2) =>
                   c1 = c2 /\ 
                   (forall i,
                      (i < j)%nat ->
                      match j with
                        | 0 => True
                        | S j =>
                          let R l1 l2 := cc_approx_val_aux (j - (j - i)) IP P b (Res (l1, H1)) (Res (l2, H2)) in
                          Forall2 R vs1 vs2
                      end)
              | Some (Clos (FunPtr B1 f1) (Loc env_loc1)), Some (Constr c [FunPtr B2 f2; Loc env_loc2]) =>
                (forall i, (i < j)%nat ->
                      match j with
                         | 0 => True
                         | S j =>
                           cc_approx_clos cc_approx_val_aux (j - (j - i)) IP P b
                                          (env_loc1, H1) (env_loc2, H2)
                      end) /\
                forall (b1 b2 : Inj)
                  env_loc1' (rho_clo rho_clo1 rho_clo2 : env) (H1' H1'' H2' : heap block)
                  (env_loc2' : loc)
                  (xs1 : list var) (ft : fTag) (e1 : exp) (vs1 vs2 : list value),
                  (Loc env_loc1, H1) ≈_(id, b1) (Loc env_loc1', H1') ->
                  injective_subdomain (reach' H1' [set env_loc1']) b1 ->
                  (Loc env_loc2, H2) ≈_(b2, id) (Loc env_loc2', H2') ->
                  injective_subdomain (reach' H2 [set env_loc2]) b2 ->
                  
                  find_def f1 B1 = Some (ft, xs1, e1) ->
                  get env_loc1' H1' = Some (Env rho_clo) ->
                  
                  def_closures B1 B1 rho_clo H1' (Loc env_loc1') =  (H1'', rho_clo1) ->
                  setlist xs1 vs1 rho_clo1 = Some rho_clo2 ->
                  length vs1 = length vs2 ->

                  exists (xs2 : list var) (e2 : exp) (rho2' : env),
                    find_def f2 B2 = Some (ft, xs2, e2) /\
                    Some rho2' = setlist xs2 ((Loc env_loc2') :: vs2) (def_funs B2 B2 (M.empty _)) /\
                    (forall i,
                       (i < k)%nat ->
                       match k with
                         | 0 => True
                         | S k =>
                           forall b',
                             let R j v1 v2 := cc_approx_val (k - (k - i)) j IP P b' (Res (v1, H1')) (Res (v2, H2')) in
                             (forall j, Forall2 (R j) vs1 vs2) ->
                             f_eq_subdomain (reach' H1' [set env_loc1']) (b2 ∘ b ∘ b1) b' ->
                             (forall (H1 H2  : heap block) b1 b2, (* redundant *)
                                live' (env_locs rho_clo2 (occurs_free e1)) H1'' H1 b1  ->
                                live' (env_locs rho2' (occurs_free e2)) H2' H2 b2 ->
                                IP (name_in_fundefs B1 :&: occurs_free e1 \\ FromList xs1) _
                                   (1 + (PS.cardinal (@mset (key_set rho_clo) _)))
                                   (H1, subst_env b1 rho_clo2, e1) (H2, subst_env b2 rho2', e2)) /\
                             (forall j, cc_approx_exp cc_approx_val
                                                 (k - (k - i))
                                                 j
                                                 (IP (name_in_fundefs B1 :&: occurs_free e1 \\ FromList xs1) _
                                                     (1 + (PS.cardinal (@mset (key_set rho_clo) _)))) IP
                                                 (P (1 + (PS.cardinal (@mset (key_set rho_clo) _)))) P
                                                 (e1, rho_clo2, H1'') (e2, rho2', H2'))
                       end)
              | _, _ => False
            end
          | _, _ => False
        end
      | _, _ => False
    end
    in cc_approx_val_aux.
  
  (** Notations for approximation relation *)
  Notation "p1 ⪯ ^ ( k ; j ; P1 ; P2 ; P3 ; P4 ) p2" :=
    (cc_approx_exp cc_approx_val k j P1 P2 P3 P4 p1 p2)
      (at level 70, no associativity).

  Notation "p1 << ^ ( k ; j ; P1 ; P2 ; b ) p2" :=
        (cc_approx_clos (cc_approx_val k) j P1 P2 b p1 p2)
          (at level 70, no associativity).
  
    
  (** Unfold the recursion. A more compact definition of the value relation. *)
  Definition cc_approx_val' (k : nat) (j : nat) (IP : GIInv) (P : GInv) (b : Inj) (r1 r2 : ans) : Prop :=
    match r1, r2 with
      | OOT, OOT => True (* Both programs timeout *)
      | Res (v1, H1), Res (v2, H2) => (* Both programs terminate *)
        match v1, v2 with
          | Loc l1, Loc l2 =>
            b l1 = l2 /\
            match get l1 H1, get l2 H2 with
              | Some (Constr c1 vs1), Some (Constr c2 vs2) =>
                    c1 = c2 /\
                    (forall i, (i < j)%nat ->
                          let R l1 l2 := cc_approx_val k i IP P b (Res (l1, H1)) (Res (l2, H2)) in
                          Forall2 R vs1 vs2)
              | Some (Clos (FunPtr B1 f1) (Loc env_loc1)), Some (Constr c [FunPtr B2 f2; Loc env_loc2]) =>
                (forall i, (i < j)%nat -> (env_loc1, H1) << ^ ( k ; i ; IP ; P ; b ) (env_loc2, H2) ) /\
                forall (b1 b2 : Inj)
                  env_loc1' (rho_clo rho_clo1 rho_clo2 : env) (H1' H1'' H2' : heap block)
                  (env_loc2' : loc)
                  (xs1 : list var) (ft : fTag) (e1 : exp) (vs1 vs2 : list value),
                  (Loc env_loc1, H1) ≈_(id, b1) (Loc env_loc1', H1') ->
                  injective_subdomain (reach' H1' [set env_loc1']) b1 ->
                  (Loc env_loc2, H2) ≈_(b2, id) (Loc env_loc2', H2') ->
                  injective_subdomain (reach' H2 [set env_loc2]) b2 ->
                  
                  find_def f1 B1 = Some (ft, xs1, e1) ->
                  get env_loc1' H1' = Some (Env rho_clo) ->

                  def_closures B1 B1 rho_clo H1' (Loc env_loc1') =  (H1'', rho_clo1) ->
                  setlist xs1 vs1 rho_clo1 = Some rho_clo2 ->
                  length vs1 = length vs2 ->

                  exists (xs2 : list var) (e2 : exp) (rho2' : env),
                    find_def f2 B2 = Some (ft, xs2, e2) /\
                    Some rho2' = setlist xs2 ((Loc env_loc2') :: vs2) (def_funs B2 B2 (M.empty _)) /\
                    (forall i ,
                       (i < k)%nat  ->
                       forall b',
                         let R j v1 v2 := cc_approx_val i j IP P b'(Res (v1, H1')) (Res (v2, H2')) in
                         (forall j, Forall2 (R j) vs1 vs2) ->
                         f_eq_subdomain (reach' H1' [set env_loc1']) (b2 ∘ b ∘ b1) b' ->
                         (forall (H1 H2  : heap block) b1 b2, (* redundant *)
                            live' (env_locs rho_clo2 (occurs_free e1)) H1'' H1 b1  ->
                            live' (env_locs rho2' (occurs_free e2)) H2' H2 b2 ->
                            IP (name_in_fundefs B1 :&: occurs_free e1 \\ FromList xs1) _
                               (1 + (PS.cardinal (@mset (key_set rho_clo) _)))
                               (H1, subst_env b1 rho_clo2, e1) (H2, subst_env b2 rho2', e2)) /\
                         (forall j, cc_approx_exp cc_approx_val
                                             i j
                                             (IP (name_in_fundefs B1 :&: occurs_free e1 \\ FromList xs1) _
                                                 (1 + (PS.cardinal (@mset (key_set rho_clo) _)))) IP
                                             (P (1 + (PS.cardinal (@mset (key_set rho_clo) _)))) P
                                             (e1, rho_clo2, H1'') (e2, rho2', H2')))
              | _, _ => False
            end
          | _, _ => False
        end
      | _, _ => False
    end.


  Opaque cc_approx_clos.
  
  (** Correspondence of the two definitions *)
  Lemma cc_approx_val_eq (k j : nat) IP P b (v1 v2 : ans) :
    cc_approx_val k j IP P b v1 v2 <-> cc_approx_val' k j IP P b v1 v2.
  Proof.
    destruct k as [ | k ]; destruct j as [| j];
    destruct v1 as [[[l1 | lf1 f1] H1] | |]; destruct v2 as [[[l2 | lf2 f2] H2] | |];
    try (now split; intros; contradiction);
    try (now simpl; eauto).  
    - split; simpl; [ intros [Heqb Hc] |];
      destruct (get l1 H1) as [b1|]; destruct (get l2 H2) as [b2|]; try now eauto. 
      { destruct b1 as [c1 vs1 | [? | B1 f1] [ env_loc1 | ] | ];
        destruct b2 as [c2 vs2 | | ]; try contradiction.
        destruct Hc as [Heq' Hyp]. 
        split. eauto. now split; eauto.
        
        destruct vs2 as [ | [| B2 f2 ] [| [ env_loc2 |] [|]] ]; try contradiction.
        destruct Hc as [Hcc Hyp]. 
        split; eauto. split; eauto. split; eauto. omega. omega. 
        
        intros b1 b2 el tc1 tc2 tc3 H1' H1'' H2' env_loc' xs1 ft
               e1 vs1 vs2 Heq1 Hr1 Heq2 Hr2 Hfind Hget Hdef Hset Hlen.
        edestruct Hyp
          as (xs2 & e2 & rho2' & Hfind' & Hset' & Hi); eauto.
        do 3 eexists; split; [ | split ]; try now eauto. }
      { destruct b1 as [c1 vs1 | [? | B1 f1] [ env_loc1 |] | ];
        destruct b2 as [c2 vs2 | | ]; eauto. 
        + clear; now firstorder.
        + destruct vs2 as [ | [| B2 f2] [| [env_loc2 |] [|]] ]; eauto.
          intros [Heqb [Him Hyp]]. split; eauto. split; eauto.
          
          intros b1 b2 el tc1 tc2 tc3 H1' H1'' H2' env_loc' xs1 ft
                 e1 vs1 vs2 Heq1 Hr1 Heq2 Hr2 Hget Hfind Hdef Hset Hlen.
          edestruct Hyp
            as (xs2 & e2 & rho2' & Hfind' & Hset' & Hi); eauto.
          do 3 eexists; split; [ | split ]; eauto. } 
    - split; simpl; [ intros [Heqb Hc] |];
      destruct (get l1 H1) as [b1|]; destruct (get l2 H2) as [b2|]; try now eauto.
      { destruct b1 as [c1 vs1 | [? | B1 f1] [ env_loc1 |] | ];
        destruct b2 as [c2 vs2 | | ]; try contradiction.
        + destruct Hc as [Hin Hyp].
          split; [ eassumption | split; [ eassumption |]].
          intros i Hleq. eapply Forall2_monotonic; [| now eauto ].
          intros x1 x2 Hap.
          assert (Heqi : j - (j - i) = i) by omega.
          rewrite !Heqi in Hap. 
          eassumption. 
        + destruct vs2 as [ | [| B2 f2] [| [env_loc2 |] [|]] ]; eauto.
          destruct Hc as [Henv Hyp].
          subst.
          split; eauto. split. 
          intros i Hlt.
          assert (Heqi : j - (j - i) = i) by omega.
          rewrite <- Heqi. now eapply Henv; eauto.
          
          intros b1 b2 el tc1 tc2 tc3 H1' H1'' H2' env_loc' xs1
                 ft e1 vs1 vs2 Heq1 Hr1 Heq2 Hr2 Hget Hfind Hdef Hset Hlen.
          edestruct Hyp
            as (xs2 & e2 & rho2' & Hfind' & Hset' & Hi); eauto.
          do 3 eexists; split; [ | split ]; try (now eauto). }
      { destruct b1 as [c1 vs1 | [? | B1 f1] [ env_loc1|] | ];
        destruct b2 as [c2 vs2 | | ]; eauto.
        + intros [Heq1 [Heq2 Hi]]. subst.
          split; [ reflexivity | split; [ reflexivity |]].

          intros i Hleq. eapply Forall2_monotonic; [| now eauto ].
          intros x1 x2 Hap.
          assert (Heqi : j - (j - i) = i) by omega. rewrite !Heqi.
          eassumption. 
        + destruct vs2 as [ | [| B2 f2] [| [env_loc2 |] [|]] ]; eauto.
          intros [Heqb [Henv Hyp]]. split; eauto.
          split. 
          intros i Hlt. assert (Heqi : j - (j - i) = i) by omega.
          rewrite Heqi. now eapply Henv; eauto.
          
          intros b1 b2 el tc1 tc2 tc3 H1' H1'' H2' env_loc' xs1 ft e1
                 vs1 vs2 Heq1 Hr1 Heq2 Hr2 Hget Hfind Hdef Hset Hlen.
          edestruct Hyp
            as (xs2 & e2 & rho2' & Hfind' & Hset' & Hi); eauto.
          do 3 eexists; split; [ | split ]; try (now eauto). }
    - split; simpl; [ intros [Heqb Hc] |];
      destruct (get l1 H1) as [b1|]; destruct (get l2 H2) as [b2|]; try now eauto.
      { destruct b1 as [c1 vs1 | [? | B1 f1] [ env_loc1 |] | ];
        destruct b2 as [c2 vs2 | | ]; try contradiction.
        + destruct Hc as [Hc Hyp].
          split; eauto. split; eauto. intros; omega.
        + simpl. destruct vs2 as [ | [| B2 f2] [| [env_loc2 |] [|]] ]; eauto.
          destruct Hc as [Henv Hyp].
          subst. split; eauto. split.

          intros; omega.
          
          intros b1 b2 el tc1 tc2 tc3 H1' H1'' H2' env_loc' xs1 ft e1
                 vs1 vs2 Heq1 Hr1 Heq2 Hr2 Hget Hfind Hdef Hset Hlen.
          edestruct Hyp
            as (xs2 & e2 & rho2' & Hfind' & Hset' & Hi); eauto.
          do 3 eexists; split; [ | split ]; try (now eauto).
          simpl. intros i b' Hleq Hfeq Hall.
          assert (Heqi : k - (k - i) = i) by omega.
          replace i with (k - (k - i)) by eassumption. 
          eapply Hi; eauto. intros j'.
          eapply Forall2_monotonic; [| now eauto ].
          intros x1 x2 Hap. rewrite Heqi. simpl in Hap. eassumption.
      }
      { destruct b1 as [c1 vs1 | [? | B1 f1] [ env_loc1 |] | ];
        destruct b2 as [c2 vs2 | | ]; eauto.
        + intros [Heq1 [Heq2 Hi]].
          subst. split; [ reflexivity | split; [ reflexivity |]]; eauto.
        + destruct vs2 as [ | [| B2 f2] [| [env_loc2 |] [|]] ]; eauto.
          intros [Heq1 [Heq2 Hyp]].
          subst. split; eauto. split.

          intros i Hlt; omega.
          
          intros le b1 b2 tc1 tc2 tc3 H1' H1'' H2' env_loc' xs1 ft
                 e1 vs1 vs2 Heq1 Hr1 Heq2' Hr2 Hget Hfind Hdef Hset Hlen.
          edestruct Hyp
            as (xs2 & e2 & rho2' & Hfind' & Hset' & Hi); eauto.
          do 3 eexists; split; [ | split ]; try (now eauto).
          intros i b' Hleq Hall Hfeq.
          assert (Heqi : k - (k - i) = i) by omega.
          replace i with (k - (k - i)) in Hi by eassumption. 
          eapply Hi; eauto. omega. }
      (*     eapply Forall2_monotonic; [| now eauto ]. *)
      (*   intros x1 x2 Hap. rewrite <- Heqi. eassumption. *)
      (* } *)
    - split; simpl; [ intros [Heqb Hc] |];
      destruct (get l1 H1) as [b1|]; destruct (get l2 H2) as [b2|]; try now eauto.
      { destruct b1 as [c1 vs1 | [? | B1 f1] [ env_loc1 |] | ];
        destruct b2 as [c2 vs2 | | ]; try contradiction.
        + destruct Hc as [Heq2 Hi]; split; [ eassumption | split; [eassumption |]].
          intros i Hleq. eapply Forall2_monotonic; [| now eauto ].
          intros x1 x2 Hap.
          assert (Heqi : j - (j - i) = i) by omega.
          rewrite !Heqi in Hap.
          eassumption. 
        + destruct vs2 as [ | [| B2 f2] [| [env_loc2 |] [|]] ]; eauto.
          destruct Hc as [Henv Hyp]; split; eauto. split.
          
          intros i Hlt.
          assert (Heqi : j - (j - i) = i) by omega.
          rewrite <- Heqi. now eapply Henv; eauto.
          
          intros b1 b2 el tc1 tc2 tc3 H1' H1'' H2' env_loc' xs1
                 ft e1 vs1 vs2 Heq1 Hr1 Heq2' Hr2 Hget Hfind Hdef Hset Hlen.
          edestruct Hyp
            as (xs2 & e2 & rho2' & Hfind' & Hset' & Hi); eauto.
          do 3 eexists; split; [ | split ]; try (now eauto).
          simpl. intros i b' Hleq Hfeq Hall.
          assert (Heqi : k - (k - i) = i) by omega.
          replace i with (k - (k - i)) by eassumption. 
          eapply Hi; eauto. intros j'.
          eapply Forall2_monotonic; [| now eauto ].
          intros x1 x2 Hap. rewrite Heqi. eapply Hap.
      }
      { destruct b1 as [c1 vs1 | [? | B1 f1] [ env_loc1 |] | ];
        destruct b2 as [c2 vs2 | | ]; eauto.
        + intros [Heq1 [Heq2 Hi]].
          subst. split; [ reflexivity | split; [ reflexivity |]]; eauto.
          
          intros i Hleq. eapply Forall2_monotonic; [| now eauto ].
          intros x1 x2 Hap.
          assert (Heqi : j - (j - i) = i) by omega. rewrite !Heqi.
          eassumption. 
        + destruct vs2 as [ | [| B2 f2] [| [env_loc2 |] [|]] ]; eauto.
          intros [Hb [Henv Hyp]].
         split; eauto. split.
          
          intros i Hlt.
          assert (Heqi : j - (j - i) = i) by omega.
          rewrite Heqi. now eapply Henv; eauto.
          
          intros el b1 b2 tc1 tc2 tc3 H1' H1'' H2' env_loc' xs1
                 ft e1 vs1 vs2 Heq1 Hr1 Heq2 Hr2 Hget Hfind Hdef Hset Hlen.
          edestruct Hyp
            as (xs2 & e2 & rho2' & Hfind' & Hset' & Hi); eauto.
          do 3 eexists; split; [ | split ]; try (now eauto).
          intros i b' Hleq Hfeq Hall'.
          assert (Heqi : k - (k - i) = i) by omega.
          replace i with (k - (k - i)) in Hi by eassumption. 
          eapply Hi; eauto. omega. }
  Qed.
  
  Opaque cc_approx_val.

  (** * Environment relations *)
  
  (** Environment relation for a single point (i.e. variable) : 
    * ρ1 ~_k^x ρ2 iff ρ1(x) = Some v -> ρ2(x) = Some v' /\ v ~_k v' *)
    Definition cc_approx_var_env (k j : nat) IP P b (H1 : heap block) (rho1 : env)
               (H2 : heap block) (rho2 : env) (x y : var) : Prop :=
      forall l1, 
        M.get x rho1 = Some l1 -> 
        exists l2, M.get y rho2 = Some l2 /\
              cc_approx_val' k j IP P b (Res (l1, H1)) (Res (l2, H2)).
    
    (** Environment relation for a set of points (i.e. predicate over variables) :
     * ρ1 ~_k^S ρ2 iff 
     *  forall x, S x -> ρ1(x) = Some v -> ρ2(x) = Some v' /\ v ~_k v' *)
    Definition cc_approx_env_P (S : Ensemble var) k j IP P b (c1 c2 : heap block * env) :=
      let (H1, rho1) := c1 in
      let (H2, rho2) := c2 in
      forall (x : var), S x -> cc_approx_var_env k j IP P b H1 rho1 H2 rho2 x x.

    Notation "p1 ≺ ^ ( k ; j ; IP ; P ; b ) p2" := (cc_approx_val' k j IP P b p1 p2)
                                                         (at level 70, no associativity).
    
    Notation "p1 ⋞ ^ ( R ; k ; j ; IP ; P ; b ) p2" := (cc_approx_env_P R k j IP P b p1 p2)
                                                         (at level 70, no associativity).

    Definition cc_approx_heap (S : Ensemble loc) k j IP P b (H1 H2 : heap block) :=
      forall (x : loc), S x ->
                   Res (Loc x, H1) ≺ ^ ( k ; j ; IP ; P ; b ) Res (Loc (b x), H2) \/
                   (x, H1) << ^ ( k ; j ; IP ; P ; b ) (b x, H2).
    

    Notation "S |- H1 ≼ ^ ( k ; j ; IP ; P ; b ) H2" :=
      (cc_approx_heap S k j IP P b H1 H2) (at level 70, no associativity).
  
  
  (** Environment relation for the whole domain of definition :
    * ρ1 ~_k ρ2 iff forall x, ρ1(x) = v => ρ2(x) = v' /\ v ~_k v' *)
    Definition cc_approx_env (k j : nat) IP P b c1 c2 : Prop :=
    c1 ⋞ ^ (Full_set _; k; j; IP; P; b ) c2.
  
  (** * Environment Invariants for Closure Conversion *)
  
  (** Naming conventions in the following  :

     [Scope] : The set of variables currently in scope.
 
     [Funs]  : The set of variables in the current block of mutually recursive
               functions.

     [FVs]   : The list of free variables (needs to be ordered).

     [Γ]     : The formal parameter of the environment after closure conversion. *)
  
  Section LogRelLemmas.
    
    Context (LIP : IInv)
            (GIP : GIInv)
            (LP : Inv)
            (GP : GInv)
            (b : Inj).
    
  (** * Monotonicity Properties *)
  
  (** The environment relation is antimonotonic in the set of free variables *) 
  Lemma cc_approx_env_P_antimon (S1 S2 : Ensemble var) (k j : nat)
        (c1 c2 : (heap block) * env) :
    c1 ⋞ ^ ( S2 ; k ; j ; GIP ; GP ; b ) c2 ->
    S1 \subset S2 ->
    c1 ⋞ ^ ( S1 ; k ; j ; GIP ; GP ; b ) c2.
  Proof.
    destruct c1 as [H1 rho1]; destruct c2 as [H2 rho2].
    intros Hpre Hin x Hin'. eapply Hpre; eapply Hin; eauto.
  Qed.

  Lemma cc_approx_heap_antimon P1 P2 k j IP P (H1 H2 : heap block) :
    P1 \subset P2 ->
    P2 |- H1 ≼ ^ ( k ; j ; IP ; P ; b ) H2 ->
    P1 |- H1 ≼ ^ ( k ; j ; IP ; P ; b ) H2.
  Proof.
    intros Hsub Hcc x Hin. eapply Hcc; eauto. eapply Hsub; eauto.
  Qed.

  (** The expression relation is monotonic in the local invariant *)
  Lemma cc_approx_exp_rel_mon k j LIP1 GIP1 (LP1 LP2 : Inv) (GP1 : GInv)
        (p1 p2 : exp * env * heap block) :
    p1 ⪯ ^ ( k ; j ; LIP1 ; GIP1 ; LP1 ; GP1 ) p2 ->
    inclusion _ LP1 LP2 ->
    p1 ⪯ ^ ( k ; j ; LIP1 ; GIP1 ; LP2 ; GP1 ) p2.
  Proof.
    destruct p1 as [[e1 H1] rho1].
    destruct p2 as [[e2 H2] rho2]. 
    intros Hcc Hin b1 b2 H1' H2' rho1' rho2' v1 c1 m1 HH1 Hr1 HH2 Hr2 Hip Hleq Hstep Hstuck.
    edestruct Hcc as [v2 [c2 [m2 [b' [Hstep' [HInv Hval]]]]]]; eauto.
    repeat eexists; eauto.
  Qed.
  
  (** The logical relation respects equivalence of the global invariant *)
  
  Lemma cc_approx_exp_same_rel_IH k j LIP1 GIP1 LP1 (GP1 GP2 : GInv) p1 p2 :
    (forall m b r1 r2,
       m <= k ->
       r1 ≺ ^ (m ; j ; GIP1 ; GP1 ; b ) r2 ->
       r1 ≺ ^ (m ; j ; GIP1 ; GP2 ; b ) r2) ->
    p1 ⪯ ^ ( k ; j ; LIP1 ; GIP1 ; LP1 ; GP1 ) p2 ->
    (forall k1 k2, same_relation _ (GP1 k1) (GP2 k2)) ->
    p1 ⪯ ^ ( k ; j ; LIP1 ; GIP1 ; LP1 ; GP2 ) p2.
  Proof.
    destruct p1 as [[e1 H1] rho1].
    destruct p2 as [[e2 H2] rho2].
    intros IH Hcc Hin b1 b2 H1' H2' rho1' rho2'
           v1 c1 m1 HH1 Hr1 HH2 Hr2 Hip Hleq Hstep Hstuck.
    edestruct Hcc as [v2 [c2 [m2 [b' [Hstep' [HInv Hval]]]]]]; eauto.
    repeat eexists; eauto.
    rewrite cc_approx_val_eq.
    eapply IH; eauto. omega.
    rewrite <- cc_approx_val_eq; eauto.
  Qed.
  
  Opaque cc_approx_exp.
  
  Lemma cc_approx_val_same_rel (k j : nat) (GP1 GP2 : GInv) (b1 : Inj) r1 r2 :
    r1 ≺ ^ (k ; j ; GIP ; GP1 ; b1 ) r2 ->
    (forall k1 k2, same_relation _ (GP1 k1) (GP2 k2)) ->
    r1 ≺ ^ (k ; j ; GIP ; GP2 ; b1 ) r2.
  Proof.
    revert j b1 GP1 GP2 r1 r2.
    induction k as [k IHk] using lt_wf_rec1. intros j.
    induction j as [j IHj] using lt_wf_rec1.
    intros b' GP1 GP2 r1 r2.
    destruct r1 as [[[l1 | lf1 f1] H1] | |];
      destruct r2 as [[[l2 | lf2 f2] H2] | |]; simpl;
    try (now intros; contradiction); try (now simpl; eauto).
    destruct (get l1 H1) as [b1|]; destruct (get l2 H2) as [b2|]; eauto.
    destruct b1 as [c1 vs1 | [? | B1 f1] [ env_loc1 |] | ];
      destruct b2 as [c2 vs2 | | ]; eauto; intros [Heq Hcc] Hrel; split; eauto.
    - destruct Hcc as [Heq' Hcc]. split; [ eassumption |].
      intros i Hleq. eapply Forall2_monotonic; [| now eauto ].
      intros x1 x2 Hap.
      rewrite cc_approx_val_eq in *. eapply IHj; try eassumption.
    - destruct vs2 as [ | [| B2 f2] [| [env_loc2 |] [|]] ]; eauto.
      destruct Hcc as [Henv Hcc]. split; eauto.
      
      intros i Hlt.
      edestruct Henv as (Heql & rhoc & c & vs & FVs & Hnd & Hget1 & Heqfv & Hget2 & Hall); try eassumption.
      split; eauto. do 4 eexists. repeat (split; try eassumption).
      eapply Forall2_monotonic; [| eassumption ].
      intros x1 x2 [l1' [Hget Hval]].
      eexists; split; eauto. rewrite cc_approx_val_eq in *.
      eapply IHj; eassumption.
      
      intros b1 b2 el tc1 tc2 tc3 H1' H1'' H2' env_loc' xs1 ft e1
             vs1 vs2 Heq1 Hr1 Heq2 Hr2 Hget Hfind Hdef Hset Hlen.
      edestruct Hcc
        as (xs2 & e2 & rho2' & Hfind' & Hset' & Hi); eauto.
      do 3 eexists; split; [ | split ]; try (now eauto).
      intros i Hleq b''. simpl. intros Hrel' Hfeq1.
      split.
      edestruct (Hi i) as [HI Hcc']; eauto.
      + intros j'. eapply Forall2_monotonic; [| now eapply Hrel' ].
        intros. rewrite cc_approx_val_eq.
        eapply IHk; eauto. now rewrite <- cc_approx_val_eq; simpl in *; eauto.
        intros. split; now eapply Hrel.
      + intros j'. eapply cc_approx_exp_same_rel_IH with (GP1 := GP1); try eassumption.
        intros; eapply IHk. omega. eassumption. eassumption.
        eapply cc_approx_exp_rel_mon. eapply Hi. eassumption.
        intros j''. 
        eapply Forall2_monotonic; [| now eapply Hrel' ].
        intros. rewrite cc_approx_val_eq.
        eapply IHk; eauto. now rewrite <- cc_approx_val_eq; simpl in *; eauto.
        intros. split; now eapply Hrel. eassumption.
        now eapply Hrel.
  Qed.

  Transparent cc_approx_exp.
  
  Lemma cc_approx_exp_same_rel (P : relation nat) k j (GP' : GInv)
        p1 p2 :
    p1 ⪯ ^ ( k ; j ; LIP ; GIP ; LP ; GP ) p2 ->
    (forall k1 k2, same_relation _ (GP k1) (GP' k2)) ->
    p1 ⪯ ^ ( k ; j ; LIP ; GIP ; LP ; GP' ) p2.
  Proof.
    intros Hcc Hin. eapply cc_approx_exp_same_rel_IH; try eassumption.
    intros. eapply cc_approx_val_same_rel in Hin; eauto.
  Qed.
  
  
  (** The value relation is monotonic in the step index *)
  Lemma cc_approx_val_monotonic (k m j : nat) (r1 r2 : ans) b' :
    r1 ≺ ^ (k; j; GIP ; GP; b') r2 ->
    m <= k ->
    r1 ≺ ^ (m; j; GIP ; GP; b') r2.
  Proof.
    revert j k r1 r2. induction m as [m IHk] using lt_wf_rec1.
    intros j. induction j as [j IHj] using lt_wf_rec1.
    intros k r1 r2.
    destruct r1 as [[[l1 | lf1 f1] H1] | |]; destruct r2 as [[[l2 | lf2 f2] H2] | |]; simpl;
    try (now intros; contradiction); try (now simpl; eauto).
    - destruct (get l1 H1) as [b1|]; destruct (get l2 H2) as [b2|]; eauto.
      intros [Heq Hcc] Hleq. split; [ eassumption |].
      destruct b1 as [c1 vs1 | [? | B1 f1] [ env_loc1 | ] | ];
        destruct b2 as [c2 vs2 | | ]; eauto.
      + destruct Hcc as [Heq' Hi]; split; [ eassumption |].
        intros i Hleq'. simpl.
        eapply Forall2_monotonic; [| now eauto ].
        intros x1 x2 Hap.
        rewrite cc_approx_val_eq in *. eapply IHj; try eassumption.
      + destruct vs2 as [ | [| B2 f2] [| [env_loc2 |] [|]] ]; eauto.
        destruct Hcc as [Henv Hcc]. split; eauto.
        
        intros i Hlt.
        edestruct Henv as (Heql & rhoc & c & vs & FVs & Hnd & Hget1 & Heqfv & Hget2 & Hall); try eassumption.
        split; eauto. do 4 eexists. repeat (split; try eassumption).
        eapply Forall2_monotonic; [| eassumption ].
        intros x1 x2 [l1' [Hget Hval]]. eexists; split. eassumption.
        rewrite cc_approx_val_eq in *. eapply IHj; eassumption.

        intros b1 b2 el tc1 tc2 tc3 H1' H1'' H2' env_loc'
               xs1 ft e1 vs1 vs2 Heq1 Hr1 Heq2 Hr2 Hget Hfind Hdef Hset Hlen.
        edestruct Hcc
          as (xs2 & e2 & rho2' & Hfind' & Hset' & Hi'); eauto.
        do 3 eexists; split; [ | split ]; try (now eauto).
        intros i Hleq' R Hfeq Hall. 
        eapply Hi'; try eassumption. omega.
  Qed.


  Lemma cc_approx_clos_monotonic (k m j : nat) (p1 : loc * heap block)
        (p2 : loc * heap block) b' :
    p1 << ^ (k; j; GIP; GP; b') p2 ->
    m <= k ->
    p1 << ^ (m; j; GIP; GP; b') p2.
  Proof.
    intros Hheap Hleq. destruct p1 as [l1 H1]. destruct p2 as [l2 H2]. 
    edestruct Hheap as (Heql & rho1 & c & vs & FVs & Hnd & Hget1 & Heqfv & Hget2 & Hall); try eassumption.
    split; eauto.
    do 4 eexists. repeat (split; try eassumption).
    eapply Forall2_monotonic; [| eassumption ].
    intros x1 x2 [y [Hval Hcc]]. 
    eexists; split.
    eassumption.
    rewrite cc_approx_val_eq in *.
    eapply cc_approx_val_monotonic; eauto.
  Qed.

  Lemma cc_approx_heap_monotonic S (k m j : nat) (H1 H2 : heap block) b' :
    S |- H1 ≼ ^ (k; j; GIP; GP; b') H2 ->
    m <= k ->
    S |- H1 ≼ ^ (m; j; GIP; GP; b') H2.
  Proof.
    intros Hheap Hleq x Hin. eapply Hheap in Hin. inv Hin.
    left. eapply cc_approx_val_monotonic; eauto.
    right. eapply cc_approx_clos_monotonic; eauto.
  Qed.

  
  (** The expression relation is anti-monotonic in the step index *)
  Lemma cc_approx_exp_monotonic (k m j : nat) p1 p2 :
    p1 ⪯ ^ ( k ; j ; LIP ; GIP ; LP ; GP ) p2 ->
    m <= k ->
    p1 ⪯ ^ ( m ; j ; LIP ; GIP ; LP ; GP ) p2.
  Proof.
    destruct p1 as [[e1 H1] rho1]; destruct p2 as [[e2 H2] rho2].
    intros Hpre Hleq b1 b2 H1' H2' rho1' rho2' v1 c1 m1 HH1 Hr1 HH2 Hr2 HIP Hleq' Hstep Hstuck.
    edestruct (Hpre b1 b2 H1' H2' rho1' rho2' v1 c1)
      as [v2 [c2 [m2 [b2' [Hstep2 [Hleq2 H3]]]]]]; eauto.
    omega. do 5 eexists; repeat split; eauto.
    rewrite cc_approx_val_eq in *.
    eapply cc_approx_val_monotonic; eauto. omega.
  Qed.
  
  
  (** The environment relations are anti-monotonic in the step index *)
  Lemma cc_approx_env_P_monotonic (R : Ensemble var) (k m j : nat)
        c1 c2 :
    c1 ⋞ ^ ( R ; k ; j ; GIP ; GP ; b ) c2 ->
    m <= k ->
    c1 ⋞ ^ ( R ; m ; j ; GIP ; GP ; b ) c2.
  Proof.
    destruct c1 as [H1 rho1]; destruct c2 as [H2 rho2].
    intros Hcc Hleq x HP v Hget.
    edestruct Hcc as [v2 [Heq Hpre2]]; eauto.
    eexists; split; eauto.
    eapply cc_approx_val_monotonic; eauto.
  Qed.
  
  Lemma cc_approx_env_monotonic (k m j : nat) c1 c2 :
    cc_approx_env k j GIP GP b c1 c2 ->
    m <= k ->
    cc_approx_env m j GIP GP b c1 c2.
  Proof.
    intros Hleq H. eapply cc_approx_env_P_monotonic; eauto.
  Qed.  
  
  (** The value relation is monotonic in the heap index *)
  Lemma cc_approx_val_j_monotonic GIP' GP' (k i j : nat) (r1 r2 : ans) b' :
    r1 ≺ ^ (k; j; GIP' ; GP' ; b' ) r2 ->
    i <= j ->
    r1 ≺ ^ (k; i; GIP' ; GP' ; b' ) r2.
  Proof.
    destruct r1 as [[[l1 | lf1 f1] H1] | |]; destruct r2 as [[[l2 | lf2 f2] H2] | |]; simpl;
    try (now intros; contradiction); try (now simpl; eauto).
    destruct (get l1 H1) as [b1|]; destruct (get l2 H2) as [b2|]; eauto.
    intros [Heq Hcc] Hleq. split; [ eassumption |].
    destruct b1 as [c1 vs1 | [? | B1 f1] [ env_loc1 |] | ];
      destruct b2 as [c2 vs2 | | ]; eauto.
    + destruct Hcc as [Heq' Hi]; split; [ eassumption |].
      intros i' Hleq'. simpl. eapply (Hi i'); omega.
    + destruct vs2 as [ | [| B2 f2] [| [env_loc2 |] [|]] ]; eauto.
      destruct Hcc as [Henv Hcc]. split; eauto.

      intros j' Hlt. eapply Henv. omega.
      
      (* intros b1 b2 el tc1 tc2 tc3 H1' H1'' H2' env_loc' *)
      (*        xs1 ft e1 vs1 vs2 Heq1 Hr1 Heq2 Hr2 Hget Hfind Hdef Hset. *)
      (* edestruct Hcc *)
      (*   as (xs2 & e2 & rho2' & Hfind' & Hset' & Hi'); eauto. *)
      (* do 3 eexists; split; [ | split ]; try (now eauto). *)
      (* intros i' j' Hleq' Hleq'' R Hall. eapply Hi'. eassumption. *)
      (* omega. eassumption.  *)
  Qed.

  Lemma cc_approx_clos_j_monotonic (k j i : nat) (p1 : loc * heap block)
        (p2 : loc * heap block) b' :
    p1 << ^ (k; j; GIP; GP; b' ) p2 ->
    i <= j ->
    p1 << ^ (k; i; GIP; GP; b' ) p2.
  Proof.
    intros Hheap Hleq. destruct p1 as [rho1 H1]. destruct p2 as [l2 H2]. 
    edestruct Hheap as (Hleq' & rho & c & vs & FVs & Hnd & Hget1 & Heqfv & Hget &  Hall); try eassumption.
    split; eauto.
    do 4 eexists. repeat (split; try eassumption). 
    eapply Forall2_monotonic; [| eassumption ].
    intros x1 x2 [y [Hget' Hval]].
    eexists; split; eauto.
    rewrite cc_approx_val_eq in *.
    eapply cc_approx_val_j_monotonic; eauto.
  Qed.

  Lemma cc_approx_heap_j_monotonic S (k j i : nat) (H1 H2 : heap block) b' :
    S |- H1 ≼ ^ (k; j; GIP; GP; b') H2 ->
    i <= j ->
    S |- H1 ≼ ^ (k; i; GIP; GP; b') H2.
  Proof.
    intros Hheap Hleq x Hin. eapply Hheap in Hin. inv Hin.
    left. eapply cc_approx_val_j_monotonic; eauto.
    right. eapply cc_approx_clos_j_monotonic; eauto.
  Qed.
  
  (** The expression relation is anti-monotonic in the step index *)
  Lemma cc_approx_exp_j_monotonic (k j j' : nat) p1 p2 :
    p1 ⪯ ^ ( k ; j ; LIP ; GIP ; LP ; GP ) p2 ->
    j' <= j ->
    p1 ⪯ ^ ( k ; j' ; LIP ; GIP ; LP ; GP ) p2.
  Proof.
    destruct p1 as [[e1 H1] rho1]; destruct p2 as [[e2 H2] rho2].
    intros Hpre Hleq b1 b2 H1' H2' rho1' rho2' v1 c1 m1 HH1 Hr1 HH2 Hr2 HIP Hleq' Hstep Hstuck.
    edestruct (Hpre b1 b2 H1' H2' rho1' rho2' v1 c1)
      as [v2 [c2 [m2 [b2' [Hstep2 [Hleq2 H3]]]]]]; eauto.
    do 5 eexists; repeat split; eauto.
    rewrite cc_approx_val_eq in *.
    eapply cc_approx_val_j_monotonic; eauto.
  Qed.
  
  
  (** The environment relations are anti-monotonic in the step index *)
  Lemma cc_approx_env_P_j_monotonic (R : Ensemble var) (k j j' : nat)
        c1 c2 :
    c1 ⋞ ^ ( R ; k ; j ; GIP ; GP ; b ) c2 ->
    j' <= j ->
    c1 ⋞ ^ ( R ; k ; j' ; GIP ; GP ; b ) c2.
  Proof.
    destruct c1 as [H1 rho1]; destruct c2 as [H2 rho2].
    intros Hcc Hleq x HP v Hget.
    edestruct Hcc as [v2 [Heq Hpre2]]; eauto.
    eexists; split; eauto.
    eapply cc_approx_val_j_monotonic; eauto.
  Qed.
  
  Lemma cc_approx_env_j_monotonic (k j' j : nat) c1 c2 :
    cc_approx_env k j GIP GP b c1 c2 ->
    j' <= j ->
    cc_approx_env k j' GIP GP b c1 c2.
  Proof.
    intros Hleq H. eapply cc_approx_env_P_j_monotonic; eauto.
  Qed.
  
  (** * Set lemmas *)
  
  Lemma cc_approx_env_Empty_set (k j : nat) c1 c2 :
    c1 ⋞ ^ ( Empty_set var ; k ; j ; GIP ; GP ; b ) c2.
  Proof.
    destruct c1 as [H1 rho1]; destruct c2 as [H2 rho2].
    simpl. intros x Hc. inv Hc.
  Qed.
  
  Lemma cc_approx_env_P_union (P1 P2 : Ensemble var) (k j : nat) c1 c2 :
    c1 ⋞ ^ ( P1 ; k ; j ; GIP ; GP ; b ) c2 ->
    c1 ⋞ ^ ( P2 ; k ; j ; GIP ; GP ; b ) c2 ->
    c1 ⋞ ^ ( P1 :|: P2 ; k ; j ; GIP ; GP ; b ) c2.
  Proof.
    destruct c1 as [H1 rho1]; destruct c2 as [H2 rho2].
    intros Hpre1 Hpre2 x HP2. inv HP2; eauto.
  Qed.
  
  Lemma cc_approx_env_P_inter_l (P1 P2 : Ensemble var) (k j : nat) c1 c2 :
    c1 ⋞ ^ ( P1 ; k ; j ; GIP ; GP ; b ) c2 ->
    c1 ⋞ ^ ( P1 :&: P2 ; k ; j ; GIP ; GP ; b ) c2.
  Proof.
    destruct c1 as [H1 rho1]; destruct c2 as [H2 rho2].
    intros Hpre x HP2. inv HP2; eauto.
  Qed.
  
  Lemma cc_approx_env_P_inter_r (P1 P2 : Ensemble var) (k j : nat) c1 c2 :
    c1 ⋞ ^ ( P2 ; k ; j ; GIP ; GP ; b ) c2 ->
    c1 ⋞ ^ ( P1 :&: P2 ; k ; j ; GIP ; GP ; b ) c2.
  Proof.
    destruct c1 as [H1 rho1]; destruct c2 as [H2 rho2].
    intros Hpre x HP2. inv HP2; eauto.
  Qed.

  Lemma cc_approx_heap_Empty_set (k j : nat) c1 c2 :
    Empty_set var |- c1 ≼ ^ (k ; j ; GIP ; GP ; b ) c2.
  Proof.
    now firstorder.
  Qed.
  
  Lemma cc_approx_heap_union (S1 S2 : Ensemble var) (k j : nat) c1 c2 :
    S1 |- c1 ≼ ^ (k ; j ; GIP ; GP ; b ) c2 ->
    S2 |- c1 ≼ ^ (k ; j ; GIP ; GP ; b ) c2 ->
    S1 :|: S2 |- c1 ≼ ^ (k ; j ; GIP ; GP ; b ) c2.
  Proof.
    intros Hcc1 Hcc2 x Hin; inv Hin; eauto.
  Qed.
  
  Lemma cc_approx_heap_inter_l (S1 S2 : Ensemble var) (k j : nat) c1 c2 :
    S1 |- c1 ≼ ^ (k ; j ; GIP ; GP ; b ) c2 ->
    S1 :&: S2  |- c1 ≼ ^ (k ; j ; GIP ; GP ; b ) c2.
  Proof.
    intros Hpre x HP2. eapply Hpre; eauto.
    now inv HP2.
  Qed.

  Lemma cc_approx_heap_inter_r (S1 S2 : Ensemble var) (k j : nat) c1 c2 :
    S2 |- c1 ≼ ^ (k ; j ; GIP ; GP ; b ) c2 ->
    S1 :&: S2  |- c1 ≼ ^ (k ; j ; GIP ; GP ; b ) c2.
  Proof.
    intros Hpre x HP2. eapply Hpre; eauto.
    now inv HP2.
  Qed.
  
  (** * Preservation under enviroment extension lemmas *)
  
  Lemma cc_approx_var_env_set_eq :
    forall (k j : nat) (rho1 rho2 : env) (H1 H2 : heap block)
      (x y : var) (v1 v2 : value),
      (Res (v1, H1)) ≺ ^ (k ; j ; GIP ; GP ; b ) (Res (v2, H2)) ->
      cc_approx_var_env k j GIP GP b H1 (M.set x v1 rho1) H2 (M.set y v2 rho2) x y.
  Proof.
    intros rho1 rho2 H1 H2 k j x y v1 v2 Hval x' Hget.
    rewrite M.gss in Hget. inv Hget. eexists.
    rewrite M.gss. split; eauto.
  Qed.
  
  Lemma cc_approx_var_env_set_neq :
    forall (k j : nat)  (rho1 rho2 : env) (H1 H2 : heap block)
      (x1 x2 y1 y2 : var) (v1 v2 : value),
      cc_approx_var_env k j GIP GP b H1 rho1 H2 rho2 y1 y2 ->
      y1 <> x1 -> y2 <> x2 ->
      cc_approx_var_env k j GIP GP b H1 (M.set x1 v1 rho1) H2 (M.set x2 v2 rho2) y1 y2.
  Proof. 
    intros k j rho1 rho2 H1 H2 x1 x2 y1 y2 v1 v2 Hval Hneq Hneq' x' Hget.
    rewrite M.gso in *; eauto.
  Qed.
  
  Lemma cc_approx_var_env_set :
    forall (k j : nat)  (rho1 rho2 : env) (H1 H2 : heap block)
      (x y : var) (v1 v2 : value),
      cc_approx_var_env k j GIP GP b H1 rho1 H2 rho2 y y ->
      (Res (v1, H1)) ≺ ^ (k; j; GIP ; GP; b ) (Res (v2, H2)) ->
      cc_approx_var_env k j GIP GP b H1 (M.set x v1 rho1) H2 (M.set x v2 rho2) y y.
  Proof.
    intros k j rho1 rho2 H1 H2 x y v1 v2 Hvar Hval.
    destruct (peq y x); subst.
    - apply cc_approx_var_env_set_eq; eauto.
    - apply cc_approx_var_env_set_neq; eauto.
  Qed.
  
  Lemma cc_approx_var_env_set_neq_r :
    forall (k j : nat)  (rho1 rho2 : env) (H1 H2 : heap block)
      (y1 x2 y2 : var) ( v2 : value),
      cc_approx_var_env k j GIP GP b H1 rho1 H2 rho2 y1 y2 ->
      y2 <> x2 ->
      cc_approx_var_env k j GIP GP b H1 rho1 H2 (M.set x2 v2 rho2) y1 y2.
  Proof. 
    intros k j rho1 rho2 H1 H2 x2 y1 y2 v2 Hval Hneq x' Hget.
    rewrite M.gso in *; eauto.
  Qed.

  
  (** Extend the related environments with a single point *)
  Lemma cc_approx_env_P_set (S : Ensemble var) (k j : nat)
        (rho1 rho2 : env) (H1 H2 : heap block) (x : var) (v1 v2 : value) :
      (H1, rho1) ⋞ ^ ( S \\ [set x] ; k ; j ; GIP ; GP ; b ) (H2, rho2) ->
      (Res (v1, H1)) ≺ ^ (k ; j ; GIP ; GP; b ) (Res (v2, H2)) ->
      (H1, M.set x v1 rho1) ⋞ ^ ( S ; k ; j ; GIP ; GP ; b ) (H2, M.set x v2 rho2).
  Proof.
    intros Henv Hval x' HP v1' Hget.
    rewrite M.gsspec in Hget. destruct (peq x' x); subst.
    - inv Hget. eexists. rewrite M.gss. split; eauto.
    - apply Henv in Hget; eauto. destruct Hget as [v2' [Heq Hpre]].
      eexists; split; eauto. rewrite M.gso; eauto. constructor; eauto.
      intros Hin. inv Hin. congruence.
  Qed.
  
  (** Extend the related environments with a list *)
  Lemma cc_approx_env_P_setlist_l (S : Ensemble var) (k j : nat)
        (rho1 rho2 rho1' rho2' : env) (H1 H2 : heap block) xs (vs1 vs2 : list value) :
    (H1, rho1) ⋞ ^ ( S \\ (FromList xs) ; k ; j ; GIP ; GP ; b ) (H2, rho2) ->
    Forall2 (fun v1 v2 => (Res (v1, H1)) ≺ ^ (k ; j ; GIP ; GP ; b ) (Res (v2, H2))) vs1 vs2 ->
    setlist xs vs1 rho1 = Some rho1' ->
    setlist xs vs2 rho2 = Some rho2' ->
    (H1, rho1') ⋞ ^ ( S ; k ; j ; GIP ; GP ; b ) (H2, rho2').
  Proof.
    intros Hcc Hall Hset1 Hset2 x HP v Hget.
    destruct (in_dec var_dec x xs).
    - edestruct (@setlist_Forall2_get value) as [v1 [v2 [Hget1 [Hget2 HP']]]];
      try eassumption. subst_exp. repeat eexists; eauto.
    - erewrite <- setlist_not_In in Hget; eauto.
      edestruct Hcc as [v2 [Hget' Hpre']]; eauto.
      constructor; eauto. repeat eexists; eauto.
      erewrite <- setlist_not_In; eauto.
  Qed.
  
  Lemma cc_approx_env_P_set_not_in_P_l (S : Ensemble var) (k j : nat) 
        (rho1 rho2 : env) (H1 H2 : heap block) (x : var) (v : value) :
    (H1, rho1) ⋞ ^ ( S ; k ; j ; GIP ; GP ; b ) (H2, rho2) ->
    ~ x \in S ->
    (H1, M.set x v rho1) ⋞ ^ ( S ; k ; j ; GIP ; GP ; b ) (H2, rho2).
  Proof. 
    intros Hcc Hnin y Py v' Hget.
    edestruct Hcc as [v'' [Hget' Happrox]]; eauto.
    destruct (peq y x); subst.
    - contradiction.
    - rewrite M.gso in Hget; eauto.
  Qed.
  
  Lemma cc_approx_env_P_set_not_in_P_r (S : Ensemble var) (k j : nat)
        (rho1 rho2 : env) (H1 H2 : heap block) (x : var) (v : value) :
    (H1, rho1) ⋞ ^ ( S ; k ; j ; GIP ; GP ; b ) (H2, rho2) ->
    ~ x \in S ->
    (H1, rho1) ⋞ ^ ( S ; k ; j ; GIP ; GP ; b ) (H2, M.set x v rho2).
  Proof. 
    intros Hcc Hnin y Py v' Hget.
    edestruct Hcc as [v'' [Hget' Happrox]]; eauto.
    exists v''. rewrite M.gsspec.
    destruct (peq y x); subst.
    - contradiction.
    - eauto.
  Qed. 

  Lemma cc_approx_env_P_setlist_not_in_P_l (S : Ensemble var) (k j : nat) 
        (rho1 rho1' rho2 : env) (H1 H2 : heap block) (xs : list var) (vs : list value) :
    (H1, rho1) ⋞ ^ ( S ; k ; j ; GIP ; GP ; b ) (H2, rho2) ->
    Disjoint _ (FromList xs) S ->
    setlist xs vs rho1 = Some rho1' -> 
    (H1, rho1') ⋞ ^ ( S ; k ; j ; GIP ; GP ; b ) (H2, rho2).
  Proof. 
    intros Hcc Hnin Hset y Py v' Hget.
    edestruct Hcc as [v'' [Hget' Happrox]]; eauto.
    erewrite setlist_not_In. eassumption. eassumption.
    intros Hc. eapply Hnin. constructor; eauto.
  Qed.

  Lemma cc_approx_env_P_setlist_not_in_P_r (S : Ensemble var) (k j : nat) 
        (rho1 rho2 rho2' : env) (H1 H2 : heap block) (xs : list var) (vs : list value) :
    (H1, rho1) ⋞ ^ ( S ; k ; j ; GIP ; GP ; b ) (H2, rho2) ->
    Disjoint _ (FromList xs) S ->
    setlist xs vs rho2 = Some rho2' -> 
    (H1, rho1) ⋞ ^ ( S ; k ; j ; GIP ; GP ; b ) (H2, rho2').
  Proof. 
    intros Hcc Hnin Hset y Py v' Hget.
    edestruct Hcc as [v'' [Hget' Happrox]]; eauto.
    eexists; split; eauto. erewrite <- setlist_not_In. eassumption. eassumption.
    intros Hc. eapply Hnin. constructor; eauto.
  Qed.
  (** * Related values are well-defined in the heap *)

  Lemma cc_approx_val_dom1 (k j : nat) v1 v2 H1 H2 :
    Res (v1, H1) ≺ ^ (k; j; GIP ; GP; b ) Res (v2, H2) ->
    val_loc v1 \subset dom H1.
  Proof.
    intros Hcc h Hin; destruct v1 as [l1|]; inv Hin.
    destruct v2  as [l2|]; try contradiction.
    simpl in Hcc.
    destruct (get h H1) eqn:Hget; [| destruct Hcc; contradiction ].
    clear LP LIP.
    now firstorder.
  Qed.

  Lemma cc_approx_val_dom2 (k j : nat) v1 v2 H1 H2 :
    Res (v1, H1) ≺ ^ (k; j; GIP ; GP; b ) Res (v2, H2) ->
    val_loc v2 \subset dom H2.
  Proof.
    clear LP LIP.
    intros Hcc h Hin; destruct v2 as [l2|]; inv Hin.
    destruct v1 as [l1|]; try contradiction.
    simpl in Hcc.
    destruct (get l1 H1) as [b1 | ] eqn:Hget; [| destruct Hcc; contradiction ].
    destruct Hcc as [Heq1 Hcc].
    destruct b1 as [c1 vs1 | [ b1 | ] [ lrho1 | ] | ]; try contradiction.

    destruct (get h H2) as [b2 | ] eqn:Hget'; [| contradiction ].
    now eexists; eauto.

    destruct (get h H2) as [b2 | ] eqn:Hget'; [| contradiction ].
    now eexists; eauto.
  Qed.

  Lemma cc_approx_env_P_dom1 (R : Ensemble var) (k j : nat)
        rho1 rho2 H1 H2 :
    (H1, rho1) ⋞ ^ ( R ; k ; j ; GIP ; GP ; b ) (H2, rho2) ->
    env_locs rho1 R \subset dom H1.  
  Proof. 
    intros Hcc x [y [Hget Hin]].
    destruct (M.get y rho1) as [ [l1 |] | ] eqn:Hgetl; [| now inv Hin | now inv Hin ].
    inv Hin. edestruct Hcc as [v2 [Hget' Hcc']]; eauto.
    eapply cc_approx_val_dom1. eassumption. reflexivity.
  Qed.

  Lemma cc_approx_env_P_dom2 (R : Ensemble var) (k j : nat)
        rho1 rho2 H1 H2 :
    (H1, rho1) ⋞ ^ ( R ; k ; j ; GIP ; GP ; b ) (H2, rho2) ->
    binding_in_map R rho1 ->
    env_locs rho2 R \subset dom H2.  
  Proof. 
    intros Hcc Hbin x [y [Hget Hin]].
    edestruct Hbin as [v1 Hget1]. eassumption.
    destruct (M.get y rho2) as [ [l1 |] | ] eqn:Hgetl; [| now inv Hin | now inv Hin ].
    inv Hin. edestruct Hcc as [v2 [Hget' Hcc']]; eauto.
    eapply cc_approx_val_dom2. eassumption. subst_exp. reflexivity.
  Qed.

  Lemma cc_approx_clos_post_dom1 (k : nat) j
        (H1 H2 : heap block) l1 l2 :
    (l1, H1) << ^ (k; j; GIP; GP; b) (l2, H2) ->  
    post H1 [set l1] \subset dom H1.
  Proof.
    intros Henv x [l' [b' [Hin [ Hget Hin'] ]]]. inv Hin. 
    edestruct Henv as (Hleq & rho1 & c & vs & FLS &  Hget1 & Hnd & Heq & Hget2 & Hall). 
    repeat subst_exp. destruct Hin' as [y [Hin Hgety]]. 
    destruct (M.get y rho1) as [ [l1 |] | ] eqn:Hgetl; [| now inv Hget | now inv Hget ].
    inv Hget. inv Hgety. 
    edestruct (@Forall2_exists loc) with (x := y) as [v2 [Hin'' Hv]]; try eassumption.
    eapply Hget1. unfold key_set. unfold In. now rewrite Hgetl.  
    
    simpl in Hv. destruct Hv as [l1' [Hgety' Hv]].
    rewrite cc_approx_val_eq in Hv. repeat subst_exp.
    eapply cc_approx_val_dom1. eassumption. reflexivity.

  Qed.

  Lemma cc_approx_clos_dom1 (k : nat) j
        (H1 H2 : heap block) l1 l2 :
    (l1, H1) << ^ (k; j; GIP; GP; b) (l2, H2) ->  
    l1 \in dom H1.
  Proof.
    intros Henv.
    edestruct Henv as (rho1 & c & vs & FLS & Hseq & Hget1 & Hnd & Heq & Hget2 & Hall). 
    eexists; eauto.
  Qed.

  Lemma cc_approx_clos_dom2 (k : nat) j
        (H1 H2 : heap block) l1 l2 :
    (l1, H1) << ^ (k; j; GIP; GP; b) (l2, H2) ->  
    l2 \in dom H2.
  Proof.
    intros Henv.
    edestruct Henv as (Hleq & rho & c & vs & FLS  & Hget1 & Hnd & Heq & Hget2 & Hall). 
    eexists; eauto. 
  Qed.


  Lemma cc_approx_heap_dom1 (k j : nat) S H1 H2 : 
    S |- H1 ≼ ^ (k; j; GIP; GP; b) H2 ->
    S \subset dom H1.
  Proof.
    intros Hh x Hin. eapply Hh in Hin. inv Hin.
    eapply cc_approx_val_dom1. eassumption. reflexivity. 
    eapply cc_approx_clos_dom1. eassumption.
  Qed.

  Lemma cc_approx_heap_dom2 (k j : nat) S H1 H2 : 
    S |- H1 ≼ ^ (k; j; GIP; GP; b) H2 ->
    image b S \subset dom H2.
  Proof.
    intros Hh x [y [Hin Heq]]. subst. eapply Hh in Hin. inv Hin.
    eapply cc_approx_val_dom2. eassumption. reflexivity.
    eapply cc_approx_clos_dom2. eassumption.
  Qed.
    
  Lemma cc_approx_val_loc_eq v2 (k j : nat) H1 H2 l :
    Res (Loc l, H1) ≺ ^ (k; j; GIP ; GP; b) Res (v2, H2) ->
    v2 = Loc (b l).
  Proof.
    intros Hcc. destruct v2; [| now inv Hcc ].
    destruct Hcc as [Heq _].
    congruence.
  Qed.

  Lemma cc_approx_clos_loc_eq (k : nat) j
        (H1 H2 : heap block) l1 l2 :
    (l1, H1) << ^ (k; j; GIP; GP; b ) (l2, H2) ->
    l2 = b l1.
  Proof.
    intros Henv.
    edestruct Henv as (Hleq & rho & c & vs & FLS & Hget1 & Hnd & Heq & Hget2 & Hall). 
    eassumption.
  Qed.
  
    
  Lemma Forall2_dom1 (k j : nat) (H1 H2 : heap block)
        vs1 vs2 :
    Forall2 (fun v1 v2 => forall j, (Res (v1, H1)) ≺ ^ (k; j; GIP ; GP ; b )
                                                 (Res (v2, H2)))
            vs1 vs2 ->
    Union_list (map val_loc vs1) \subset dom H1.  
  Proof.
    intros Hall. induction Hall; simpl.
    - now eauto with Ensembles_DB.
    - eapply Union_Included; [| eassumption ].
      eapply cc_approx_val_dom1 with (j := 0); eauto.
  Qed.

  Lemma Forall2_dom2 (k j : nat) (rho1 rho2 : env) (H1 H2 : heap block) vs1 vs2 :
    Forall2 (fun v1 v2 => forall j, (Res (v1, H1)) ≺ ^ (k; j; GIP ; GP ; b)
                            (Res (v2, H2)))
            vs1 vs2 ->
    Union_list (map val_loc vs2) \subset dom H2.  
  Proof.
    intros Hall. induction Hall; simpl.
    - now eauto with Ensembles_DB.
    - eapply Union_Included; [| eassumption ].
      eapply cc_approx_val_dom2 with (j := 0); eauto.
  Qed.

  (** * Reachable values are related *)
  
  Lemma cc_approx_val_post_cc (k j : nat) v1 v2 H1 H2 l :
    Res (v1, H1) ≺ ^ (k; S j; GIP ; GP; b) Res (v2, H2) ->
    l \in post H1 (val_loc v1) ->
    Res (Loc l, H1) ≺ ^ (k; j; GIP ; GP; b) Res (Loc (b l), H2) \/
    (l, H1) << ^ (k; j; GIP; GP; b ) (b l, H2).
  Proof. 
    intros Hcc [l' [b' [Hin [Hget Hin']]]].
    destruct v1 as [l1 |]; [| now inv Hin ]. inv Hin.
    destruct v2 as [l2 |]; [| now inv Hcc ].
    destruct Hcc as [Heq Hcc].
    rewrite Hget in Hcc.

    (destruct b' as [| |]; try contradiction;
     destruct (get l2 H2) as [[| |] | ] eqn:Hget'); try contradiction.

    - simpl in  Hin'.      
      destruct Hcc as [Heq1 Hrel]. subst.
      specialize (Hrel j (NPeano.Nat.lt_succ_diag_r j)).
      edestruct (@Union_lists_exists loc) as [S' [Hin3 Hin2]]. eassumption.
      edestruct (list_in_map_inv _ _ _ Hin3) as [l3' [Heql Hinl]]; subst.
      destruct l3' as [l3' |]; inv Hin2.
      edestruct (Forall2_exists _ l0 l1 (Loc l) Hinl Hrel)  as [x' [Hin2 Hres']].
      rewrite cc_approx_val_eq in *. 
      assert (Hres'' := Hres').
      destruct x'; [| now destruct Hres' ].
      destruct Hres'' as [Hbeq _]. subst. left.
      eassumption.
    - destruct v as [|]; try contradiction.
      destruct v0 as [|]; try contradiction. 
      destruct l0 as [| [|] [ | [|] [|] ] ]; try contradiction. 
      simpl in Hin'. destruct Hcc as [ Henv _ ].
      specialize (Henv j (NPeano.Nat.lt_succ_diag_r j)).
      edestruct Henv as (le & rho1 & c' & vs & FLS & Hseq & Hget1 & Hnd & Heq' & Hget2 ).
      rewrite Union_Empty_set_neut_l in Hin'. inv Hin'. right. eassumption.
      (* rewrite <- Hget1 in Hin'. *)
      (* edestruct Hin' as [y [Hiny Hgety]]. *)
      (* destruct (M.get y e) as [ [l1 | ]  |] eqn:Hgety'; try contradiction. *)
      (* inv Hgety.  *)
      (* edestruct @Forall2_exists with (x := y) as [v3 [Hin2' Hcc']]; *)
      (*   try eassumption. *)
      (* eassumption. *)
      (* edestruct Hcc' as [l1' [Hgetl1' Hval]]. *)
      (* rewrite cc_approx_val_eq in Hval. *)
      (* assert (Hres'' := Hval). repeat subst_exp. *)
      (* destruct v3; [| now destruct Hval ]. *)
      (* destruct Hres'' as [Hbeq _]. subst. *)
      (* eassumption. *)
    - destruct v; destruct v0; try contradiction.
    - destruct v; destruct v0; try contradiction.
    - destruct v; destruct v0; try contradiction.
  Qed.

  Lemma cc_approx_clos_post_cc (k j : nat) l1 l2 H1 H2 l :
    (l1, H1) << ^ (k; j; GIP; GP; b ) (l2, H2) ->
    l \in post H1 [set l1] ->
    Res (Loc l, H1) ≺ ^ (k; j; GIP ; GP; b) Res (Loc (b l), H2).
  Proof. 
    intros Henv [l' [b' [Hin [Hget Hin']]]]. inv Hin. 
    edestruct Henv as (Hleq & rho1 & c & vs & FLS & Hget1 & Hnd & Heq & Hget2 & Hall). 
    repeat subst_exp. destruct Hin' as [y [Hin Hgety]]. 
    destruct (M.get y rho1) as [ [l1 |] | ] eqn:Hgetl; [| now inv Hget | now inv Hget ].
    inv Hget. inv Hgety. 
    edestruct (@Forall2_exists loc) with (x := y) as [v2 [Hin'' Hv]]; try eassumption.
    eapply Hget1. unfold key_set. unfold In. now rewrite Hgetl.  
    
    simpl in Hv. destruct Hv as [l1' [Hgety' Hv]].
    rewrite cc_approx_val_eq in Hv. repeat subst_exp.

    assert (Hv' := Hv).

    eapply cc_approx_val_loc_eq in Hv'. subst. 
    eassumption.
  Qed. 

  
  Lemma cc_approx_val_post_n_cc (k j : nat) v1 v2 H1 H2 l n :
    Res (v1, H1) ≺ ^ (k; n + j; GIP ; GP; b ) Res (v2, H2) ->
    l \in (post H1 ^ n) (val_loc v1) ->
    Res (Loc l, H1) ≺ ^ (k; j; GIP ; GP; b ) Res (Loc (b l), H2) \/
    (l, H1) << ^ (k; j; GIP; GP; b ) (b l, H2).
  Proof. 
    revert v1 v2 l j; induction n as [n IHn] using lt_wf_rec1; destruct n; intros v1 v2 l j. 
    - intros Heq Hin. destruct v1; [| now inv Hin ]. inv Hin. 
      erewrite <- !(cc_approx_val_loc_eq v2); eauto.
    - intros Hres1 Hpost.
      replace (S n) with (n + 1) in Hpost by omega.
      rewrite app_plus in Hpost. unfold compose in Hpost. simpl in Hpost.
      edestruct post_n_exists_Singleton as [l3 [Hin1 Hinp]]; try eassumption.
      simpl plus in Hres1.
      eapply cc_approx_val_post_cc in Hin1; [| eassumption ]. inv Hin1. 
      eapply IHn; try eassumption. omega.

      destruct n. inv Hinp. now right. 
      edestruct H as (Hleq & rho1 & c & vs & FLS & Hget1 & Hnd & Heq & Hget2 & Hall). 
      replace (S n) with (n + 1) in Hinp by omega.
      rewrite app_plus in Hinp. unfold compose in Hinp. simpl in Hinp.
      edestruct post_n_exists_Singleton as [l3' [Hin1 Hinp3]]; try eassumption.
      eapply cc_approx_clos_post_cc in Hin1; [| eassumption ]. 
      eapply (IHn n). omega.

      eapply cc_approx_val_j_monotonic. eassumption. omega.
      eassumption.
  Qed.

  Lemma cc_approx_clos_post_n_cc (k j : nat) l1 l2 H1 H2 l n :
    (l1, H1) << ^ (k; n + j; GIP; GP; b ) (l2, H2) ->
    l \in (post H1 ^ n) [set l1] ->
    Res (Loc l, H1) ≺ ^ (k; j; GIP ; GP; b ) Res (Loc (b l), H2) \/
    (l, H1) << ^ (k; j; GIP; GP; b ) (b l, H2).
  Proof. 
    revert l1 l2 l j; induction n as [n IHn] using lt_wf_rec1; destruct n; intros l11 l2 l j. 
    - intros Heq Hin. inv Hin. 
      erewrite <- !(cc_approx_clos_loc_eq _ _ _ _ l l2); eauto.
    - intros Hres1 Hpost.
      replace (S n) with (n + 1) in Hpost by omega.
      rewrite app_plus in Hpost. unfold compose in Hpost. simpl in Hpost.
      edestruct post_n_exists_Singleton as [l3 [Hin1 Hinp]]; try eassumption.
      simpl plus in Hres1.
      eapply cc_approx_clos_post_cc in Hin1; [| eassumption ].
      eapply cc_approx_val_post_n_cc with (n := n).
      eapply cc_approx_val_j_monotonic. eassumption. omega.
      eassumption.
  Qed. 
  
  Lemma cc_approx_val_reach_cc (k : nat) v1 v2 H1 H2 l :
    (forall j, Res (v1, H1) ≺ ^ (k; j; GIP ; GP; b) Res (v2, H2)) ->
    l \in reach' H1 (val_loc v1) ->
    (forall j, Res (Loc l, H1) ≺ ^ (k; j; GIP ; GP; b) Res (Loc (b l), H2))  \/
    (forall j, (l, H1) << ^ (k; j; GIP; GP; b ) (b l, H2)).
  Proof. 
    intros Hres [n [_ Hpost]]. assert (Hpost' := Hpost).
    eapply cc_approx_val_post_n_cc with (j := 0) in Hpost; [| now eauto ].
    inv Hpost.
    - left. intros j. 
      eapply cc_approx_val_post_n_cc with (j := j) in Hpost'; [| now eauto ].
      inv Hpost'. eassumption.
      simpl in H.
      edestruct H0 as (Hleq & rho1 & c & vs & FLS & Hget1 & Hnd & Heq & Hget2 & Hall). 
      erewrite Heq in H. now destruct H. 
    - right. intros j. 
      eapply cc_approx_val_post_n_cc with (j := j) in Hpost'; [| now eauto ].
      inv Hpost'; try eassumption.
      simpl in H0.
      edestruct H as (Hleq & rho1 & c & vs & FLS & Hget1 & Hnd & Heq & Hget2 & Hall). 
      erewrite Heq in H0. now destruct H0. 
  Qed. 

  Lemma cc_approx_clos_reach_cc (k : nat) l1 l2 H1 H2 l :
    (forall j, (l1, H1) << ^ (k; j; GIP; GP; b ) (l2, H2)) ->
    l \in reach' H1 [set l1] ->
    (forall j, Res (Loc l, H1) ≺ ^ (k; j; GIP ; GP; b) Res (Loc (b l), H2))  \/
    (forall j, (l, H1) << ^ (k; j; GIP; GP; b ) (b l, H2)).
  Proof. 
    intros Hres [n [_ Hpost]]. assert (Hpost' := Hpost).
    eapply cc_approx_clos_post_n_cc with (j := 0) in Hpost; [| now eauto ].
    inv Hpost.
    - left. intros j. 
      eapply cc_approx_clos_post_n_cc with (j := j) in Hpost'; [| now eauto ].
      inv Hpost'. eassumption.
      simpl in H.
      edestruct H0 as (Hleq & rho1 & c & vs & FLS & Hget1 & Hnd & Heq & Hget2 & Hall). 
      erewrite Heq in H. now destruct H. 
    - right. intros j. 
      eapply cc_approx_clos_post_n_cc with (j := j) in Hpost'; [| now eauto ].
      inv Hpost'; try eassumption.
      simpl in H0.
      edestruct H as (Hleq & rho1 & c & vs & FLS & Hget1 & Hnd & Heq & Hget2 & Hall). 
      erewrite Heq in H0. now destruct H0. 
  Qed. 
  

 
      
  (** * The logical relation respects functional extensionality *)

  Instance Proper_cc_approx_val_f_eq :
    Proper (eq ==> eq ==> eq ==> eq ==> f_eq ==> eq ==> eq ==> iff) cc_approx_val'.
  Proof.
    clear.
    intros k' k Heq1 j' j Heq2  GI GI' Heq3 II II' Heq4 b1 b2 Heq5
           r1' r1 Heq6 r2' r2 Heq7; subst.
    revert j b1 b2 Heq5 r1 r2. induction k as [k IHk] using lt_wf_rec1. intros j.
    induction j as [j IHj] using lt_wf_rec1. intros b1 b2 Heq5 r1 r2.
    simpl. 
    destruct r1 as [[v1 H1] | |];  destruct r2 as [[v2 H2] | |]; try now eauto.
    destruct v1 as [l1 | ? ? ]; destruct v2 as [l2 | ? ?]; try now eauto.
    split; intros Hres.
    - simpl in *. destruct (get l1 H1) as [bl1 |]; eauto; destruct (get l2 H2) as [bl2 |]; eauto.
      destruct Hres as [Heq Hres]; split; eauto; try (rewrite <- Heq5; eassumption). 
      destruct bl1 as [c1 vs1 | [? | B1 f1] [env_loc1|] | ];
        destruct bl2 as [c2 vs2 | | ]; eauto.
      + destruct Hres as [Heq1 Hi]. split; eauto.
        intros i' Hleq.
        eapply Forall2_monotonic; [| now eauto ].
        intros x1 x2 Hap.
        rewrite cc_approx_val_eq in *. eapply IHj; eauto. symmetry. eassumption.
      + destruct vs2 as [ | [| B2 f2] [| [env_loc2 |] [|]] ]; eauto.
        destruct Hres as [Henv Hres]. split.
        
        intros i Hlt.
        edestruct Henv as (Hleq & rho & c & vs & FVs & Hnd & Heqfv & Hget1 & Hget2 & Hall); try eassumption.
        split. rewrite <- Heq5. eassumption.
        do 4 eexists. split. eassumption. split. eassumption.
        split. eassumption. split. eassumption. eapply Forall2_monotonic; [| eassumption ].
        intros x1 x2 [y [Hgety Hval]].
        eexists; split; eauto. 
        rewrite cc_approx_val_eq in *. eapply IHj. omega. symmetry. eassumption.
        eassumption. 
        
        intros b1' b2' el tc1 tc2 tc3 H1' H1'' H2' env_loc' xs1 ft e1
               vs1 vs2 Heq1' Hr1' Heq2 Hr2 Hgetl Hfind Hdef Hset Hlen.
        edestruct Hres
          as (xs2 & e2 & rho2' & Hfind' & Hset' & Hi); eauto.
        do 3 eexists; split; [ | split ]; try (now eauto).
        intros i' b' Hleq Hall Hfeq. eapply Hi. eassumption. eassumption.
        eapply Equivalence_Transitive; [| eassumption ]. eapply f_eq_subdomain_compose_compat.
        reflexivity. eapply f_eq_subdomain_compose_compat; [| reflexivity ].
        rewrite Heq5. reflexivity.
      + rewrite <- Heq5; eauto.
      + rewrite <- Heq5; eauto.
      + rewrite <- Heq5; eauto. 
    - simpl in *.
      destruct (get l1 H1) as [bl1 |]; eauto. destruct (get l2 H2) as [bl2 |]; eauto.
      destruct Hres as [Hbeq Hres]; split. rewrite Heq5. eassumption.
      destruct bl1 as [c1 vs1 | [? | B1 f1] [ env_loc1 | ] |];
        destruct bl2 as [c2 vs2 | | ]; eauto.
      + destruct Hres as [Heq1 Hi]. split; eauto.
        
        intros i' Hleq.
        eapply Forall2_monotonic; [| now eauto ].
        intros x1 x2 Hap.
        rewrite cc_approx_val_eq in *. eapply IHj; eauto.

      + destruct vs2 as [ | [| B2 f2] [| [env_loc2 |] [|]] ]; eauto.
        destruct Hres as [Henv Hres].
        split; eauto.
        intros i Hlt.
        edestruct Henv as (Heql & rhoc & c & vs & FVs & Hnd & Heqfv & Hget1 & Hget2 & Hall); try eassumption.
        split.
        rewrite Heq5. eassumption.
        
        do 4 eexists. split. eassumption. split. eassumption.
        split. eassumption. split. eassumption.
        
        eapply Forall2_monotonic; [| eassumption ].
        intros x1 x2 [y [Hgety Hval]].
        eexists; split; eauto.
        rewrite cc_approx_val_eq in *. eapply IHj. omega. eassumption.
        eassumption. 
        
        intros b1' b2' el tc1 tc2 tc3 H1' H1'' H2' env_loc' xs1 ft e1
               vs1 vs2 Heq1' Hr1' Heq2 Hr2 Hget Hfind Hdef Hset Hlen.
        edestruct Hres
          as (xs2 & e2 & rho2' & Hfind' & Hset' & Hi); eauto.
        do 3 eexists; split; [ | split ]; try (now eauto).
        intros i' b' Hleq Hfeq Hall. eapply Hi. eassumption. eassumption.
        eapply Equivalence_Transitive; [| eassumption ]. eapply f_eq_subdomain_compose_compat.
        reflexivity. eapply f_eq_subdomain_compose_compat; [| reflexivity ].
        rewrite Heq5. reflexivity.
      + rewrite Heq5; eauto.
      + rewrite Heq5; eauto.
  Qed.
  
  
  Instance Proper_cc_approx_env_P_f_eq :
    Proper (eq ==> eq ==> eq ==> eq ==> eq ==> f_eq ==> eq ==> eq ==> iff) cc_approx_env_P.
  Proof.
    intros S' S Heq k' k Heq1 j' j Heq2  GI GI' Heq3 II II' Heq4 b1 b2 Heq5
           [H1' rho1'] [H1 rho1] Heq6 [H2' rho2'] [H2 rho2] Heq7; inv Heq6; inv Heq7; subst.
    split; intros Hcc x Hin v Hget.
    edestruct Hcc as [l2 [Hget' Hres]]; eauto. eexists; split; eauto.
    rewrite <- Heq5. eassumption.
    edestruct Hcc as [l2 [Hget' Hres]]; eauto. eexists; split; eauto.
    rewrite Heq5. eassumption.
  Qed.    
  

  Lemma env_locs_key_set rho:
    env_locs rho (Full_set var) <--> env_locs rho (key_set rho).
  Proof.
    split; intros l [x [Hin Hm]];
    destruct (M.get x rho) as [ [l' |] | ] eqn:Hget; inv Hm.
    eexists; split; eauto. unfold key_set. 
    now rewrite Hget. 
    now rewrite Hget.

    eexists; split; eauto. now constructor.
    now rewrite Hget.
  Qed. 
    
    
  (** * Reachable set bijections *)
  Lemma cc_approx_val_image_eq_mut (k : nat) j (H1 H2 : heap block)
        (v1 v2 : value) l1 l2 :
    ((Res (v1, H1)) ≺ ^ (k ; j ; GIP ; GP ; b) (Res (v2, H2)) ->
     image b ((post H1 ^ j) (val_loc v1)) <--> (post H2 ^ j) (val_loc v2)) /\
    ((l1, H1) << ^ (k; j; GIP; GP; b ) (l2, H2) ->
     image b ((post H1 ^ j) [set l1]) <--> (post H2 ^ j) [set l2]). 
  Proof with now eauto with Ensembles_DB.
    revert v1 v2 l1 l2; induction j; intros v1 v2 l1 l2.
    - split.
      + intros Hval. destruct v1 as [l1' |]; try contradiction.
        destruct v2 as [l2' |]; try contradiction. 
        simpl. eapply cc_approx_val_loc_eq in Hval. subst.
        rewrite image_Singleton. inv Hval. reflexivity.
      + intros Hval.
        simpl. eapply cc_approx_clos_loc_eq in Hval. subst.
        rewrite image_Singleton. reflexivity.
    - split.
      + intros Hval. destruct v1 as [l1' |]; try contradiction.
        destruct v2 as [l2' |]; try contradiction.
        replace (S j) with (j + 1) by omega.
        rewrite !app_plus. unfold compose. simpl.
        simpl in Hval. destruct Hval as [Heq1 Hval]; subst.  
        destruct (get l1' H1) as [b1'|] eqn:Hget1;
          destruct (get (b l1') H2) as [b2'|] eqn:Hget2; try contradiction;
          destruct b1' as [c1 vs1 | [? | B1 f1] [ env_loc1 |] |]; try contradiction;
          destruct b2' as [c2 vs2 | | ]; try destruct Hval as [Heq1 [Heq2 _]]; try contradiction. 
        * rewrite (proper_post_n H1);
          [| rewrite !post_Singleton; try eassumption; reflexivity ].
          rewrite (proper_post_n H2);
            [| rewrite !post_Singleton; try eassumption; reflexivity ].
          simpl. destruct Hval as [Heq' Hi].
          clear Hget1 Hget2.
          specialize (Hi j (Nat.lt_succ_diag_r j)). induction Hi.
          
          simpl. rewrite !post_n_Empty_set, image_Empty_set. reflexivity.
          simpl. rewrite !post_n_Union, image_Union. rewrite IHHi.
          rewrite cc_approx_val_eq in H. eapply IHj in H. rewrite H. reflexivity. 
          exact (1%positive).
          exact (1%positive).
        * destruct vs2 as [ | [| B2 f2] [| [env_loc2 |] [|]] ]; try contradiction. 
          rewrite (proper_post_n H1);
            [| rewrite !post_Singleton; try eassumption; 
               simpl; rewrite !Union_Empty_set_neut_l; reflexivity ].
          rewrite (proper_post_n H2);
            [| rewrite !post_Singleton; try eassumption;
               simpl; rewrite !Union_Empty_set_neut_l, !Union_Empty_set_neut_r; reflexivity ].

          eapply IHj.
          exact (Loc 1%positive).
          exact (Loc 1%positive).
          destruct Hval as [Henv _]. eapply Henv. omega.
      + intros Henv.
        destruct Henv as (Heql & rhoc & c & vs2' & FVs & Hseq & Hnd & Hget1' & Hget2' & Hcc').
        replace (S j) with (j + 1) by omega.
        rewrite !app_plus. unfold compose. simpl.
        rewrite (proper_post_n H1);
          [| rewrite !post_Singleton; try eassumption;
             simpl; rewrite env_locs_key_set, Hseq; reflexivity ].
        rewrite (proper_post_n H2);
          [| rewrite !post_Singleton; try eassumption; reflexivity ]. simpl.
        clear Hget1' Hget2' Hseq Hnd.
        induction Hcc'.
        * rewrite (proper_post_n H1);
          [| rewrite !FromList_nil, env_locs_Empty_set; reflexivity ]. simpl. 
          rewrite !post_n_Empty_set, image_Empty_set at 1. reflexivity.
        * destruct H as [l1' [Hgetx Hcc]]. 
          rewrite (proper_post_n H1);
            [| rewrite !FromList_cons, env_locs_Union, env_locs_Singleton; eauto; reflexivity ].
          simpl.
          rewrite !post_n_Union, image_Union. rewrite IHHcc'.
          eapply Same_set_Union_compat; [| reflexivity ].
          rewrite cc_approx_val_eq in Hcc. eapply IHj with (v1 := Loc l1').
          exact (1%positive).
          exact (1%positive). eapply cc_approx_val_j_monotonic. eassumption.
          omega. 
  Qed. 

  Lemma cc_approx_val_image_eq (k : nat) (H1 H2 : heap block)
        (v1 v2 : value) :
    (forall j, (Res (v1, H1)) ≺ ^ (k ; j ; GIP ; GP ; b) (Res (v2, H2))) ->
    image b (reach' H1 (val_loc v1)) <--> reach' H2 (val_loc v2). 
  Proof with now eauto with Ensembles_DB.
    intros Hval. split.
    - intros l1 [l2 [[n [_ Hin]] eq]].
      specialize (Hval n). eexists. split.
      now econstructor. 
      eapply (cc_approx_val_image_eq_mut k n).
      exact (1%positive).  
      exact (1%positive).
      eapply Hval. eexists. split; eauto. 
    - intros l1 [n [_ Hin]].
      specialize (Hval n).
      eapply (cc_approx_val_image_eq_mut k n) in Hval.
      eapply Hval in Hin. 
      eapply image_monotonic; [| eassumption ].
      eapply Included_post_n_reach'. 
      exact (1%positive).  
      exact (1%positive).
  Qed.


  Lemma cc_approx_clos_image_eq (k : nat) (H1 H2 : heap block)
        l1 l2 :
    (forall j, (l1, H1) << ^ (k; j; GIP; GP; b ) (l2, H2)) ->
    image b (reach' H1 [set l1]) <--> reach' H2 [set l2]. 
  Proof with now eauto with Ensembles_DB.
    intros Hval. split.
    - intros l1' [l2' [[n [_ Hin]] eq]].
      specialize (Hval n). eexists. split.
      now econstructor. 
      eapply (cc_approx_val_image_eq_mut k n).
      exact (Loc 1%positive).  
      exact (Loc 1%positive).
      eapply Hval. eexists. split; eauto. 
    - intros l1' [n [_ Hin]].
      specialize (Hval n).
      eapply (cc_approx_val_image_eq_mut k n) in Hval.
      eapply Hval in Hin. 
      eapply image_monotonic; [| eassumption ].
      eapply Included_post_n_reach'. 
      exact (Loc 1%positive).  
      exact (Loc 1%positive).
  Qed.
    
  Lemma cc_approx_var_env_image_reach
        (k : nat)
        (H1 H2 : heap block) (rho1 rho2 : env) (x y : var) (v : value) :
    (forall j, cc_approx_var_env k j GIP GP b H1 rho1 H2 rho2 x y) ->
    M.get x rho1 = Some v ->
    image b (reach' H1 (env_locs rho1 [set x])) <--> reach' H2 (env_locs rho2 [set y]). 
  Proof.
    intros Hcc Hget.
    assert (Hcc := Hcc).
    edestruct (Hcc 1) as [v' [Hget' Hv]]; eauto.
    rewrite !env_locs_Singleton at 1; eauto.
    rewrite cc_approx_val_image_eq; try eassumption.
    reflexivity.
    intros j'.
    edestruct (Hcc j') as [v'' [Hget'' Hv']]; eauto.
    repeat subst_exp. eassumption.
  Qed.

  

  Lemma cc_approx_env_image_reach S (k : nat)
        (H1 H2 : heap block) (rho1 rho2 : env) :
    (forall j, (H1, rho1) ⋞ ^ (S; k; j; GIP; GP; b) (H2, rho2)) ->
    binding_in_map S rho1 ->
    image b (reach' H1 (env_locs rho1 S)) <-->
    reach' H2 (env_locs rho2 S).
  Proof.
    intros Hres HB. split.
    - intros l' [l [Hin Heq]]; subst.
      destruct Hin as [n [_ Hp]].
      edestruct post_n_exists_Singleton as [l1 [Hin Hp']]; try eassumption.
      destruct Hin as [x [Hin Heq]]. 
      destruct (M.get x rho1) as[[l1' |] | ] eqn:Hgetx1; inv Heq.
      eapply reach'_set_monotonic.
      eapply env_locs_monotonic. eapply Singleton_Included. eassumption.
      eapply cc_approx_var_env_image_reach; try eassumption.
      intros j. eapply Hres. eassumption.
      rewrite !env_locs_Singleton at 1; try eassumption.
      eexists; split; eauto. eexists; split; eauto. now constructor.
    - intros l [m [Hm Hr]].
      edestruct post_n_exists_Singleton as [l1 [Hin Hp']]; try eassumption.
      destruct Hin as [x [Hin Heq]]. 
      destruct (M.get x rho2) as[[l1' |] | ] eqn:Hgetx1; inv Heq.
      edestruct HB as [v1 Hget1]. eassumption.
      eapply Included_trans; [| reflexivity | ].
      eapply image_monotonic. eapply reach'_set_monotonic.
      eapply env_locs_monotonic. eapply Singleton_Included. eassumption.
      
      rewrite cc_approx_var_env_image_reach; [| intros j; eapply Hres; eassumption | eassumption ].
      rewrite env_locs_Singleton at 1; eauto.      
      eexists; split; eauto.
  Qed. 

  Lemma cc_approx_env_image_reach_included S (k : nat)
        (H1 H2 : heap block) (rho1 rho2 : env) :
    (forall j, (H1, rho1) ⋞ ^ (S; k; j; GIP; GP; b) (H2, rho2)) ->
    image b (reach' H1 (env_locs rho1 S)) \subset
    reach' H2 (env_locs rho2 S).
  Proof.
    intros Hres l' [l [Hin Heq]]; subst.
    destruct Hin as [n [_ Hp]].
    edestruct post_n_exists_Singleton as [l1 [Hin Hp']]; try eassumption.
    destruct Hin as [x [Hin Heq]]. 
    destruct (M.get x rho1) as[[l1' |] | ] eqn:Hgetx1; inv Heq.
    eapply reach'_set_monotonic.
    eapply env_locs_monotonic. eapply Singleton_Included. eassumption.
    eapply cc_approx_var_env_image_reach; try eassumption.
    intros j. eapply Hres. eassumption.
    eexists. split; eauto.
    rewrite !env_locs_Singleton at 1; try eassumption.
    eexists; split; eauto. now constructor.
  Qed.

  
  Lemma cc_approx_env_image_eq S (k : nat)
        (H1 H2 : heap block) (rho1 rho2 : env) :
    (forall j, (H1, rho1) ⋞ ^ (S; k; j; GIP; GP; b) (H2, rho2)) ->
    binding_in_map S rho1 ->
    image b (env_locs rho1 S) <--> env_locs rho2 S.
  Proof.
    intros Hj Hbin. specialize (Hj 0). split; intros l.
    - intros [y [[x [Hin' Heq]] Hin]]; subst.
      destruct (M.get x rho1) as[[l1' |] | ] eqn:Hgetx1; inv Heq.
      edestruct Hj as [[l2|] [Hget2 Hcc]]; eauto; try contradiction.
      destruct Hcc as [Heq1 _]. subst.
      eexists; split; eauto. rewrite Hget2. reflexivity.
    - intros [x [Hin' Heq]]; subst.
      destruct (M.get x rho2) as[[l2 |] | ] eqn:Hgetx1; inv Heq.
      edestruct Hbin as [v1 Hget1]; try eassumption. 
      edestruct Hj as [[l2|] [Hget2 Hcc]]; eauto; subst_exp; try contradiction.
      destruct v1 as [l1|]; try contradiction.
      destruct Hcc as [Heq1 _]. subst.
      eexists; split; eauto.
      eexists; split; eauto.
      rewrite Hget1. reflexivity.
  Qed.
     
  Lemma cc_approx_heap_image_reach S (k : nat)
        (H1 H2 : heap block) :
    (forall j, S |- H1 ≼ ^ (k; j; GIP; GP; b) H2 ) ->
    image b (reach' H1 S) <--> reach' H2 (image b S).
  Proof.
    intros Hres. split. 
    - intros l' [l [Hin Heq]]; subst.
      destruct Hin as [n [_ Hp]].
      edestruct post_n_exists_Singleton as [l1 [Hin Hp']]; try eassumption.
      eapply reach'_set_monotonic with (S1 := val_loc (Loc (b l1))). eapply Singleton_Included.
      eexists; split; eauto. 
      assert (Hin' := Hin). eapply (Hres n) in Hin. inv Hin. 
      eapply cc_approx_val_image_eq_mut in H. eexists n. split.
      now constructor. eapply H. eexists. split; eauto.
      eassumption. eassumption. (* XX remove params *) 

      eapply cc_approx_val_image_eq_mut in H. eexists n. split.
      now constructor. eapply H. eexists. split; eauto.
      exact (Loc l1). exact (Loc l1).
    - intros l [m [Hm Hr]].
      edestruct post_n_exists_Singleton as [l1 [Hin Hp']]; try eassumption.
      destruct Hin as [x [Hin Heq]]. subst. 
      eapply Included_trans; [| reflexivity | ].
      eapply image_monotonic. eapply reach'_set_monotonic with (S1 := val_loc (Loc x)).
      eapply Singleton_Included. eassumption.

      eapply image_monotonic. eapply Included_post_n_reach' with (n := m).
      assert (Hin' := Hin). eapply (Hres m) in Hin. inv Hin. 
      
      eapply cc_approx_val_image_eq_mut in H.
      eapply H. eassumption. 
      exact l. exact l.
      
      eapply cc_approx_val_image_eq_mut in H.
      eapply H. eassumption. 
      exact (Loc l). exact (Loc l).
  Qed.

  (* TODO move *) 
  Lemma heap_env_equiv_image_root (S : Ensemble var) (β1 β2 : loc -> loc)
        (H1 H2 : heap block) (rho1 rho2 : env) :
    S |- (H1, rho1) ⩪_( β1, β2) (H2, rho2) ->
    image β1 (env_locs rho1 S) <--> image β2 (env_locs rho2 S).
  Proof.     
    intros Heq. split.
    - intros l1 [l2 [[x [Hin1 Hin2]] Heq']]. 
      destruct (M.get x rho1) as [[ l1' |] |] eqn:Hget1; try now inv Hin2.
      inv Hin2.
      edestruct heap_env_equiv_env_get as [v2 [Hget2 Heqv]]; try eassumption. 
      rewrite res_equiv_eq in Heqv. destruct v2 as [l2' |]; try contradiction.
      destruct Heqv as [Heq1 _]. rewrite Heq1.
      eexists; split; eauto.
      eexists; split; eauto. rewrite Hget2; reflexivity.
    - intros l1 [l2 [[x [Hin1 Hin2]] Heq']]. 
      destruct (M.get x rho2) as [[ l1' |] |] eqn:Hget1; try now inv Hin2.
      inv Hin2.
      edestruct heap_env_equiv_env_get as [v2 [Hget2 Heqv]]; try eassumption.
      symmetry. eassumption.
      rewrite res_equiv_eq in Heqv. destruct v2 as [l2' |]; try contradiction.
      destruct Heqv as [Heq1 _]. rewrite Heq1.
      eexists; split; eauto.
      eexists; split; eauto. rewrite Hget2; reflexivity.
  Qed.


  Opaque cc_approx_exp.
  
(*   
  Lemma cc_approx_heap_post (P : Ensemble var) k j (H1 H2 : heap block) : 
    P |- H1 ≼ ^ (k; 1 + j; GIP; GP; b) H2 ->
    post H1 P |- H1 ≼ ^ (k; j; GIP; GP; b) H2.
  Proof.   
    intros Hheap x [l [b' [Hin [Hget Hin']]]].
    specialize (Hheap _ Hin).
    simpl in Hheap. rewrite Hget in Hheap.
    destruct Hheap as [_ Hres].
    destruct b' as [c1 vs1 | [| B1 f1] [ rhoc |] | ]; try contradiction;
    destruct (get (b l) H2) as [[c2 vs2 | [| B2 f2] [ rhoc2 |] | ] |]; try contradiction.
    - destruct Hres as [Heq2 Hall].
      specialize (Hall j (Nat.lt_succ_diag_r j)). subst.
      simpl in Hin'.
      edestruct (@Union_lists_exists loc) as [S' [Hin3 Hin2]]. eassumption.
      edestruct (list_in_map_inv _ _ _ Hin3) as [l3' [Heql Hinl]]; subst.
      destruct l3' as [l3' |]; inv Hin2.
      edestruct (Forall2_exists _ vs1 vs2 (Loc x) Hinl Hall)  as [x' [Hin2 Hres']].
      rewrite cc_approx_val_eq in *. destruct x'; try contradiction.
      assert (Hres'' := Hres').  destruct Hres'' as [Hbeq _]. subst.
      eassumption.
    - destruct vs2 as [| [|] [| [|] [|] ] ]; try contradiction.
      destruct Hres as [Henv _]. subst.
      specialize (Henv j (Nat.lt_succ_diag_r j)).
      eapply cc_approx_clos_post_n_cc. eassumption.
      rewrite post_Singleton; eauto. 
      edestruct Henv as (Heql & rhoc' & c & vs & FLS & Heq & Hnd & Hget' & Hget'' & Hall); try eassumption.
      subst. 
      simpl in Hin'. rewrite Union_Empty_set_neut_l in Hin'. inv Hin'.
      destruct Hin' as [x' [Hgetx Hinx]].
      destruct (M.get x' rhoc) as [ [|] | ] eqn:Hgetx'; inv Hinx.
      eapply Heq in Hgetx.
      edestruct (Forall2_exists _ FLS vs x' Hgetx Hall)  as [y [Hin2 Hres']].
      destruct Hres' as [y' [Hgety' Hval]]. 
      rewrite cc_approx_val_eq in *. destruct y; try contradiction.
      assert (Hres'' := Hval).  destruct Hres'' as [Hbeq _]. subst.
      repeat subst_exp. eassumption.
  Qed.
  
  Lemma cc_approx_heap_reach_closed (P : Ensemble var) k j (H1 H2 : heap block) : 
    (forall j, P |- H1 ≼ ^ (k; j; GIP; GP; b; d) H2) ->
    reach' H1 P |- H1 ≼ ^ (k; j; GIP; GP; b; d) H2.
  Proof.
    intros Hyp j' [n [_ Hp]]. revert P Hyp Hp.
    induction n; intros P Hyp Hp.
    - simpl in Hp. eapply Hyp. eassumption.
    - replace (S n) with (n + 1) in Hp by omega.
      rewrite app_plus in Hp. unfold compose in Hp. simpl in Hp.
      eapply IHn in Hp. eassumption.
      intros i. eapply cc_approx_heap_post; eauto.
  Qed.
*)

  Lemma cc_approx_val_reach_cc1 (k : nat) v1 v2 H1 H2 l2 :
    (forall j, Res (v1, H1) ≺ ^ (k; j; GIP ; GP; b ) Res (v2, H2)) ->
    l2 \in reach' H2 (val_loc v2) ->
    (exists l1, l1 \in reach' H1 (val_loc v1) /\
           b l1 = l2 /\
           ((forall j, Res (Loc l1, H1) ≺ ^ (k; j; GIP ; GP; b) Res (Loc (b l1), H2)) \/
            (forall j, (l1, H1) << ^ (k; j; GIP; GP; b) (l2, H2)))).
  Proof. 
    intros Hres Hrin.
    assert (Hrin2 := Hrin).
    eapply cc_approx_val_image_eq in Hrin2; [ | eassumption ].  
    destruct Hrin2 as [l1' [Heq Hind]]; subst.
    eexists. split. eassumption.
    split. reflexivity. 
    eapply cc_approx_val_reach_cc. eassumption. eassumption.
  Qed.

  (** *  The logical relation implies well-formedness *)

  Lemma cc_approx_val_well_formed_post1 (k j : nat) v1 v2 H1 H2 :
    Res (v1, H1) ≺ ^ (k; j + 1; GIP ; GP; b) Res (v2, H2) ->
    well_formed (((post H1) ^ j) (val_loc v1)) H1.
  Proof.
    intros Hcc l1 b1 Hin Hget l Hdom.
    assert (Hp : (post H1 ^ S j) (val_loc v1) l).
    { simpl. do 2 eexists. split. eassumption. 
      split; eassumption. }
    eapply cc_approx_val_post_n_cc with (j := 0) in Hp.
    inv Hp. 
    eapply cc_approx_val_dom1. eassumption.
    reflexivity.
    eapply cc_approx_clos_dom1. eassumption.
    eapply cc_approx_val_j_monotonic. eassumption. omega.
  Qed.

  Lemma cc_approx_val_well_formed_reach1 (k : nat) v1 v2 H1 H2 :
    (forall j, Res (v1, H1) ≺ ^ (k; j; GIP ; GP; b) Res (v2, H2)) ->
    well_formed (reach' H1 (val_loc v1)) H1.
  Proof.
    intros Hcc l1 b1 [n [_ Hin]] Hget l Hdom.
    eapply cc_approx_val_well_formed_post1. now eapply Hcc.
    eassumption. eassumption. eassumption.
  Qed.

  Lemma cc_approx_val_well_formed_reach2 (k : nat) v1 v2 H1 H2 :
    (forall j, Res (v1, H1) ≺ ^ (k; j; GIP ; GP; b) Res (v2, H2)) ->
    well_formed (reach' H2 (val_loc v2)) H2.
  Proof.
    intros Hcc l1 b1 Hin Hget l Hdom.
    assert (Hr : In loc (reach' H2 (val_loc v2)) l). 
    { rewrite reach'_idempotent. eapply Included_post_reach'.
      do 2 eexists; split; eauto. }
    
    eapply cc_approx_val_reach_cc1 in Hr; [ | eassumption ]. 
    destruct Hr as
        [l1' [Hr1 [Hbeq [Hes | Hclo ]]]].
    + subst.
      eapply cc_approx_val_dom2 with (j := 0).
      eapply Hes. reflexivity. 
    + subst. 
      eapply cc_approx_clos_dom2. eapply Hclo with (j := 0).
  Qed.
  

  Lemma cc_approx_env_P_well_formed_reach1 (R : Ensemble var) (k : nat)
        rho1 rho2 H1 H2 :
    (forall j, (H1, rho1) ⋞ ^ ( R ; k ; j ; GIP ; GP ; b) (H2, rho2)) ->
    well_formed (reach' H1 (env_locs rho1 R)) H1.  
  Proof.
    clear LIP LP.
    intros Henv l1 b1 [n [_ Hin]] Hget l Hlocs.
    edestruct post_n_exists_Singleton as [l1' [Hin' Hp]]. eassumption. 
    edestruct Hin' as [y [Hiny Heqy]].
    destruct (M.get y rho1) as [[l1'' |] |] eqn:Hgety; try contradiction.
    inv Heqy. eapply Henv with (j := n + 1) in Hgety; [| eassumption ].
    edestruct Hgety as [l2 [Hgetyl1 Hres]]. 
    assert (Hr : In loc ((post H1 ^ (S n)) [set l1']) l). 
    { do 2 eexists; split. eassumption. split; eauto. }
    
    eapply cc_approx_val_post_n_cc with (v1 := Loc l1') (j := 0) in Hr.
    inv Hr. 
    eapply cc_approx_val_dom1. eassumption. reflexivity.
    eapply cc_approx_clos_dom1. eassumption.
    eapply cc_approx_val_j_monotonic. eassumption. omega.
  Qed.
  
  Lemma cc_approx_env_P_well_formed_reach2 (R : Ensemble var) (k : nat)
        rho1 rho2 H1 H2 :
    (forall j, (H1, rho1) ⋞ ^ ( R ; k ; j ; GIP ; GP ; b ) (H2, rho2)) ->
    binding_in_map R rho1 ->
    well_formed (reach' H2 (env_locs rho2 R)) H2.  
  Proof.
    intros Hcc Hbin l1 b1 Hin Hget l Hdom.
    assert (Hr : In loc (reach' H2 (env_locs rho2 R)) l). 
    { rewrite reach'_idempotent. eapply Included_post_reach'.
      do 2 eexists; split; eauto. }
    edestruct Hin as [m [_ Hpost]].
    edestruct post_n_exists_Singleton as [l1' [Hin' Hp]]. eassumption. 
    edestruct Hin' as [y [Hiny Heqy]].
    destruct (M.get y rho2) as [[l1'' |] |] eqn:Hgety; try contradiction.
    inv Heqy. 
    edestruct Hbin as [l2 Hgety1]. eassumption. 
    eapply cc_approx_val_well_formed_reach2; [| | eassumption | eassumption ]. 
    + intros i.  
      edestruct (Hcc i) as [l2' [Hgety' Hcc']]. eassumption.
      eassumption. repeat subst_exp. eassumption. 
    + exists m. split. now constructor. eassumption.
  Qed. 

  Lemma cc_approx_clos_well_formed_reach1 (k : nat)
        (H1 H2 : heap block) l1 l2 :
    (forall j, (l1, H1) << ^ (k; j; GIP; GP; b) (l2, H2)) ->
    well_formed (reach' H1 [set l1]) H1.
  Proof.
    intros Henv l1' b1 [m [_ Hr]] Hget1 l Hdom.
    assert (Hp : (post H1 ^ S m) [set l1] l).
    { simpl. do 2 eexists. split. eassumption. 
      split; eassumption. }
    eapply cc_approx_clos_post_n_cc with (j := 0) in Hp. 
    inv Hp. 
    eapply cc_approx_val_dom1. eassumption.
    reflexivity.
    eapply cc_approx_clos_dom1. eassumption. now eauto. 
  Qed.
  
  Lemma cc_approx_clos_well_formed_reac2 (k : nat)
        (H1 H2 : heap block) rho1 l2 :
    (forall j, (rho1, H1) << ^ (k; j; GIP; GP; b) (l2, H2)) ->  
    well_formed (reach' H2 [set l2]) H2.
  Proof.
    intros Henv l1 b1 [m [_ Hr]] Hget1.
    edestruct (Henv (m+1)) as (Hleq & rhoc & c & vs & FLS & Heq1 & Hnd & Hget1' & Hget2 & Hall). 
    intros l3 Hlocs. 

    assert (Hin : reach' H2 (Union_list (map val_loc vs)) l3).
    { destruct m as [ | m ].
      - eexists 0. split. now constructor. inv Hr. repeat subst_exp.
        eassumption.
      - replace (Datatypes.S m) with (m + 1) in Hr by omega.
        rewrite app_plus in Hr. unfold compose in Hr; simpl in Hr.
        eapply proper_post_n in Hr;
        [| erewrite post_Singleton; eauto; reflexivity ].
        exists (1 + m). split. now constructor.
        simpl. do 2 eexists. split. eassumption.
        split; eauto. }

    destruct Hin as [n [_ Hr']].
    edestruct post_n_exists_Singleton as [l1' [Hin' Hp]]. eassumption. 
    edestruct (@Union_lists_exists loc) as [R [Hin3 Hin2]]. eassumption.
    edestruct (list_in_map_inv _ _ _ Hin3) as [l3' [Heql Hinl]]; subst.
    destruct l3' as [l3' |]; inv Hin2.
    edestruct (@Forall2_exists_r loc) with (x := Loc l1')
      as [y [Hgety Hcc]]; try eassumption.
    destruct Hcc as [l' [Hgetl1 Hval]].
    rewrite cc_approx_val_eq in Hval. repeat subst_exp.
    eapply cc_approx_val_loc_eq in Hval. inv Hval. 
    
    assert (Hval' : forall j, Res (Loc l', H1) ≺ ^ (k; j; GIP; GP; b) Res (Loc (b l'), H2)).
    { intros j. 
      edestruct (Henv j) as (Hleq' & rhoc' & c' & vs' & FLS' & Heq1' & Hnd' & Hget1'' & Hget2'' & Hall').
      repeat subst_exp. 
      edestruct (@Forall2_exists loc) with (x := y)
        as [z [Hgetz Hcc]];  [| now apply Hall' |].
      eapply Heq1'. eapply Heq1. eassumption.
      simpl in Hcc. destruct Hcc as [l2' [Hgetl4' Hval'']].
      rewrite cc_approx_val_eq in Hval''. repeat subst_exp.
      assert (Hval2 := Hval'').
      destruct z; try contradiction. destruct Hval'' as [Heq' _].
      subst. eassumption. }
    
    assert (Hval := Hval').
    eapply cc_approx_val_well_formed_reach2 in Hval'.
    eapply reachable_in_dom. eassumption.
    simpl. eapply Singleton_Included.
    eapply cc_approx_val_dom2.
    eapply (Hval 0). reflexivity.
    simpl. eexists n. split.
    now constructor. 
    eassumption. 
  Qed.

  Lemma Forall2_reach1 (k : nat) (H1 H2 : heap block)
        vs1 vs2 :
    Forall2 (fun v1 v2 => forall j, (Res (v1, H1)) ≺ ^ (k; j; GIP ; GP ; b)
                                                 (Res (v2, H2)))
            vs1 vs2 ->
    well_formed (reach' H1 (Union_list (map val_loc vs1))) H1.  
  Proof.
    intros Hall. induction Hall; simpl.
    - rewrite reach'_Empty_set. eapply well_formed_Empty_set.
    - rewrite reach'_Union. eapply well_formed_Union; [| eassumption ].
      eapply cc_approx_val_well_formed_reach1; eauto.
  Qed.

  Lemma Forall2_reach2 (k : nat) (β : Inj) (δ : EInj) (H1 H2 : heap block)
        vs1 vs2 :
    Forall2 (fun v1 v2 => forall j, (Res (v1, H1)) ≺ ^ (k; j; GIP ; GP ; b)
                            (Res (v2, H2)))
            vs1 vs2 ->
    well_formed (reach' H2 (Union_list (map val_loc vs2))) H2.  
  Proof.
    intros Hall. induction Hall; simpl.
    - rewrite reach'_Empty_set. eapply well_formed_Empty_set.
    - rewrite reach'_Union. eapply well_formed_Union; [| eassumption ].
      eapply cc_approx_val_well_formed_reach2; eauto.
  Qed.

  (** * cc_approx_heap *)
    Lemma cc_approx_env_cc_approx_heap (S : Ensemble var) (β1 β2 : loc -> loc)
        (H1 H2 : heap block) (rho1 rho2 : env) k :
      (forall j, (H1, rho1) ⋞ ^ ( S ; k ; j ; GIP ; GP ; b ) (H2, rho2)) ->
      (forall j, (reach' H1 (env_locs rho1 S)) |- H1 ≼ ^ (k; j; GIP; GP; b) H2 ).
  Proof.     
    intros Heq j x [m [_ Hin]].
    edestruct post_n_exists_Singleton as [l3' [Hin1 Hinp3]]; try eassumption.
    destruct Hin1 as [y [Hin1 Hgetx]]. edestruct (M.get y rho1) as [[l1 | ] | ] eqn:Hgety; try inv Hgetx.
    edestruct (Heq (m + j)) as [v' [Hgety' Hcc]]; try eassumption.
    eapply cc_approx_val_post_n_cc. eassumption.
    eassumption. 
  Qed.

  (** * The logical relation respects heap equivalences *)

  (* TODO move *)
  Lemma block_equiv_Constr_r β1 β2 (H1 H2 : heap block) (c1 c2 : cTag)
        (vs vs' : list value) :
    block_equiv (β1, H1, Constr c1 vs) (β2, H2, Constr c2 vs') ->
    Forall2 (fun l1 l2 => (l1, H1) ≈_(β1, β2) (l2, H2)) vs vs'.
  Proof.
    intros [Heq Hall]; eauto.
  Qed.
  
  Lemma map_id {A} (l : list A) :
    map id l = l.
  Proof.
    induction l; eauto.
    simpl; f_equal; eauto.
  Qed.

  Lemma Forall2_map_r_strong {A B} (P : A -> B -> Prop) (f : A -> B) (l : list A) :
    (forall x, List.In x l -> P x (f x)) ->
    Forall2 P l (map f l).
  Proof.
    intros Hyp. induction l; try now constructor.
    simpl. constructor.
    eapply Hyp; eauto; try now constructor.
    eapply IHl; intros; eauto. eapply Hyp.
    now constructor 2.
  Qed.

  Lemma Forall2_map_l_strong {A B} (P : B -> A -> Prop) (f : A -> B) (l : list A) :
    (forall x, List.In x l -> P (f x) x) ->
    Forall2 P (map f l) l.
  Proof.
    intros Hyp. induction l; try now constructor.
    simpl. constructor.
    eapply Hyp; eauto; try now constructor.
    eapply IHl; intros; eauto. eapply Hyp.
    now constructor 2.
  Qed.

  Lemma FromList_image_exists {A B} (f : A -> B) l S :
    FromList l \subset image f S ->
    exists l', l = map f l'.
  Proof with (now eauto with Ensembles_DB).
    revert S; induction l; intros S Heq; eauto.
    - eexists []. reflexivity.
    - rewrite FromList_cons in Heq.
      edestruct IHl as [l' Heql'].
      + eapply Included_trans; try eassumption...
      + edestruct Heq as [a' [Heqa Hina]]. now left.
        eexists (a' :: l'). simpl; f_equal; eauto.
  Qed.

  Lemma Union_Same_set_Disjoint {A} (S1 S2 S3 : Ensemble A) :
    S1 :|: S2 <--> S1 :|: S3 ->
    Disjoint _ S1 S2 ->
    Disjoint _ S1 S3 ->
    S2 <--> S3.
  Proof.
    intros Heq HD HD'. split; intros x Hin.
    - assert (Hin' : (S1 :|: S3) x).
      { eapply Heq. now right. }
      inv Hin'; eauto.
      exfalso. eapply HD; eauto.
    - assert (Hin' : (S1 :|: S2) x).
      { eapply Heq. now right. }
      inv Hin'; eauto.
      exfalso. eapply HD'; eauto.
  Qed.

  Lemma FromList_image_injective_exists (f : positive -> positive) l S :
    FromList l <--> image f S ->
    injective_subdomain S f ->
    exists l', l = map f l' /\ FromList l' <--> S.
  Proof with (now eauto with Ensembles_DB).
    revert S; induction l; intros S Heq Hinj; eauto.
    - eexists []. split; eauto.
      rewrite !FromList_nil in Heq.
      rewrite FromList_nil.
      split; intros x Hin; try now inv Hin.
      assert (Hc : Empty_set _ (f x)). 
      { eapply Heq. eexists; split; eauto. }
      inv Hc. 
    - rewrite FromList_cons in Heq.
      assert (Ha : image f S a).
      { eapply Heq; now left. }
      destruct Ha as [a' [Heqa Hina]]. subst.
      
      destruct (Decidable_FromList l) as [Decl].
      destruct (Decl (f a')).
      + rewrite Union_Same_set in Heq; 
        [| eapply Singleton_Included; now eauto ].  
        edestruct IHl as [l' [Heql Heqs]]; eauto.
        subst.
        eexists (a' :: l'). split. now simpl; f_equal; eauto.
        rewrite FromList_cons.
        rewrite Union_Same_set. eassumption.
        rewrite Heqs. eapply Singleton_Included. eassumption.
      + assert (Heq' := Heq).
        rewrite (Union_Setminus_Same_set S [set a']) in Heq;
        [| eapply Singleton_Included; now eauto ].  
        rewrite image_Union, image_Singleton in Heq.
        eapply Union_Same_set_Disjoint in Heq.
        * edestruct IHl as [l' [Heql Heqs]]; try now apply Heq; eauto; subst.
          eapply injective_subdomain_antimon; try eassumption...
           
          eexists (a' :: l'). split. now simpl; f_equal; eauto.
          rewrite FromList_cons.
          rewrite Heqs.
          rewrite <- (Union_Setminus_Same_set S [set a']);
            [| eapply Singleton_Included; now eauto ].
          reflexivity.
        * eapply Disjoint_Singleton_l. eauto.
        * rewrite <- image_Singleton.
          eapply injective_subdomain_Union_not_In_image.
          eapply injective_subdomain_antimon; try eassumption...
          eapply Disjoint_Singleton_l.
          intros Hc; inv Hc; eauto.
  Qed.

  (* TODO move *)
  Lemma heap_env_approx_res_approx 
        (S : Ensemble var) (β : loc -> loc)
        (H1 H2 : heap block) (rho1 rho2 : M.t value) l :
    heap_env_approx S (β, (H1, rho1)) (id, (H2, rho2)) ->
    l \in env_locs rho1 S ->
    (Loc l, H1) ≈_(β, id) (Loc (β l), H2).
  Proof.
    intros Henv [x [Heq1 Heq2]].
    destruct (M.get x rho1) as [[l1|] |] eqn:Hget; inv Heq2.
    edestruct Henv as [v2 [Hget2 Hres]]; eauto.
    assert (Hres' := Hres). rewrite res_equiv_eq in Hres.
    destruct v2 as [l2|]; try contradiction. simpl in Hres.
    destruct Hres as [Hres'' _]. unfold id in *; subst.
    eassumption.
  Qed.

  Lemma heap_env_equiv_res_equiv
        (S : Ensemble var) (β : loc -> loc)
        (H1 H2 : heap block) (rho1 rho2 : M.t value) l :
    S |- (H1, rho1) ⩪_(id, β) (H2, rho2) ->
    l \in env_locs rho2 S ->
    (Loc (β l), H1) ≈_(id, β) (Loc l, H2).
  Proof.
    intros Henv Hin.
    symmetry. eapply heap_env_approx_res_approx.
    destruct Henv. eassumption.
    eassumption.
  Qed.

  

  Lemma cc_approx_val_res_eq (k j : nat) (b' b1 b2 : Inj) (H1 H2 H1' H2' : heap block)
        (v1 v2 v1' v2' : value) :
    (Res (v1, H1)) ≺ ^ (k ; j ; GIP ; GP ; b') (Res (v2, H2)) ->

    (v1, H1) ≈_(id, b1) (v1', H1') ->
    injective_subdomain (reach' H1' (val_loc v1')) b1 ->

    (v2, H2) ≈_(b2, id) (v2', H2') ->
    injective_subdomain (reach' H2 (val_loc v2)) b2 ->
    
    (Res (v1', H1')) ≺ ^ (k ; j ; GIP ; GP ; b2 ∘ b' ∘ b1) (Res (v2', H2')).
  Proof with now eauto with Ensembles_DB.
    clear LIP LP b.
    revert j b' b1 b2 v1 v2 v1' v2' H1 H2 H1' H2'.
    induction k as [k IHk] using lt_wf_rec1. intros j.
    induction j as [j IHj] using lt_wf_rec1.
    intros b' b1 b2 v1 v2 v1' v2' H1 H2 H1' H2'. 
    destruct v1 as [l1 | lf1 f1]; destruct v2 as [l2 | lf2 f2]; simpl;
    try (now intros; contradiction); try (now simpl; eauto).
    intros [Heq Hcc] (* Hwf1 Hwf2 Hl1 Hl2 *) Hres1 Hr1 Hres2 Hr2. 
    destruct (get l1 H1) as [[c1 vs1 | [? | B1 f1] [ env_loc1 |] | ] | ] eqn:Hget1;
      destruct (get l2 H2) as [[c2 vs2 | | ] | ] eqn:Hget2; try contradiction.
    + rewrite res_equiv_eq in Hres1, Hres2.
      destruct v1' as [l1' | lf1' f1']; destruct v2' as [l2' | lf2' f2'];
      try contradiction.
      simpl in Hres1, Hres2. 
      rewrite Hget1 in Hres1. rewrite Hget2 in Hres2.
      destruct Hres1 as [Heqi1 Hres1].
      destruct Hres2 as [Heqi2 Hres2]. subst.       
      destruct (get l1' H1') as [b1'|] eqn:Hget1'; [| contradiction ].
      destruct (get l2' H2') as [b2'|] eqn:Hget2'; [| contradiction ].
      destruct b1' as [c1' vs1' | | ]; [| contradiction | contradiction ].
      destruct b2' as [c2' vs2' | | ]; [| contradiction | contradiction ].
      
      destruct Hres1 as [Heqc1 Heqb1].
      destruct Hres2 as [Heqc2 Heqb2]. subst. 
      destruct Hcc as [Heqc Hall]; subst. 
      split. unfold compose. rewrite <- Heqi1. unfold id. rewrite Heqi2. reflexivity.
      split; eauto.
         
      intros i Hlt. specialize (Hall i Hlt).
      eapply Forall2_vertical_l_strong; [| | eassumption ].
      * simpl. intros. rewrite cc_approx_val_eq in *.
        rewrite <- (compose_id_neut_l (b2 ∘ b' ∘ b1)).
        rewrite <- Combinators.compose_assoc.
        eapply IHj; try eassumption.
        eapply injective_subdomain_antimon. eassumption.
        rewrite (reach_unfold _ (val_loc (Loc l1'))).
        eapply Included_Union_preserv_r.
        eapply reach'_set_monotonic. simpl. rewrite post_Singleton; [| eassumption ].
        eapply In_Union_list. eapply in_map. eassumption.
        reflexivity. clear. now firstorder.
      * eapply Forall2_vertical_r_strong; [| | eassumption ].
        simpl. intros x y z Hin1 Hin2 Hin3 Hin Hres.
        rewrite cc_approx_val_eq.
        rewrite <- (compose_id_neut_r (b2 ∘ b')).
        eapply IHj; [ eassumption | | reflexivity | | | ]. 
        now eapply Hin.
        clear. now firstorder. eapply Hres.
        eapply injective_subdomain_antimon. eassumption.
        rewrite (reach_unfold _ [set b' l1]).
        eapply Included_Union_preserv_r.
        eapply reach'_set_monotonic. simpl. rewrite post_Singleton; [| eassumption ].
        eapply In_Union_list. eapply in_map. eassumption.
        eapply Forall2_monotonic. intros x1 x2 HR. rewrite <- cc_approx_val_eq.
        now eapply HR. eapply Hall.
    + simpl in Hcc.
      destruct vs2 as [ | [| B2 f2] [| [env_loc2 |] [|]] ]; try contradiction.
      destruct v1' as [l1' | lf1' f1']; destruct v2' as [l2' | lf2' f2'];
      try (rewrite res_equiv_eq in Hres2; rewrite res_equiv_eq in Hres1; contradiction). 
      rewrite res_equiv_eq in Hres2; rewrite res_equiv_eq in Hres1.
      simpl in Hres1, Hres2.
      rewrite Hget1 in Hres1. rewrite Hget2 in Hres2.
      destruct Hres1 as [Hptr1 Henv1].
      destruct Hres2 as [Heqc2 Hall]. subst. unfold id in Hptr1, Heqc2. subst.
       
      destruct (get l1' H1') as [b1'|] eqn:Hget1'; try contradiction. 
      destruct (get (b2 (b' (b1 l1'))) H2') as [b2'|] eqn:Hget2'; try contradiction.
      split. unfold compose. reflexivity.
      
      destruct b1' as [c1' vs1' | | ]; try contradiction.
      destruct b2' as [c2' vs2' | | ]; try contradiction.
 
      destruct Hall as [Hceq Hall]. subst. destruct Henv1 as [Henv1 Henv2].
      rewrite res_equiv_eq in Henv1; rewrite res_equiv_eq in Henv2.
      destruct v as [l3' | lf3' f3']; try contradiction.
      destruct v0 as [l4' | lf4' f4']; try contradiction.
      
      destruct Henv1 as [Heq1 Heq2]. subst.
      destruct Henv2 as [Heq1 Henv2]. unfold id in *. subst.
      inv Hall. inv H5. inv H7.
      rewrite res_equiv_eq in *.  
      destruct y as [l5' | lf5' f5']; destruct y0 as [l6' | lf6' f6']; try contradiction.
      destruct Hcc as [Henv' Hcc].
      destruct H4 as [Heq H4']. subst.
      destruct H3 as [Heq1 Heq2]. subst. split.

      (* rewrite Heq; reflexivity. *)
      
      * intros i Hlt.
        
        edestruct (Henv' i) as (Hleq & rhoc & c & vs & FLS & Heq & Hnd & Hget1'' & Hget2'' & Hall); try eassumption.
        subst. 
        rewrite Hget2'' in H4'. rewrite Hget1'' in Henv2. 
        destruct (get (b2 (b' (b1 l4'))) H2') as [b2'|] eqn:Hgetb2'; try contradiction.
        destruct b2' as [c' vs'| | ]; try contradiction.

        destruct (get l4' H1') as [b1'|] eqn:Hgetb1'; try contradiction.
        destruct b1' as [c'' vs''| | ]; try contradiction.

        unfold id in *. repeat subst_exp. subst.
        simpl in H4'. destruct H4' as [Hceq Hall4]. subst. 

        simpl in Henv2. subst.
        
        clear Hcc.
        
        split. reflexivity.
        do 4 eexists. split. now rewrite heap_env_equiv_key_set in Heq; eauto.
        split. eassumption. split. eassumption.
        split. eassumption.
        
        eapply Forall2_vertical_strong with (R2 := fun x y => x = y); [| eassumption | | ].
        
        intros x y z w Hin1 Hin2 Hin3 Hin4 Hr1' Hr2' Hr3'. 
        destruct Hr1' as [l2 [Hgetl2 Hr1']]. simpl in Hr1'.
        rewrite cc_approx_val_eq in Hr1'.  subst.
        edestruct heap_env_equiv_env_get as [l2' [Hgetl2' Hres']].
        eassumption. eassumption. now constructor.
        destruct l2' as [l2' |]; try (rewrite res_equiv_eq in Hres'; contradiction).
        eexists. split. subst. eassumption. rewrite cc_approx_val_eq.
        eapply IHj. eassumption. now apply Hr1'.
        eassumption.

        eapply injective_subdomain_antimon. eassumption. 
        rewrite (reach_unfold H1' (val_loc (Loc l1'))). eapply Included_Union_preserv_r.
        rewrite (reach_unfold H1' (post H1' _)). eapply Included_Union_preserv_r.
        eapply  reach'_set_monotonic. simpl post. rewrite post_Singleton; eauto.
        simpl. rewrite Union_Empty_set_neut_l. rewrite post_Singleton; eauto.
        eapply Singleton_Included. 
        eapply get_In_env_locs; try eassumption. now constructor. reflexivity.
        
        now apply Hr3'.

        eapply injective_subdomain_antimon. eassumption.
        rewrite (reach_unfold H2 [set b' (b1 l1')]). eapply Included_Union_preserv_r.
        rewrite (reach_unfold H2 (post H2 [set b' (b1 l1')])). eapply Included_Union_preserv_r.
        eapply reach'_set_monotonic. rewrite post_Singleton; eauto. simpl.
        rewrite Union_Empty_set_neut_r, Union_Empty_set_neut_l.
        rewrite post_Singleton; eauto. simpl.
        eapply In_Union_list. eapply in_map. eassumption. 
        
        eapply Forall2_refl; eauto.

        eapply block_equiv_Constr_r with (c2 := c2'). simpl. split; [| eassumption ].
        reflexivity.
      * intros b1' b2' el tc1 tc2 tc3 H3' H3'' H4'' env_loc1' xs1 ft
             e1 vs1 vs2 Hres1 Hinj1 Hres2 hinj2 Hgetl Hfind Hdef Hset Hlen.
       repeat subst_exp. 
       
       { edestruct Hcc with (env_loc1' := el)
           as (xs2 & e2 & rho2' & Hfind' & Hset' & Hi)                 
         ; [| | | | eassumption |  | eassumption | eassumption | eassumption |  ].
         * eapply res_equiv_f_compose; [| eassumption ].
           rewrite compose_id_neut_r.
           rewrite res_equiv_eq.  split. reflexivity. eassumption. 
         * eapply injective_subdomain_compose. eassumption.
           eapply injective_subdomain_antimon. eassumption.
           rewrite (reach_unfold H1' (val_loc (Loc l1'))).
           eapply Included_Union_preserv_r.
           simpl. rewrite post_Singleton; eauto. simpl.
           rewrite Union_Empty_set_neut_l.
           rewrite (res_equiv_image_reach b1' id) with (v1 := Loc el);
           [| symmetry; eassumption ].
           rewrite image_id. reflexivity.
         * symmetry. eapply res_equiv_f_compose.
           symmetry. rewrite compose_id_neut_r.
           eassumption.
           symmetry. rewrite res_equiv_eq. split. reflexivity. eassumption.
         * eapply injective_subdomain_compose.
           eapply injective_subdomain_antimon. eassumption.
           rewrite (reach_unfold H2 [set (b' _)]).
           eapply Included_Union_preserv_r. eapply reach'_set_monotonic.
           simpl. rewrite post_Singleton; eauto. simpl...
           rewrite (res_equiv_image_reach b2 id) with (v1 := Loc env_loc2) (v2 := Loc (b2 env_loc2)).
           simpl. 
           rewrite image_id. eassumption.
           rewrite res_equiv_eq. split. reflexivity. eassumption.
         * eassumption.
         * exists xs2, e2, rho2'. repeat (split; eauto). }
  Qed.
  

  (* Lemma cc_approx_val_heap_eq (k j : nat) (β β1 β2 : Inj) (δ : EInj) *)
  (*       (H1 H2 H1' H2' : heap block) *)
  (*       (v1 v2 : value) : *)
  (*   (Res (v1, H1)) ≺ ^ (k ; j ; GIP ; GP ; β ; δ) (Res (v2, H2)) -> *)
  (*   (val_loc v1) |- H1 ≃_(id, β1) H1' -> *)
  (*   injective_subdomain (reach' H1' (val_loc v1)) β1 -> *)
  (*   (val_loc v2) |- H2 ≃_(β2, id) H2' -> *)
  (*   injective_subdomain (reach' H2 (val_loc v2)) β2 -> *)
  (*   (Res (v1, H1')) ≺ ^ (k ; j ; GIP ; GP ; β2 ∘ β ∘ β1 ; lift β2 ∘ δ ∘ β1) (Res (v2, H2')). *)
  (* Proof with now eauto with Ensembles_DB. *)
  (*   intros. *)
  (*   eapply cc_approx_val_res_eq; try eassumption. *)
  (*   eapply heap_equiv_res_equiv; try eassumption. reflexivity. *)
  (*   eapply heap_equiv_res_equiv; try eassumption. reflexivity. *)
  (* Qed. *)

  Lemma cc_approx_var_env_heap_env_equiv (S1 S2 : Ensemble var) (k j : nat)
        (β β1 β2 : Inj)
        (H1 H2 H1' H2' : heap block) (rho1 rho2 rho1' rho2' : env) (x1 x2 : var) :
    cc_approx_var_env k j GIP GP β H1 rho1 H2 rho2 x1 x2 ->
    S1 |- (H1, rho1) ⩪_(id, β1) (H1', rho1') ->
    injective_subdomain (reach' H1' (env_locs rho1' S1)) β1 -> 
    S2 |- (H2, rho2) ⩪_(β2, id) (H2', rho2') ->
    injective_subdomain (reach' H2 (env_locs rho2 S2)) β2 ->
    x1 \in S1 -> x2 \in S2 ->
    cc_approx_var_env k j GIP GP (β2 ∘ β ∘ β1)
                      H1' rho1' H2' rho2' x1 x2.
  Proof.
    intros Henv Heq1 Hinj1 Heq2 Hinj2 Hin1 Hin2 v1' Hget1'.
    assert (Hget1'' := Hget1').
    eapply Heq1 in Hget1'; [| eassumption ].
    destruct Hget1' as [v1 [Hget1 Hequiv1]]. 
    eapply Henv in Hget1. 
    destruct Hget1 as [v2 [Hget2 Hval]]; eauto.
    assert (Hget2'' := Hget2).
    eapply Heq2 in Hget2; [| eassumption ].
    destruct Hget2 as [v2' [Hget2' Hequiv2]]; eauto.
    eexists. split; eauto.
    eapply cc_approx_val_res_eq; try eassumption.
    now symmetry.
    eapply injective_subdomain_antimon. eassumption.
    eapply reach'_set_monotonic. now eapply get_In_env_locs; eauto.
    eapply injective_subdomain_antimon. eassumption.
    eapply reach'_set_monotonic. now eapply get_In_env_locs; eauto.
  Qed.

  Lemma cc_approx_env_heap_env_equiv (S S1 S2 : Ensemble var) (k j : nat)
        (β1 β2 : Inj)
        (H1 H2 H1' H2' : heap block) (rho1 rho2 rho1' rho2' : env) :
    (H1, rho1) ⋞ ^ (S; k; j; GIP; GP; b ) (H2, rho2) ->
    S1 |- (H1, rho1) ⩪_(id, β1) (H1', rho1') ->
    injective_subdomain (reach' H1' (env_locs rho1' S1)) β1 -> 
    S2 |- (H2, rho2) ⩪_(β2, id) (H2', rho2') ->
    injective_subdomain (reach' H2 (env_locs rho2 S2)) β2 ->
    S \subset S1 -> S \subset S2 ->
    (H1', rho1') ⋞ ^ (S; k; j; GIP; GP; (β2 ∘ b ∘ β1)) (H2', rho2').
  Proof.
    intros Henv Heq1 Hinj1 Heq2 Hinj2 Hin1 Hin2 v1' Hget1'.
    eapply cc_approx_var_env_heap_env_equiv; try eassumption;
    now eauto.
  Qed.

  
  (* Lemma cc_approx_heap_env_equiv (S : Ensemble var) (k j : nat) (β β1 β2 : Inj) *)
  (*       (δ : EInj) (H1 H2 H1' H2' : heap block)  : *)
  (*   S |- H1 ≼ ^ (k; j; GIP; GP; β ; δ) H2 -> *)
  (*   S |- H1 ≃_(id, β1) H1' -> *)
  (*   injective_subdomain (reach' H1' S) β1 ->  *)
  (*   image β S |- H2 ≃_(β2, id) H2' -> *)
  (*   injective_subdomain (reach' H2 (image β S)) β2 -> *)
  (*   S |- H1' ≼ ^ (k; j; GIP; GP; β2 ∘ β ∘ β1; (lift β2 ∘ δ ∘ β1)) H2'. *)
  (* Proof. *)
  (*   intros Henv [Heq1 Heq1'] Hinj1 [Heq2 Heq2'] Hinj2 x HS. *)
  (*   assert (Heqb : (β2 ∘ β ∘ β1) x = β x). *)
  (*   { specialize (Henv _ HS). *)
  (*     specialize (Heq1 _ HS). destruct Heq1 as [Heq1 _]. *)
  (*     assert (HS' : image β S (β x)). *)
  (*     { eexists; split; eauto. }  *)
  (*     specialize (Heq2 _ HS'). destruct Heq2 as [Heq2 _]. *)
  (*     unfold compose, id in *. rewrite <- Heq1, Heq2. *)
  (*     reflexivity. } *)
  (*   specialize (Henv _ HS). eapply cc_approx_val_heap_eq. *)
    
  (*   rewrite Heqb. eassumption. *)

  (*   eapply heap_equiv_antimon. split; eassumption. *)
  (*   eapply Singleton_Included. eassumption. *)

  (*   eapply injective_subdomain_antimon. eassumption. *)
  (*   eapply reach'_set_monotonic. eapply Singleton_Included. *)
  (*   eassumption. *)
    
  (*   rewrite Heqb.   *)
  (*   try eassumption. eapply heap_equiv_antimon. split; eassumption. *)
  (*   eapply Singleton_Included. now eexists; split; eauto. *)

  (*   rewrite Heqb.   *)
  (*   eapply injective_subdomain_antimon. eassumption. *)
  (*   eapply reach'_set_monotonic. eapply Singleton_Included. *)
  (*   now eexists; split; eauto. *)
  (* Qed. *)
    
  Lemma cc_approx_clos_heap_env_equiv (S : Ensemble var) (k j : nat) (β β1 β2 : Inj)
        (δ : EInj) (H1 H2 H1' H2' : heap block) l1 l1' l2 l2' :
    (l1, H1) << ^ (k; j; GIP; GP; β) (l2, H2) ->
    (Loc l1, H1) ≈_(id, β1) (Loc l1', H1') ->
    injective_subdomain (reach' H1' [set l1']) β1 ->
    
    (Loc l2, H2) ≈_(β2, id) (Loc l2', H2') ->
    injective_subdomain (reach' H2 [set l2]) β2 ->
    (l1', H1') << ^ (k; j; GIP; GP; β2 ∘ β ∘ β1) (l2', H2').
  Proof.
    intros Henv Heq1 Hin1 Heq2 Hinj2.
    edestruct Henv as (Hleq & rhoc & c & vs & FLS & Heq & Hnd & Hget1'' & Hget2'' & Hall); try eassumption.
    subst.
    rewrite res_equiv_eq in *. destruct Heq1 as [Heq1 Hres1].
    destruct Heq2 as [Heq2 Hres2]. unfold id in *. subst. 
    rewrite Hget2'' in Hres2. rewrite Hget1'' in Hres1. 
    destruct (get (β2 (β (β1 l1'))) H2') as [b2'|] eqn:Hgetb2'; try contradiction.
    destruct b2' as [c' vs'| | ]; try contradiction.
    
    destruct (get l1' H1') as [b1'|] eqn:Hgetb1'; try contradiction.
    destruct b1' as [c'' vs''| | ]; try contradiction.
    
    split. reflexivity.
    do 4 eexists. split. now rewrite heap_env_equiv_key_set in Heq; eauto.
    split. eassumption. split. eassumption.
    split. eassumption.
    
    eapply Forall2_vertical_strong with (R2 := fun x y => x = y); [| eassumption | | ].
    
    intros x y z w Hin1' Hin2' Hin3 Hin4 Hr1' Hr2' Hr3'. 
    destruct Hr1' as [l2 [Hgetl2 Hr1']]. simpl in Hr1'.
    rewrite cc_approx_val_eq in Hr1'.  subst.
    edestruct heap_env_equiv_env_get as [l2' [Hgetl2' Hres']].
    eassumption. eassumption. now constructor.
    destruct l2' as [l2' |]; try (rewrite res_equiv_eq in Hres'; contradiction).
    eexists. split. eassumption.
    rewrite cc_approx_val_eq. eapply cc_approx_val_res_eq.
    eassumption. eassumption.
    
    eapply injective_subdomain_antimon. eassumption. 
    rewrite (reach_unfold H1' (val_loc (Loc l1'))). eapply Included_Union_preserv_r.
    simpl post. rewrite post_Singleton; eauto.
    simpl. eapply reach'_set_monotonic. 
    eapply get_In_env_locs with (v := Loc l2'); try eassumption. now constructor.
    now eapply Hr3'.
    
    eapply injective_subdomain_antimon. eassumption.
    rewrite (reach_unfold H2 [set β (β1 l1')]). eapply Included_Union_preserv_r.
    rewrite post_Singleton; eauto. simpl.
    eapply reach'_set_monotonic. 
    eapply In_Union_list. eapply in_map. eassumption.
    
    eapply Forall2_refl; eauto.
    
    eapply block_equiv_Constr_r with (c2 := c'). eassumption.
  Qed.


  (* Lemma cc_approx_val_res_eq_rev (k j : nat) (b' b1 b2 : Inj)  (H1 H2 H1' H2' : heap block) *)
  (*       (v1 v2 v1' v2' : value) : *)
  (*   (Res (v1', H1')) ≺ ^ (k ; j ; GIP ; GP ; b2 ∘ b' ∘ b1 ) (Res (v2', H2')) -> *)

  (*   (v1, H1) ≈_(id, b1) (v1', H1') -> *)
  (*   injective_subdomain (reach' H1' (val_loc v1')) b1 -> *)

  (*   (v2, H2) ≈_(b2, id) (v2', H2') -> *)
  (*   injective_subdomain (reach' H2 (val_loc v2)) b2 -> *)

  (*   (Res (v1, H1)) ≺ ^ (k ; j ; GIP ; GP ; b') (Res (v2, H2)). *)
  (* Proof with now eauto with Ensembles_DB. *)
  (*   revert j b' b1 b2 v1 v2 v1' v2' H1 H2 H1' H2'. *)
  (*   induction k as [k IHk] using lt_wf_rec1. intros j. *)
  (*   induction j as [j IHj] using lt_wf_rec1. *)
  (*   intros b' b1 b2 v1 v2 v1' v2' H1 H2 H1' H2'. *)
  (*   intros Hcc. *)
  (*   assert (Him : Res (v1', H1') ≺ ^ (k; 0; GIP; GP; b2 ∘ b' ∘ b1) Res (v2', H2')). *)
  (*   { admit. } *)
  (*   eapply cc_approx_val_image_eq in Him. simpl in Hcc.  *)
  (*   destruct v1' as [l1 | lf1 f1]; destruct v2' as [l2 | lf2 f2]; simpl; *)
  (*   try (now intros; contradiction); try (now simpl; eauto). *)
  (*   intros Hres1 Hr1 Hres2 Hr2.  *)
  (*   destruct (get l1 H1') as [b1'|] eqn:Hget1; destruct (get l2 H2') as [b2'|] eqn:Hget2; try contradiction.   *)
  (*   destruct Hcc as [Hbs Hcc]. *)
  (*   destruct b1' as [c1 vs1 | [? | B1 f1] [env_loc1 |] | ]; try contradiction; *)
  (*   destruct b2' as [c2 vs2 | | ]; try contradiction. *)
  (*   + rewrite res_equiv_eq in Hres1, Hres2. *)
  (*     destruct v1 as [l1' | lf1' f1']; destruct v2 as [l2' | lf2' f2']; try contradiction. *)
  (*     simpl in Hres1, Hres2.  *)
  (*     rewrite Hget1 in Hres1. rewrite Hget2 in Hres2.  *)
  (*     destruct (get l1' H1) as [b1'|] eqn:Hget1'; [| now firstorder ]. *)
  (*     destruct (get l2' H2) as [b2'|] eqn:Hget2'; [| now firstorder ]. *)
  (*     destruct b1' as [c1' vs1' | | ]; [|  now firstorder | now firstorder ]. *)
  (*     destruct b2' as [c2' vs2' | | ]; [|  now firstorder | now firstorder ]. *)
  (*     destruct Hres1 as [Heqi1 [Heqc1 Heqb1]]. *)
  (*     destruct Hres2 as [Heqi2 [Heqc2 Heqb2]]. subst. *)
  (*     destruct Hcc as [Heqc Hcc]; subst. *)
  (*     Abort. *)
  (*     split; eauto. intros i Hleq. *)
  (*     eapply Forall_vertical_l_strong; [| | eassumption ]. *)
  (*     * simpl. intros. rewrite cc_approx_val_eq in *. *)
  (*       rewrite <- (compose_id_neut_l (b2 ∘ b' ∘ b1)). *)
  (*       rewrite <- Combinators.compose_assoc. *)
  (*       eapply IHj; try eassumption. *)
  (*       eapply injective_subdomain_antimon. eassumption. *)
  (*       rewrite (reach_unfold _ (val_loc (Loc l1'))). *)
  (*       eapply Included_Union_preserv_r. *)
  (*       eapply reach'_set_monotonic. simpl. rewrite post_Singleton; [| eassumption ]. *)
  (*       eapply In_Union_list. eapply in_map. eassumption. *)
  (*       reflexivity. firstorder. *)
  (*     * simpl in Hcc. eapply Forall_vertical_r_strong; [| | eassumption ]. *)
  (*       simpl. intros x y z Hin1 Hin2 Hin3 Hin Hres. *)
  (*       rewrite cc_approx_val_eq. *)
  (*       rewrite <- (compose_id_neut_r (b2 ∘ b')). *)
  (*       eapply IHj; [ eassumption | | reflexivity | | | ].  *)
  (*       now eapply Hin. *)
  (*       now firstorder. eapply Hres. *)
  (*       eapply injective_subdomain_antimon. eassumption. *)
  (*       rewrite (reach_unfold _ [set b' l1]). *)
  (*       eapply Included_Union_preserv_r. *)
  (*       eapply reach'_set_monotonic. simpl. rewrite post_Singleton; [| eassumption ]. *)
  (*       eapply In_Union_list. eapply in_map. eassumption. *)
  (*       eapply Forall2_monotonic. intros x1 x2 HR. rewrite <- cc_approx_val_eq. *)
  (*       now eapply HR. eapply Hcc; eassumption. *)
  (*   + simpl in Hcc. destruct vs2 as [ | [| B2 f2] [| [env_loc2 |] [|]] ]; try contradiction. *)
  (*     (* intros Hyp Hres1 Hres2. rewrite res_equiv_eq in *. *) *)
  (*     destruct v1' as [l1' | lf1' f1']; destruct v2' as [l2' | lf2' f2']; *)
  (*     try (rewrite res_equiv_eq in Hres2; rewrite res_equiv_eq in Hres1; contradiction). *)
  (*     rewrite res_equiv_eq in Hres2; rewrite res_equiv_eq in Hres1. *)
  (*     simpl in Hres1, Hres2. *)
  (*     rewrite Hget1 in Hres1. rewrite Hget2 in Hres2.  *)
  (*     destruct (get l1' H1') as [b1'|] eqn:Hget1'; try contradiction. *)
  (*     destruct (get l2' H2') as [b2'|] eqn:Hget2'; try contradiction. *)
  (*     destruct Hres1 as [Hbeq1 Hres1]. *)
  (*     destruct Hres2 as [Hbeq2 Hres2].  *)
  (*     split. unfold compose. unfold id in *. congruence. *)
  (*     destruct b1' as [c1' vs1' | | ]; try contradiction. *)
  (*     destruct b2' as [c2' vs2' | | ]; try contradiction. *)
  (*     destruct Hres1 as [Hptr1 Henv1]. *)
  (*     destruct Hres2 as [Heqc2 Hall]. subst. *)
  (*     rewrite res_equiv_eq in *. *)
  (*     destruct v as [l3' | lf3' f3']; destruct v0 as [l4' | lf4' f4']; try contradiction. *)
  (*     inv Hall. inv H5. inv H7. *)
  (*     rewrite res_equiv_eq in *. *)
  (*     destruct y as [l5' | lf5' f5']; destruct y0 as [l6' | lf6' f6']; try contradiction. *)
      
  (*     inv H3. inv Hptr1. simpl.  *)
  (*     intros b1' b2' tc1 tc2 tc3 H3 H3' H4' env_loc1' env_loc2' xs1 ft *)
  (*            e1 vs1 vs2 Hres1 Hinj1 Hres2 hinj2 Hget Hfind Hdef Hset. *)
  (*     rewrite <- res_equiv_eq in *. *)
  (*     edestruct Hcc as (xs2 & e2 & rho2' & Hfind' & Hset' & Hi) *)
  (*     ; [| | | | eassumption | eassumption | eassumption | eassumption | ]. *)
  (*     * eapply res_equiv_f_compose; [| eassumption ]. *)
  (*       rewrite compose_id_neut_r. eassumption. *)
  (*     * eapply injective_subdomain_compose. eassumption. *)
  (*       eapply res_equiv_image_reach in Hres1. *)
  (*       rewrite image_id in Hres1. rewrite <- Hres1. *)
  (*       eapply injective_subdomain_antimon. eassumption. *)
  (*       rewrite (reach_unfold H1' (val_loc (Loc l1'))). *)
  (*       eapply Included_Union_preserv_r. eapply reach'_set_monotonic. *)
  (*       simpl. rewrite post_Singleton; eauto...  *)
  (*     * symmetry. eapply res_equiv_f_compose; [| symmetry; eassumption ]. *)
  (*       symmetry. rewrite compose_id_neut_r. eassumption. *)
  (*     * eapply injective_subdomain_compose. *)
  (*       eapply injective_subdomain_antimon. eassumption. *)
  (*       rewrite (reach_unfold H2 [set b' l1]). *)
  (*       eapply Included_Union_preserv_r. eapply reach'_set_monotonic. *)
  (*       simpl. rewrite post_Singleton; eauto. simpl... *)
  (*       eapply res_equiv_image_reach in H4. *)
  (*       rewrite image_id in H4. rewrite H4. eassumption. *)
  (*     * exists xs2, e2, rho2'. repeat split; eauto. *)
  (*     * now inv Hres2. *)
  (*     * now inv Hres1.  *)
  (* Qed. *)
  

  (** * Preservation under allocation lemmas *)
  
  (* Lemma cc_approx_val_alloc_Vconstr_set (k : nat) (P : GInv) *)
  (*       (H1 H2 H1' H2' : heap block) (v1 v2 : value) (l1 l2 : loc) *)
  (*       (c : cTag) (vs1 vs2 : list value) : *)
  (*   well_formed (reach' H1 (val_loc v1)) H1 -> *)
  (*   (val_loc v1) \subset dom H1 -> *)
  (*   well_formed (reach' H2 (val_loc v2)) H2 -> *)
  (*   (val_loc v2) \subset dom H2 -> *)
  (*   (Res (v1, H1))  ≺ ^ (k; P) (Res (v2, H2)) -> *)
  (*   alloc b1 H1 = (l1, H1') -> *)
  (*   alloc b2 H2 = (l2, H2') -> *)
  (*   Forall2 (fun v1 v2 => (Res (v1, H1)) ≺ ^ (k - 1; P) (Res (v2, H2))) vs1 vs2 -> *)
  (*   (Res (v1, H1'))  ≺ ^ (k; P) (Res (v2, H2')). *)
  (* Proof with now eauto with Ensembles_DB. *)
  (*   revert P H1 H2 H1' H2' v1 v2. induction k as [k IHk] using lt_wf_rec1. *)
  (*   intros P H1 H2 H1' H2' v1 v2 Hwf1 Hsub1 Hwf2 Hsub2 Hyp Ha1 Ha2 Hall. *)
  (*   destruct k as [ | k ]; *)
  (*   destruct v1 as [l1' | lf1 f1]; destruct v2 as [l2' | lf2 f2]; *)
  (*   try (now intros; contradiction). *)
  (*   - destruct Hyp as [c' [vs1' [vs2' [Hget1 [Hget2 Hall']]]]]. *)
  (*     repeat eexists; eauto; erewrite gao; eauto. *)
  (*     intros Hc; subst. erewrite alloc_fresh in Hget1; eauto. congruence. *)
  (*     intros Hc; subst. erewrite alloc_fresh in Hget2; eauto. congruence. *)
  (*   - destruct Hyp *)
  (*       as (rho1 & B1 & lf2 & f2 & v_env & rho2 & B2 & Hget & Hgetl2 & Hgetlf2 & Hyp'). *)
  (*     do 7 eexists; split; [ | split; [| split] ]; (try now eauto). *)
  (*     erewrite gao; try eassumption. *)
  (*     intros Hc; subst. erewrite alloc_fresh in Hget; eauto. congruence. *)
  (*     erewrite gao; try eassumption. *)
  (*     intros Hc; subst. erewrite alloc_fresh in Hgetl2; eauto. congruence. *)
  (*     erewrite gao; try eassumption. *)
  (*     intros Hc; subst. erewrite alloc_fresh in Hgetlf2; eauto. congruence. *)
  (*     intros xs1 ft e1 rho1' vs3 vs4 j Hfind Hlen Hset; *)
  (*     destruct (Hyp' xs1 ft e1 rho1' vs3 vs4 j Hfind Hlen Hset) *)
  (*       as (xs2 & e2 & rho2' & Hfind' & Hset' & Hi). *)
  (*     do 3 eexists; repeat split; try now eauto. *)
  (*   - destruct Hyp as [c' [vs1' [vs2' [Hget1 [Hget2 Hall']]]]]. *)
  (*     repeat eexists; try eassumption; try erewrite gao; eauto. *)
  (*     intros Hc; subst. erewrite alloc_fresh in Hget1; eauto. congruence. *)
  (*     intros Hc; subst. erewrite alloc_fresh in Hget2; eauto. congruence. *)
  (*     eapply Forall2_monotonic_strong; [| eassumption ]. *)
  (*     intros. rewrite cc_approx_val_eq in *. *)
  (*     eapply IHk; try eassumption. *)
  (*     + omega. *)
  (*     + eapply well_formed_antimon; [| eassumption ]. *)
  (*       rewrite (reach_unfold _ [set val_loc (Loc l1')]). *)
  (*       eapply Included_Union_preserv_r. *)
  (*       eapply reach'_set_monotonic. eapply Singleton_Included. *)
  (*       repeat eexists; eauto. simpl. rewrite FromList_map_image_FromList. *)
  (*       eapply In_image. eassumption. *)
  (*     + eapply Hwf1; [| now apply Hget1 |]. *)
  (*       eapply reach'_extensive. reflexivity. *)
  (*       simpl. rewrite FromList_map_image_FromList. *)
  (*       eexists; split; eauto. *)
  (*     + eapply well_formed_antimon; [| eassumption ]. *)
  (*       rewrite (reach_unfold _ [set val_loc (Loc l2')]). *)
  (*       eapply Included_Union_preserv_r. *)
  (*       eapply reach'_set_monotonic. eapply Singleton_Included. *)
  (*       repeat eexists; eauto. simpl. rewrite FromList_map_image_FromList. *)
  (*       eexists; split; eauto. *)
  (*     + eapply Hwf2; [| now apply Hget2 |]. *)
  (*       eapply reach'_extensive. reflexivity. *)
  (*       simpl. rewrite FromList_map_image_FromList. *)
  (*       eapply In_image. eassumption. *)
  (*     + eapply Forall2_monotonic; [| eassumption ]. intros. *)
  (*       eapply cc_approx_val_monotonic. now apply H4. omega. *)
  (*   - destruct Hyp *)
  (*       as (rho1 & B1 & lf2 & f2 & v_env  & rho2 & B2 & Hget & Hgetl2 & Hgetlf2 & Hyp'). *)
  (*     do 7 eexists; split; [ | split; [| split] ]; (try now eauto). *)
  (*     erewrite gao; try eassumption. *)
  (*     intros Hc; subst. erewrite alloc_fresh in Hget; eauto. congruence. *)
  (*     erewrite gao; try eassumption. *)
  (*     intros Hc; subst. erewrite alloc_fresh in Hgetl2; eauto. congruence. *)
  (*     erewrite gao; try eassumption. *)
  (*     intros Hc; subst. erewrite alloc_fresh in Hgetlf2; eauto. congruence. *)
  (*     intros xs1 ft e1 rho1' vs3 vs4 j Hfind Hlen Hset; *)
  (*     destruct (Hyp' xs1 ft e1 rho1' vs3 vs4 j Hfind Hlen Hset) *)
  (*       as (xs2 & e2 & rho2' & Hfind' & Hset' & Hi). *)
  (*     do 3 eexists; repeat split; try now eauto. *)
  (*     intros Hlt H1'' H2'' HH1 HH2. eapply Hi. *)
  (*     + omega. *)
  (*     + eapply Equivalence_Transitive; try eassumption. *)
  (*       * eapply heap_eq_antimon; [|  eapply subheap_heap_eq ]. *)
  (*         eapply reachable_in_dom. eassumption. *)
  (*         eapply Singleton_Included. *)
  (*         now repeat eexists; eauto. eapply alloc_subheap. eassumption. *)
  (*       * eapply heap_eq_antimon; [| eassumption ]. *)
  (*         eapply reach'_heap_monotonic. eapply alloc_subheap. eassumption. *)
  (*     + eapply Equivalence_Transitive. *)
  (*       * eapply heap_eq_antimon; [|  eapply subheap_heap_eq ]. *)
  (*         eapply reachable_in_dom. eassumption. *)
  (*         eapply Singleton_Included. *)
  (*         now repeat eexists; eauto. eapply alloc_subheap. eassumption. *)
  (*       * eapply heap_eq_antimon; [| eassumption ]. *)
  (*         eapply reach'_heap_monotonic. eapply alloc_subheap. eassumption. *)
  (* Qed. *)
  
  (** * Getlist lemmas *)
    Lemma cc_approx_var_env_getlist (k j : nat)
        (rho1 rho2 : env) (β : Inj) (H1 H2 : heap block) xs ys vs1 :
    Forall2 (cc_approx_var_env k j GIP GP β H1 rho1 H2 rho2) xs ys ->
    getlist xs rho1 = Some vs1 ->
    exists vs2,
      getlist ys rho2 = Some vs2 /\
      Forall2 (fun v1 v2 => (Res (v1, H1)) ≺ ^ (k; j; GIP ; GP ; β) (Res (v2, H2))) vs1 vs2.
  Proof.
    revert ys vs1. induction xs as [| x xs IHxs]; intros ys vs1 Hall Hget.
    - destruct ys; inv Hall. inv Hget. eexists. split; simpl; eauto.
    - simpl in Hget.
      destruct (M.get x rho1) eqn:Heq1; try discriminate.
      destruct (getlist xs rho1) eqn:Heq2; try discriminate. inv Hget.
      destruct ys as [| y ys]; inv Hall. 
      destruct (IHxs ys l H6 eq_refl) as [vs2 [Hget HAll]].
      destruct (H4 _ Heq1) as [v2 [Heq Hpre]].
      eexists. split; simpl; eauto. rewrite Hget. rewrite Heq. reflexivity.
  Qed.
  
  Lemma cc_approx_env_P_getlist_l (S : Ensemble var) (k j : nat)
        (rho1 rho2 : env) (β : Inj) (H1 H2 : heap block) (xs : list var) (vs1 : list value) :
    (H1, rho1) ⋞ ^ ( S ; k ; j ; GIP ; GP ; β) (H2, rho2) ->
    (FromList xs) \subset S ->
    getlist xs rho1 = Some vs1 ->
    exists vs2,
      getlist xs rho2 = Some vs2 /\
      Forall2 (fun v1 v2 => (Res (v1, H1)) ≺ ^ (k ; j ; GIP ; GP ; β) (Res (v2, H2))) vs1 vs2.
  Proof.
    intros Henv. revert vs1.
    induction xs as [| x xs IHxs]; intros ls1 Hp Hget.
    - inv Hget. eexists. split; simpl; eauto.
    - simpl in Hget. destruct (M.get x rho1) eqn:Heq1; try discriminate.
      destruct (getlist xs rho1) eqn:Heq2; try discriminate. inv Hget.
      edestruct (IHxs l) as  [vs2 [Hget HAll]]; eauto.
      + intros x' Hin. eapply Hp. constructor 2; eauto.
      + eapply Henv in Heq1. destruct Heq1 as [v2 [Hyp1 Hyp2]].
        eexists. split; simpl; eauto. rewrite Hyp1. rewrite Hget.
        constructor. apply Hp. now constructor.
  Qed.
  
  Lemma cc_approx_var_env_getlist_all (k : nat)
        (rho1 rho2 : env) (β : Inj) (H1 H2 : heap block)
        xs ys vs1 :
    Forall2 (fun x1 x2 =>
               forall j, cc_approx_var_env k j GIP GP β H1 rho1 H2 rho2 x1 x2
            ) xs ys ->
    getlist xs rho1 = Some vs1 ->
    exists vs2,
      getlist ys rho2 = Some vs2 /\
      Forall2 (fun v1 v2 => forall j, (Res (v1, H1)) ≺ ^ (k; j; GIP ; GP ; β )
                                                   (Res (v2, H2)))
              vs1 vs2.
  Proof.
    revert ys vs1. induction xs as [| x xs IHxs]; intros ys vs1 Hall Hget.
    - destruct ys; inv Hall. inv Hget. eexists. split; simpl; eauto.
    - simpl in Hget.
      destruct (M.get x rho1) eqn:Heq1; try discriminate.
      destruct (getlist xs rho1) eqn:Heq2; try discriminate. inv Hget.
      destruct ys as [| y ys]; inv Hall. 
      destruct (IHxs ys l H6 eq_refl) as [vs2 [Hget Hall]].
      destruct (H4 0 _ Heq1) as [v2 [Heq Hpre]].
      eexists (v2 :: vs2). split. simpl. 
      rewrite Hget. rewrite Heq.
      reflexivity.
      constructor; [| eassumption ].
      intros j'. 
      destruct (H4 j' _ Heq1) as [v2' [Heq' Hpre']].
      repeat subst_exp. eassumption.
  Qed.

  Lemma cc_approx_env_P_getlist_l_all (S : Ensemble var) (k : nat)
        (rho1 rho2 : env)
        (H1 H2 : heap block) (xs : list var) (vs1 : list value) :
    (forall j, (H1, rho1) ⋞ ^ ( S ; k ; j ; GIP ; GP ; b) (H2, rho2)) ->
    (FromList xs) \subset S ->
    getlist xs rho1 = Some vs1 ->
    exists vs2,
      getlist xs rho2 = Some vs2 /\
      Forall2 (fun v1 v2 => forall j,  (Res (v1, H1)) ≺ ^ (k ; j ; GIP ; GP ; b) (Res (v2, H2)))
              vs1 vs2.
  Proof.
    intros Henv. revert vs1.
    induction xs as [| x xs IHxs]; intros ls1 Hp Hget.
    - inv Hget. eexists. split; simpl; eauto.
    - simpl in Hget. destruct (M.get x rho1) eqn:Heq1; try discriminate.
      destruct (getlist xs rho1) eqn:Heq2; try discriminate. inv Hget.
      edestruct (IHxs l) as  [vs2 [Hget HAll]]; eauto.
      + intros x' Hin. eapply Hp. constructor 2; eauto.
      + edestruct (Henv 0) as [v2 [Hyp1 Hyp2]].
        eapply Hp. now left.  eassumption.

        eexists. split; eauto. simpl. rewrite Hyp1. rewrite Hget. reflexivity.

        constructor. intros j.
        edestruct (Henv j) as [v2' [Hyp1' Hyp2']].
        eapply Hp. now left.  eassumption. 
        destruct v; [| contradiction ]. 
        eapply cc_approx_val_loc_eq in Hyp2. subst. 
        assert (Hyp2 := Hyp2').
        eapply cc_approx_val_loc_eq in Hyp2. subst. 
        eassumption. 

        eassumption.
  Qed.

  Transparent cc_approx_exp.
   
   Lemma cc_approx_exp_heap_monotonic (k j : nat) (H1 H2 H1' H2' : heap block)
         (rho1 rho2 : env) (e1 e2 : exp) :
     well_formed (reach' H1 (env_locs rho1 (occurs_free e1))) H1 ->
     well_formed (reach' H2 (env_locs rho2 (occurs_free e2))) H2 ->
     (env_locs rho1 (occurs_free e1)) \subset dom H1 ->
     (env_locs rho2 (occurs_free e2)) \subset dom H2 ->
     H1 ⊑ H1' -> H2 ⊑ H2' ->
     (e1, rho1, H1)  ⪯ ^ ( k ; j ; LIP ; GIP ; LP ; GP) (e2, rho2, H2) ->
     (e1, rho1, H1') ⪯ ^ ( k ; j ; LIP ; GIP ; LP ; GP) (e2, rho2, H2').
   Proof.
     intros Hwf1 Hwf22 Hs1 Hs2 Hsub1 Hsub2 Hyp b1 b2 H3 H4 rho1' rho2' r1 c1 m1
            Heq1 Hinj1 Heq2 Hinj2 HIP Hleq Hstep Hns.
     eapply Hyp; [ | | | | eassumption | eassumption | eassumption | eassumption ].
     edestruct Equivalence_heap_env_equiv with (S := (occurs_free e1)). (* ? *)
     eapply Equivalence_Transitive.
     eapply subheap_heap_env_equiv; try eassumption. now eapply reach'_extensive.
     eassumption. eassumption.
     edestruct Equivalence_heap_env_equiv with (S := (occurs_free e2)). (* ? *)
     eapply Equivalence_Transitive.
     eapply subheap_heap_env_equiv; try eassumption. now eapply reach'_extensive.
     eassumption.
     eapply injective_subdomain_antimon. eassumption.
     eapply reach'_heap_monotonic. eassumption.
   Qed.
   

   Lemma cc_approx_val_heap_monotonic (k : nat) (H1 H2 H1' H2' : heap block)
       (v1 v2 : value):
      H1 ⊑ H1' -> H2 ⊑ H2' ->
     (forall j, Res (v1, H1) ≺ ^ (k ; j; GIP ; GP ; b) Res (v2, H2)) ->
     (forall j, Res (v1, H1') ≺ ^ (k ; j; GIP ; GP; b) Res (v2, H2')).
   Proof with (now eauto with Ensembles_DB).
     clear LIP LP.
     intros Hsub1 Hsub2 Hcc j.
     assert (Hwf1 := cc_approx_val_well_formed_reach1 _ _ _ _ _ Hcc). 
     assert (Hwf2 := cc_approx_val_well_formed_reach2 _ _ _ _ _ Hcc). 
     assert (Hin1 := cc_approx_val_dom1 _ _ _ _ _ _ (Hcc 1)).
     assert (Hin2 := cc_approx_val_dom2 _ _ _ _ _ _ (Hcc 1)).
     specialize (Hcc j).
     revert j v1 v2 Hwf1 Hwf2 Hin1 Hin2 Hcc. induction k as [k IHk] using lt_wf_rec1;
     induction j as [j IHj] using lt_wf_rec1.
     intros v1 v2  Hwf1 Hwf2 Hin1 Hin2 Hcc.
     
     destruct v1 as [l1 | lf1 f1]; destruct v2 as [l2 | lf2 f2]; simpl;
     try (now intros; contradiction); try (now simpl; eauto).
     simpl in Hcc. destruct Hcc as [Heq Hcc]; split; eauto.
     destruct (get l1 H1) as [b1|] eqn:Hget1; destruct (get l2 H2) as [b2|] eqn:Hget2;
     try contradiction; try (now destruct b1 as [c1 vs1 | [? | B1 f1 ] env_loc1 ]; contradiction).
     eapply Hsub1 in Hget1. eapply Hsub2 in Hget2. rewrite Hget1, Hget2.    
     destruct b1 as [c1 vs1 | [? | B1 f1 ] [ env_loc1 |] | ];
       destruct b2 as [c2 vs2 | | ]; try contradiction.  
     + subst.
       edestruct Hin1 as [b1 Hget1']. reflexivity.
       assert (Hget1'' := Hget1'). eapply Hsub1 in Hget1''.
       subst_exp.
       edestruct Hin2 as [b2 Hget2']. reflexivity.
       assert (Hget2'' := Hget2'). eapply Hsub2 in Hget2''.
       subst_exp. destruct Hcc as [Heq' Hall].
       split; eauto.
       intros i Hleq. simpl.
       eapply Forall2_monotonic_strong; [| eapply Hall; eassumption ].
       intros x1 x2 Hinx1 Hinx2 Hr.
       assert (Hr1 : val_loc x1 \subset post H1 (val_loc (Loc l1))).
       { simpl. rewrite post_Singleton; [| eassumption ].
         simpl. eapply In_Union_list.
         eapply in_map. eassumption. }
       assert (Hr2 : val_loc x2 \subset post H2 (val_loc (Loc (b l1)))).
       { simpl. rewrite post_Singleton; [| eassumption ].
         simpl. eapply In_Union_list.
         eapply in_map. eassumption. }
       rewrite cc_approx_val_eq. eapply IHj; try eassumption.
       * eapply well_formed_antimon; [| eassumption ].
         rewrite (reach_unfold _ (val_loc (Loc l1))).
         eapply Included_Union_preserv_r.
         eapply reach'_set_monotonic. eassumption.
       * eapply well_formed_antimon; [| eassumption ].
         rewrite (reach_unfold _ (val_loc (Loc (b l1)))).
         eapply Included_Union_preserv_r.
         eapply reach'_set_monotonic. eassumption.
       * eapply Included_trans; [| eapply reachable_in_dom ]; try eassumption.
         eapply Included_trans; [| eapply Included_post_reach']; eassumption.
       * eapply Included_trans; [| eapply reachable_in_dom ]; try eassumption.
         eapply Included_trans; [| eapply Included_post_reach']; eassumption.

       * rewrite <- cc_approx_val_eq. eassumption.
     + subst.
       edestruct Hin1 as [b1 Hget1']. reflexivity.
       assert (Hget1'' := Hget1'). eapply Hsub1 in Hget1''.
       subst_exp.
       edestruct Hin2 as [b2 Hget2']. reflexivity.
       assert (Hget2'' := Hget2'). eapply Hsub2 in Hget2''.
       subst_exp.
       destruct vs2 as [ | [| B2 f2] [| [env_loc2 |] [|]] ]; eauto.
       simpl. destruct Hcc as [Henv Hcc]. split; eauto.
       clear Hcc. intros i Hlt. 
       edestruct (Henv i Hlt) as (Heql & rhoc & c & vs
                                       & FVs & Heqfv & Hnd & Hget3 & Hgetl & Hall); try eassumption.
       
       split. eassumption.

       do 4 eexists. split. eassumption. split. eassumption.
       split. now erewrite <- Hsub1; eauto.
       split. now erewrite <- Hsub2; eauto.
       eapply Forall2_monotonic_strong; [| eapply Hall; eassumption ].
       intros x1 x2 Hinx1 Hinx2 [l1' [Hgetl1 Hr]].
       eexists; split; eauto.
       rewrite cc_approx_val_eq in *. 
       assert (Heqx : x2  = Loc (b l1')).
       { destruct x2; try contradiction. destruct Hr. subst. 
         reflexivity. }
       subst.
       assert (Hr1 : val_loc (Loc l1') \subset reach' H1 (val_loc (Loc l1))).
       { intros l Hin. inv Hin. simpl.
         eexists 2. split. now constructor. simpl. do 2 eexists. split.
         rewrite post_Singleton; eauto. simpl. now right. 
         split. eassumption. simpl. eapply get_In_env_locs.
         now constructor. eassumption. reflexivity. }
       assert (Hr2 : val_loc (Loc (b l1')) \subset reach' H2 (val_loc (Loc (b l1)))).
       { simpl. eapply Singleton_Included. simpl. rewrite reach_unfold. right.
         rewrite post_Singleton; eauto. simpl.
         eapply Included_post_reach'. 
         simpl. rewrite Union_Empty_set_neut_l, Union_Empty_set_neut_r, post_Singleton; eauto.
         simpl. eapply In_Union_list.
         eapply in_map with (f := val_loc). eassumption. reflexivity. }
       { eapply IHj; try eassumption.
         * eapply well_formed_antimon; [| eassumption ].
           rewrite (reach'_idempotent _ (val_loc (Loc l1))).
           eapply reach'_set_monotonic. eassumption.
         * eapply well_formed_antimon; [| eassumption ].
           rewrite (reach'_idempotent _ (val_loc (Loc (b l1)))).
           eapply reach'_set_monotonic. eassumption.
         * eapply Included_trans; [| eapply reachable_in_dom ]; try eassumption.
         * eapply Included_trans; [| eapply reachable_in_dom ]; try eassumption. }
       
         
       intros b1 b2 el tc1 tc2 tc3  H3 H3' H4' env_loc xs1 ft e1 vs1 vs2
              Heq1 Hinj1 Heq2 Hinj2 Hget Hfind Hdef Hset Hlen. 
       edestruct Hcc
         as (xs2 & e2 & rho2' & Hget' & Hfind' & Hset').
       * eapply Equivalence_Transitive; [| now apply Heq1 ].
         eapply subheap_res_equiv; try eassumption.
         eapply Included_trans; [| now eapply Included_post_reach' ].
         edestruct Hin2 as [b2' Hget2'']. reflexivity.
         eexists. eexists.  split; [| split; [ eassumption |]].
         reflexivity. eapply Hsub2 in Hget2''. subst_exp.
         simpl. right. eassumption.
       * eassumption.
       * eapply Equivalence_Transitive; [| eassumption ].
         eapply subheap_res_equiv; try eassumption.
         eapply Included_trans; [| now eapply Included_post_reach' ].
         edestruct Hin2 as [b2' Hget2'']. reflexivity.
         eexists. eexists.  split; [| split; [ eassumption |]].
         reflexivity. eapply Hsub2 in Hget2''. subst_exp.
         simpl. right. left. eassumption.  
       * eapply injective_subdomain_antimon. eassumption.
         eapply reach'_heap_monotonic. eassumption.
       * eassumption.
       * eassumption.
       * eassumption.
       * eassumption.
       * eassumption. 
       * do 3 eexists; split; [ | split ]; try (now eauto).
     + destruct b1; try contradiction.
       destruct v; try contradiction.
       destruct v0; try contradiction.
   Qed.

   Lemma cc_approx_var_env_heap_monotonic (k : nat) (H1 H2 H1' H2' : heap block)
       (rho1 rho2 : env) x y:
     H1 ⊑ H1' -> H2 ⊑ H2' ->
     (forall j, cc_approx_var_env k j GIP GP b H1 rho1 H2 rho2 x y) ->
     (forall j, cc_approx_var_env k j GIP GP b H1' rho1 H2' rho2 x y).
   Proof.
     intros Hs1 Hs2 Hres j v Hget.
     edestruct (Hres j) as [l2 [Hget2 Hres2]]; eauto.
     eexists; split; eauto.
     eapply cc_approx_val_heap_monotonic; try eassumption.
     intros j'.
     edestruct (Hres j') as [l2' [Hget2' Hres2']]; eauto.
     repeat subst_exp.
     eassumption.
   Qed.
   
   Lemma cc_approx_env_heap_monotonic S (k : nat)
         (H1 H2 H1' H2' : heap block)
       (rho1 rho2 : env):
     H1 ⊑ H1' -> H2 ⊑ H2' ->
     (forall j, (H1, rho1) ⋞ ^ (S ; k ; j; GIP ; GP ; b) (H2, rho2)) ->
     (forall j, (H1', rho1) ⋞ ^ (S ; k ; j; GIP ; GP; b) (H2', rho2)).
   Proof.
     intros Hs1 Hs2 Hres j x Hin.
     eapply cc_approx_var_env_heap_monotonic; try eassumption.
     intros j'. eapply Hres. eassumption.
   Qed.
  
  Lemma cc_approx_clos_heap_monotonic (k : nat)
        (H1 H2 H1' H2' : heap block) l1 l2 :
    H1 ⊑ H1' -> H2 ⊑ H2' ->
    (forall j, (l1, H1) << ^ (k; j; GIP; GP; b) (l2, H2)) ->
    (forall j, (l1, H1') << ^ (k; j; GIP; GP; b) (l2, H2')).
  Proof.
    intros Hs1 Hs2 Henv j.
    edestruct (Henv 0) as (el & rhoc & c & vs & FLS & Heq & Hnd & Hget & Hegt' & Hall); try eassumption.
    split. eassumption. do 4 eexists. split.
    eassumption. split. eassumption. split. erewrite <- Hs1. reflexivity.
    eassumption. split. 
    erewrite <- Hs2. reflexivity. eassumption.

    eapply Forall2_monotonic_strong; [| eapply Hall; eassumption ].

    intros x1 x2 Hin1 Hin2 [l3 [Hgetl3 Hcc]]. 
    eexists. split. eassumption.
    rewrite cc_approx_val_eq in *. 
    eapply cc_approx_val_heap_monotonic; try eassumption.
    intros j'.
    edestruct (Henv j') as (el' & rhoc' & c' & vs' & FLS' & Heq' & Hnd' & Hget' & Hegt'' & Hall');
      try eassumption.
    repeat subst_exp.
    eapply Heq in Hin1. eapply Heq' in Hin1.
    edestruct (Forall2_exists _ FLS' vs' x1 Hin1 Hall')  as [x' [Hin2' [l1' [Hgetl1' Hres']]]].
    repeat subst_exp. rewrite cc_approx_val_eq in *.
    eapply cc_approx_val_loc_eq in Hcc. subst.
    assert (Hr := Hres').
    eapply cc_approx_val_loc_eq in Hr. subst.

    eassumption.
  Qed. 

  (* Lemma cc_approx_heap_heap_monotonic (S : Ensemble loc) (k : nat) *)
  (*       (H1 H2 H1' H2' : heap block)  : *)
  (*   H1 ⊑ H1' -> H2 ⊑ H2' -> *)
  (*   (forall j, S |- H1 ≼ ^ (k; j; GIP; GP; b ) H2) -> *)
  (*   (forall j, S |- H1' ≼ ^ (k; j; GIP; GP; b ) H2'). *)
  (* Proof. *)
  (*   intros Hs1 Hs2 Hres j x HS. eapply (Hres j) in Hin. inv Hin.  *)
  (*   eapply cc_approx_val_heap_monotonic; try eassumption. *)
  (*   intros j'. eapply Hres. eassumption. *)
  (* Qed.  *)

   
  Lemma cc_approx_env_set_alloc_Constr S (k j : nat)
        c vs1 vs2 l1 l2  (H1 H2 H1' H2' : heap block)
        (rho1 rho2 : env) x:

    (forall j, (H1, rho1) ⋞ ^ (S \\ [set x]; k; j; GIP; GP; b) (H2, rho2)) ->
     
     alloc (Constr c vs1) H1 = (l1, H1') ->
     alloc (Constr c vs2) H2 = (l2, H2') ->  

     b l1 = l2 ->
     (forall j, Forall2 (fun v1 v2 => Res (v1, H1) ≺ ^ (k; j; GIP; GP; b) Res (v2, H2)) vs1 vs2) ->
     
     (H1', M.set x (Loc l1) rho1) ⋞ ^ (S; k; j; GIP; GP; b) (H2', M.set x (Loc l2) rho2).
   Proof with (now eauto with Ensembles_DB).
     intros Henv Ha1 Ha2 Hb Hres. assert (Hres' := Hres). 
     eapply cc_approx_env_P_set; try eassumption.
     eapply cc_approx_env_heap_monotonic; try eassumption.
     eapply HL.alloc_subheap; eassumption.
     eapply HL.alloc_subheap; eassumption.
     simpl. erewrite !gas; eauto.
     split. eassumption.
     simpl. split; eauto. intros i Hlt.
     specialize (Hres i).
     eapply Forall2_monotonic_strong; [| eassumption ].
     intros x1 x2 Hin1 Hin2 Heq.
     rewrite cc_approx_val_eq.
     eapply cc_approx_val_heap_monotonic; try eassumption.

     eapply HL.alloc_subheap; eassumption.
     eapply HL.alloc_subheap; eassumption.

     intros j'.
     specialize (Hres' j').
     edestruct (Forall2_exists _ vs1 vs2 x1 Hin1 Hres')  as [x' [Hinx2 Hr']].
     repeat subst_exp.
     destruct x1; try contradiction.
     apply cc_approx_val_loc_eq in Heq. subst.
     assert (Hr := Hr').
     eapply cc_approx_val_loc_eq in Hr. subst.
     eassumption.
   Qed.

   Lemma cc_approx_val_rename_ext  β β' k j H1 H2 v1 v2:
     (Res (v1, H1)) ≺ ^ (k ; j ; GIP ; GP ; β' ) (Res (v2, H2)) ->
     f_eq_subdomain (reach' H1 (val_loc v1)) β β' ->
     (Res (v1, H1)) ≺ ^ (k ; j ; GIP ; GP ; β ) (Res (v2, H2)).
  Proof with (now eauto with Ensembles_DB).
    revert k j H1 H2 v1 v2.
    induction k as [k IHk] using lt_wf_rec1.
    induction j as [j IHj] using lt_wf_rec1.
    intros H1 H2 v1 v2 Hres Hfeq.
    destruct v1 as [l1 | lf1 f1]; destruct v2 as [l2 | lf2 f2]; simpl;
    try (now intros; contradiction); try (now simpl; eauto).
    simpl in Hres. 
    destruct (get l1 H1) as [b1'|] eqn:Hget1; destruct (get l2 H2) as [b2'|] eqn:Hget2;
    try now eauto;
    try (destruct b1' as [c1 vs1 | [? | B1 f1] env_loc1 ]; try contradiction).
    destruct Hres as [Hbeq Hbeq']. 
    split. rewrite Hfeq. eassumption. eapply reach'_extensive. reflexivity. 
    destruct b1' as [c1 vs1 | [? | B1 f1] [ env_loc1 |] | ]; try contradiction;
    destruct b2' as [c2 vs2 | | ]; try contradiction. 
    + simpl in Hbeq'. destruct Hbeq' as [ceq Hi]. split; eauto. subst.
      subst. intros i Hlt. simpl.
      eapply Forall2_monotonic_strong. intros x1 x2 Hin1 Hin2 HR.
      rewrite cc_approx_val_eq. eapply IHj. eassumption.
      rewrite <- cc_approx_val_eq. now apply HR.
      eapply f_eq_subdomain_antimon; [| eassumption ].
      rewrite (reach_unfold H1 (val_loc (Loc l1))).
      eapply Included_Union_preserv_r. eapply reach'_set_monotonic.
      simpl. rewrite post_Singleton; [| eassumption ].
      eapply In_Union_list. eapply in_map. eassumption.
      eapply Hi; eauto.
    + simpl in Hbeq'.
      destruct vs2 as [ | [| B2 f2] [| [env_loc2 |] [|]] ]; try contradiction.
      destruct Hbeq' as [Henv Hcc].
      simpl. split.

      intros i Hlt.
      edestruct (Henv i Hlt) as (el & rhoc & c & vs & FVs & Heqfv & Hnd & Hget & Hget' & Hall); try eassumption.
      split; eauto. rewrite Hfeq. eassumption.
      eapply Included_post_reach'. simpl. rewrite post_Singleton; eauto. simpl...
      do 4 eexists. split. eassumption. split. eassumption. split. eassumption.
      split. eassumption. 
      eapply Forall2_monotonic_strong; [| eapply Hall; eassumption ].
      intros x1 x2 Hinx1 Hinx2 [l1' [Hgetx Hr]].
      assert (Hr1 : val_loc (Loc l1') \subset reach' H1 (val_loc (Loc l1))).
      { intros l Hin. inv Hin. simpl. eexists 2. split. constructor.
        simpl. do 2 eexists. split.
        rewrite post_Singleton; eauto. simpl. right. reflexivity.
        split; eauto. eapply get_In_env_locs. now constructor.
        eassumption. reflexivity. }
      { eexists; split; eauto.
        rewrite cc_approx_val_eq in *.
        eapply IHj; try eassumption.
         * eapply f_eq_subdomain_antimon; [| eassumption ].
           rewrite (reach'_idempotent _ (val_loc (Loc l1))).
           eapply reach'_set_monotonic. eassumption. }

       intros b1' b2' el tc1 tc2 tc3 H3 H3' H4' env_loc' xs1 ft
       e1 vs1 vs2 Hres1 Hinj1 Hres2 hinj2 Hget Hfind Hdef Hset Hlen.
       edestruct Hcc as (xs2 & e2 & rho2' & Hfind' & Hset' & Hi)
       ; [| |  | | | eassumption | eassumption | eassumption | eassumption | ];
       try eassumption.
       exists xs2, e2, rho2'. split; [| split ]; eauto. intros. 
       eapply Hi; try eassumption. 
       eapply Equivalence_Transitive; [| eassumption ].
       eapply f_eq_subdomain_compose_compat. reflexivity.
       eapply f_eq_subdomain_compose_compat; [| reflexivity ].
       eapply f_eq_subdomain_antimon; [| symmetry; eassumption ].

       eapply Included_trans. eapply image_monotonic with (S' := (reach' H3 (val_loc (Loc el)))).
       reflexivity.
       rewrite res_equiv_image_reach; [| symmetry; eassumption ].
       rewrite image_id.
       rewrite (reach_unfold H1 (val_loc (Loc l1))). eapply Included_Union_preserv_r.
       simpl. rewrite post_Singleton; eauto. simpl.
       eapply reach'_set_monotonic...
    + destruct Hres as [Hres1 Hres2]. destruct b1'; try contradiction.
      destruct v; destruct v0; contradiction. 
  Qed.
  
  Lemma cc_approx_var_env_rename_ext  (k j : nat) (β β': Inj) (H1 H2 : heap block) 
         (rho1 rho2 : env) (x y : var) :
     cc_approx_var_env k j GIP GP β H1 rho1 H2 rho2 x y ->
     f_eq_subdomain (reach' H1 (env_locs rho1 [set x])) β β' ->
     cc_approx_var_env k j GIP GP β' H1 rho1 H2 rho2 x y.
  Proof with (now eauto with Ensembles_DB).
    intros Hcc Heq v Hget. edestruct Hcc as [l2 [Hget2 Hres]].
    eassumption. eexists; split; eauto.
    eapply cc_approx_val_rename_ext. eassumption.
    eapply f_eq_subdomain_antimon; [| symmetry; eassumption ].
    eapply reach'_set_monotonic. eapply env_locs_Singleton; try eassumption.
  Qed.
  
   Lemma cc_approx_env_rename_ext S β β' H1 H2 rho1 rho2 k j :
     (H1, rho1) ⋞ ^ (S; k; j; GIP; GP; β) (H2, rho2) ->
     f_eq_subdomain (reach' H1 (env_locs rho1 S)) β β' ->
     (H1, rho1) ⋞ ^ (S; k; j; GIP; GP; β') (H2, rho2).
  Proof with (now eauto with Ensembles_DB).
    intros Henv Heq Heq' x Hin.
    eapply cc_approx_var_env_rename_ext. now eauto.
    eapply f_eq_subdomain_antimon; [| eassumption ].
    eapply reach'_set_monotonic. eapply env_locs_monotonic.
    eapply Singleton_Included. eassumption.
  Qed.

  (* Lemma cc_approx_heap_rename_ext (S : Ensemble loc) (k j : nat) (β β' : Inj) *)
  (*       (H1 H2 : heap block)  : *)
  (*    S |- H1 ≼ ^ (k; j; GIP; GP; β ) H2 -> *)
  (*    f_eq_subdomain (reach' H1 S) β β' -> *)
  (*    S |- H1 ≼ ^ (k; j; GIP; GP; β' ) H2. *)
  (* Proof. *)
  (*   intros Hres Hfeq1 x HS. *)
  (*   eapply cc_approx_val_rename_ext; eauto. *)
    
  (*   rewrite <- Hfeq1. now eauto. *)
  (*   eapply reach'_extensive. eassumption. *)

  (*   symmetry; eapply f_eq_subdomain_antimon; [| eassumption ]. *)
  (*   eapply reach'_set_monotonic. *)
  (*   eapply Singleton_Included. eassumption. *)
  (* Qed.  *)
    
  Lemma cc_approx_clos_rename_ext (S : Ensemble var) (k j : nat) (β β': Inj)
        (H1 H2 : heap block) l1 l2 :
    (l1, H1) << ^ (k; j; GIP; GP; β) (l2, H2) ->
    f_eq_subdomain (reach' H1 [set l1]) β β' ->
    (l1, H1) << ^ (k; j; GIP; GP; β') (l2, H2).
  Proof.
    intros Henv Hfeq1.
    edestruct Henv as (Heql & rhoc & c & vs & FLS & Heq & Hnd & Hget & Hget' & Hall); try eassumption.
    split. rewrite <- Hfeq1. eassumption. now eapply reach'_extensive.
    do 4 eexists. split. eassumption.
    split. eassumption. 
    split. eassumption.
    split. eassumption.
    
    eapply Forall2_monotonic_strong; [| eapply Hall; eassumption ].
    intros x1 x2 Hinx1 Hinx2 [l1' [Hgetl1 Hr]].
    eexists; split; eauto.
    rewrite cc_approx_val_eq in *.
    eapply cc_approx_val_rename_ext; try eassumption.
    * eapply f_eq_subdomain_antimon; [| symmetry; eassumption ].
      rewrite (reach'_idempotent _ [set l1]).
      eapply reach'_set_monotonic. eapply Singleton_Included.
      eapply Included_post_reach'. rewrite post_Singleton; eauto.
      simpl. eexists; split; eauto. now constructor. rewrite Hgetl1.
      reflexivity.
  Qed.

  End LogRelLemmas.

    (** * Proper Instances *)

  
  Global Instance cc_approx_env_proper_set :
    Proper (Same_set var ==> Logic.eq ==>  Logic.eq ==> Logic.eq ==> Logic.eq ==>
            Logic.eq ==> Logic.eq ==> Logic.eq ==> iff)
           cc_approx_env_P.
  Proof.
    intros s1 s2 [H1 H2]; split; intros Hpre;
    subst; eapply cc_approx_env_P_antimon; subst; eauto. 
  Qed.

  Global Instance Proper_cc_approx_heap :
    Proper (Same_set _ ==> eq ==> eq ==> eq ==> eq ==> eq ==> eq ==> eq ==> iff)
           cc_approx_heap.
  Proof.
    intros s1 s2 Hseq; constructor; subst;
    intros Hcc z Hin; eapply Hcc; eapply Hseq; eauto.
  Qed.



  Lemma def_closures_cc_approx_env Scope k GIP GP b B1 B2 envc rho1 H1 rho1' H1' rho2 H2 :
    (forall j, (H1, rho1) ⋞ ^ (Scope; k; j; GIP; GP; b) (H2, rho2)) ->
    def_closures B1 B2 rho1 H1 envc = (H1', rho1') ->
    (forall j, (H1', rho1') ⋞ ^ (Scope \\ name_in_fundefs B1; k; j; GIP; GP; b) (H2, rho2)).
  Proof with (now eauto with Ensembles_DB).
    revert H1 rho1 H1' rho1'.
    induction B1; intros H1 rho1 H1' rho1' Hcc Hdef j.
    - simpl in Hdef.
      destruct (def_closures B1 B2 rho1 H1) as (H1'', rho1'') eqn:Hdef'.
      destruct (alloc (Clos _ _) H1'') as [la H1a] eqn:Hal.
      inv Hdef. 
      eapply cc_approx_env_P_set_not_in_P_l.
      assert (Hdef := Hdef').
      + eapply cc_approx_env_P_antimon. 
        eapply cc_approx_env_heap_monotonic; [ | | eapply IHB1 ].
        * eapply HL.alloc_subheap. eassumption.
        * eapply HL.subheap_refl.
        * eassumption.
        * eassumption.
        * now eauto with Ensembles_DB.
      + intros Hc; inv Hc. eapply H0; now left.
    - rewrite Setminus_Empty_set_neut_r.
      inv Hdef. now eauto.
  Qed.


  Lemma def_funs_cc_approx_env Scope k j GIP GP b B1 B2 rho1 H1 rho2 H2 :
    (H1, rho1) ⋞ ^ (Scope; k; j; GIP; GP; b) (H2, rho2) ->
    (H1, rho1) ⋞ ^ (Scope \\ name_in_fundefs B1; k; j; GIP; GP; b) (H2, def_funs B1 B2 rho2).
  Proof with (now eauto with Ensembles_DB).
    induction B1; intros Hcc.
    - simpl def_funs.
      eapply cc_approx_env_P_set_not_in_P_r.
      eapply cc_approx_env_P_antimon.
      eapply IHB1. eassumption.
      now eauto with Ensembles_DB.
      intros Hc; inv Hc. eapply H0; now left.
    - simpl name_in_fundefs.
      rewrite Setminus_Empty_set_neut_r. eassumption.
  Qed.

End CC_log_rel.<|MERGE_RESOLUTION|>--- conflicted
+++ resolved
@@ -5,13 +5,8 @@
 
 From Coq Require Import NArith.BinNat Relations.Relations MSets.MSets
                         MSets.MSetRBT Lists.List omega.Omega Sets.Ensembles.
-<<<<<<< HEAD
-From CertiCoq.L6 Require Import functions cps eval cps_util identifiers ctx Ensembles_util
-                       List_util Heap.heap Heap.heap_defs Heap.space_sem tactics.
-=======
-From L6 Require Import functions cps eval cps_util identifiers ctx Ensembles_util set_util
-                       List_util Heap.heap Heap.heap_defs Heap.space_sem Heap.GC tactics.
->>>>>>> 950ae934
+From CertiCoq.L6 Require Import functions cps eval cps_util identifiers ctx Ensembles_util set_util
+                 List_util Heap.heap Heap.heap_defs Heap.space_sem Heap.GC tactics.
 From compcert Require Import lib.Coqlib.
 
 Import ListNotations.
