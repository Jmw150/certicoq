--- conflicted
+++ resolved
@@ -470,10 +470,7 @@
     let '(e, C, s) := runState
                         (exp_closure_conv e 1%positive Γ)
                         state in
-<<<<<<< HEAD
-
-=======
->>>>>>> d883bf22
+
     (e, C).
 
 End CC.