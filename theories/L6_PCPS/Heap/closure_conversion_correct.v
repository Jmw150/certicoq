--- conflicted
+++ resolved
@@ -1,16 +1,9 @@
-<<<<<<< HEAD
-From CertiCoq.L6 Require Import cps size_cps cps_util set_util identifiers ctx Ensembles_util
-     List_util functions closure_conversion closure_conversion_util.
-
-From CertiCoq.L6.Heap Require Import heap heap_defs heap_equiv space_sem cc_log_rel.
-=======
-From L6 Require Import cps cps_util set_util identifiers ctx Ensembles_util
+From CertiCoq.L6 Require Import cps cps_util set_util identifiers ctx Ensembles_util
      List_util functions tactics.
 
-From L6.Heap Require Import heap heap_defs heap_equiv space_sem
+From CertiCoq.L6.Heap Require Import heap heap_defs heap_equiv space_sem
      cc_log_rel closure_conversion closure_conversion_util bounds
      invariants GC.
->>>>>>> 950ae934
 
 From Coq Require Import ZArith.Znumtheory Relations.Relations Arith.Wf_nat
                         Lists.List MSets.MSets MSets.MSetRBT Numbers.BinNums
