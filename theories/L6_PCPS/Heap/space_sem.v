--- conflicted
+++ resolved
@@ -25,15 +25,6 @@
   (* The cost of evaluating the head constructor before CC *)
   Definition cost (e : exp) : nat :=
     match e with
-<<<<<<< HEAD
-      | Econstr x t ys e => 1 + List.length ys
-      | Ecase y cl => 1 
-      | Eproj x t n y e => 1
-      | Efun B e => 1
-      | Eapp f t ys => 1 + List.length ys
-      | Eprim x p ys e => 0
-      | Ehalt x => 1
-=======
     | Econstr x t ys e => 1 + length ys
     | Ecase y cl => 1 
     | Eproj x t n y e => 1
@@ -53,7 +44,6 @@
     | Eapp f t ys => 1 + length ys
     | Eprim x p ys e => 1 + length ys
     | Ehalt x => 1
->>>>>>> 343e94f2
     end.
 
   
@@ -1057,15 +1047,6 @@
 
   Fixpoint cost_ctx_full (c : exp_ctx) : nat :=
     match c with
-<<<<<<< HEAD
-      | Econstr_c x t ys c => 1 + List.length ys + cost_ctx_full c
-      | Eproj_c x t n y c => 1 + cost_ctx_full c
-      | Efun1_c B c => 1 + cost_ctx_full c
-      | Eprim_c x p ys c => 1 + List.length ys + cost_ctx_full c
-      | Hole_c => 0
-      | Efun2_c B _ => cost_ctx_full_f B
-      | Ecase_c _ _ _ c _ => cost_ctx_full c
-=======
     | Econstr_c x t ys c => 1 + length ys + cost_ctx_full c
     | Eproj_c x t n y c => 1 + cost_ctx_full c
     | Efun1_c B c => 1 + (PS.cardinal (fundefs_fv B)) + cost_ctx_full c
@@ -1073,7 +1054,6 @@
     | Hole_c => 0
     | Efun2_c B _ => cost_ctx_full_f B
     | Ecase_c _ _ _ c _ => cost_ctx_full c
->>>>>>> 343e94f2
     end
   with cost_ctx_full_f (f : fundefs_ctx) : nat :=
          match f with
@@ -1099,15 +1079,6 @@
 
   Fixpoint cost_ctx (c : exp_ctx) : nat :=
     match c with
-<<<<<<< HEAD
-      | Econstr_c x t ys c => 1 + List.length ys
-      | Eproj_c x t n y c => 1 
-      | Efun1_c B c => 1
-      | Eprim_c x p ys c => 1 + List.length ys
-      | Hole_c => 0
-      | Efun2_c _ _ => 0 (* maybe fix but not needed for now *)
-      | Ecase_c _ _ _ _ _ => 0
-=======
     | Econstr_c x t ys c => 1 + length ys
     | Eproj_c x t n y c => 1 
     | Efun1_c B c => 1 + PS.cardinal (fundefs_fv B)
@@ -1115,7 +1086,6 @@
     | Hole_c => 0
     | Efun2_c _ _ => 0 (* maybe fix but not needed for now *)
     | Ecase_c _ _ _ _ _ => 0
->>>>>>> 343e94f2
     end.
 
   Fixpoint cost_ctx_cc (c : exp_ctx) : nat :=
@@ -1191,16 +1161,6 @@
   (** Allocation cost of an evaluation context *)
   Fixpoint cost_alloc_ctx (c : exp_ctx) : nat :=
     match c with
-<<<<<<< HEAD
-      | Econstr_c x t ys c => 1 + List.length ys + cost_alloc_ctx c
-      | Eproj_c x t n y c => cost_alloc_ctx c
-      | Efun1_c B c => 1 + (numOf_fundefs B) + cost_alloc_ctx c
-      (* not relevant *)
-      | Eprim_c x p ys c => cost_alloc_ctx c
-      | Hole_c => 0
-      | Efun2_c f _ => cost_alloc_f_ctx f
-      | Ecase_c _ _ _ c _ => cost_alloc_ctx c
-=======
     | Econstr_c x t ys c => 1 + length ys + cost_alloc_ctx c
     | Eproj_c x t n y c => cost_alloc_ctx c
     | Efun1_c B c => 1 + PS.cardinal (fundefs_fv B) + 3 * (numOf_fundefs B) + cost_alloc_ctx c
@@ -1209,7 +1169,6 @@
     | Hole_c => 0
     | Efun2_c f _ => cost_alloc_f_ctx f
     | Ecase_c _ _ _ c _ => cost_alloc_ctx c
->>>>>>> 343e94f2
     end
   with
   cost_alloc_f_ctx (f : fundefs_ctx) : nat :=
@@ -1221,16 +1180,6 @@
   (** Allocation cost of an evaluation context *)
   Fixpoint cost_alloc_ctx_CC (c : exp_ctx) : nat :=
     match c with
-<<<<<<< HEAD
-      | Econstr_c x t ys c => 1 + List.length ys + cost_alloc_ctx_CC c
-      | Eproj_c x t n y c => cost_alloc_ctx_CC c
-      | Efun1_c B c =>  cost_alloc_ctx_CC c
-      (* not relevant *)
-      | Eprim_c x p ys c => cost_alloc_ctx_CC c
-      | Hole_c => 0
-      | Efun2_c f _ => cost_alloc_f_ctx_CC f
-      | Ecase_c _ _ _ c _ => cost_alloc_ctx_CC c
-=======
     | Econstr_c x t ys c => 1 + length ys + cost_alloc_ctx_CC c
     | Eproj_c x t n y c => cost_alloc_ctx_CC c
     | Efun1_c B c =>  cost_alloc_ctx_CC c
@@ -1239,7 +1188,6 @@
     | Hole_c => 0
     | Efun2_c f _ => cost_alloc_f_ctx_CC f
     | Ecase_c _ _ _ c _ => cost_alloc_ctx_CC c
->>>>>>> 343e94f2
     end
   with
   cost_alloc_f_ctx_CC (f : fundefs_ctx) : nat :=
