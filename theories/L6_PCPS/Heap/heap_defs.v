(* Heap definitions for L6 intermediate language. Part of the CertiCoq project.
 * Author: Zoe Paraskevopoulou, 2016
 *)

From Coq Require Import NArith.BinNat Relations.Relations MSets.MSets
         MSets.MSetRBT Lists.List omega.Omega Sets.Ensembles Relations.Relations
         Classes.Morphisms.
From CertiCoq.L6 Require Import cps cps_util List_util Ensembles_util functions
        identifiers tactics set_util map_util.
From CertiCoq.L6.Heap Require Import heap.
From compcert.lib Require Import Coqlib.

Import ListNotations.

Open Scope Ensembles_scope.
Close Scope Z_scope.

Create HintDb Heap_sets_DB.

Ltac solve_sets := eauto with Ensembles_DB Heap_sets_DB typeclass_instances. 

Module HeapDefs (H : Heap) .

  Module HL := HeapLemmas H.

  Import H HL.
  
  (** * Heap definitions *)

  (** A value is a location or a function pointer offset *)
  Inductive value : Type :=
  | Loc : loc -> value
  | FunPtr : fundefs -> var -> value.

  
  Definition env : Type := M.t value.
  
  (** A block in the heap *)
  Inductive block :=
  (* A constructed value *)
  | Constr : cTag -> list value -> block
  (* A closure pair -- Only used in pre-closure conversion semantics *)
  | Clos : value -> value -> block
  (* Env -- heap allocated to account for environment sharing between mutually rec. functions *)
  | Env : env -> block.
  

  (** The result of evaluation *)
  Definition res : Type := value * heap block.
  
  Inductive ans : Type :=
  | Res : res -> ans
  | OOT : ans (* out of time *).


  (** * Location sets  *)
  
  Definition val_loc (v : value) : Ensemble loc :=
    match v with
      | Loc l => [set l]
      | FunPtr _ _ => Empty_set _
    end.

  Definition val_loc_set (v : value) : PS.t :=
    match v with
      | Loc l => PS.singleton l 
      | FunPtr _ _ => PS.empty
    end.
  
  Definition env_locs (rho : env) (S : Ensemble var) : Ensemble loc :=
    \bigcup_(x in S) (match M.get x rho with
                        | Some v => val_loc v
                        | None => Empty_set _
                      end).
  
  Definition env_locs_set (rho : env) (s : PS.t) : PS.t :=
    PS.fold (fun x s' =>
               match M.get x rho with
                 | Some (Loc l) => PS.add l s'
                 | Some (FunPtr _ _) | None  => s'
               end)
            s PS.empty.

  Fixpoint env_locs_set_full (rho : M.t value) : PS.t :=
    match rho with
      | M.Leaf => PS.empty
      | M.Node t1 (Some (Loc l)) t2 =>
        PS.add l (PS.union (env_locs_set_full t1) (env_locs_set_full t2))
      | M.Node t1 _ t2 =>
        PS.union (env_locs_set_full t1) (env_locs_set_full t2)
    end.
  
<<<<<<< HEAD
  (** Size of the domain of a map TODO move *)
  Definition size_map {A} (m : M.t A) :=
    List.length (M.elements m).
  
  (** Size of heap blocks *)
  Definition size_val (v : block) : nat :=
    match v with
      | Constr t ls => (* The size of the constructor representation *)
        1 + List.length ls
      | Clos _ _ => 1
      | Env _ => 1
        (* Do not count the cost of closure environments in the source *)
    end.
  
  (** Size of the heap *)
  Definition size_heap (H : heap block) : nat :=
    size_with_measure size_val H.
=======
>>>>>>> 343e94f2
  
  (** The locations that appear on a block *)
  Definition locs (v : block) : Ensemble loc :=
    match v with
      | Constr t ls => Union_list (map val_loc ls)
      | Clos v1 v2 => val_loc v1 :|: val_loc v2
      | Env rho => env_locs rho (Full_set _)
    end.
  
  Fixpoint to_locs (vs : list value) : list loc :=
    match vs with
      | [] => []
      | (Loc l) :: vs => l :: (to_locs vs)
      | (FunPtr _ _) :: vs => to_locs vs
    end.
  
  (** The locations that appear on a block *)
  Definition locs_set (v : block) : PS.t :=
    match v with
      | Constr t ls => union_list PS.empty (to_locs ls)
      | Clos v1 v2 => PS.union (val_loc_set v1) (val_loc_set v2)
      | Env rho => env_locs_set_full rho
    end.
  
  (** The locations that are pointed by the locations in S *)
  Definition post (H : heap block) (S : Ensemble loc) :=
    [ set l : loc | exists l' v, l' \in S /\ get l' H = Some v /\ l \in locs v].  


  (** Computational definition of [post] *)  
  Definition post_set (H : heap block) (s : PS.t) :=
    PS.fold (fun l r =>
               match get l H with
                 | Some v => PS.union (locs_set v) r
                 | None => r
               end)
            s PS.empty.

  (** Least fixed point *)
  Definition lfp {A} (f : Ensemble A -> Ensemble A) :=
    \bigcup_( n : nat ) ((f ^ n) (Empty_set A)).
  
  (** Least fixed point characterization of heap reachability. *)
  Definition reach (H : heap block) (Si : Ensemble loc) : Ensemble loc :=
    lfp (fun S => Union _ Si (post H S)).
  
  (** Alternative characterization of heap reachability. *)
  Definition reach' (H : heap block) (Si : Ensemble loc) : Ensemble loc :=
    \bigcup_(n : nat) (((post H) ^ n) (Si)).


  Definition reach_res (r : res) : Ensemble loc :=
    let '(v, H) := r in reach' H (val_loc v).

  Definition reach_ans (a : ans) : Ensemble loc :=
    match a with
      | Res r => reach_res r
      | _ => Empty_set _
    end.

  Definition reach_var_env (S : Ensemble var) (rho : env) (H : heap block) : Ensemble loc :=
    reach' H (env_locs rho S). 
  

  (** N-reachability. *)
  Definition reach_n (H : heap block) (n : nat) (Si : Ensemble loc) : Ensemble loc :=
    \bigcup_(m in (fun m => m <= n)) (((post H) ^ m) (Si)).
  

  
  Fixpoint dfs (roots visited : PS.t) (H : heap block) (size : nat) : PS.t :=
    match size with
      | 0 => PS.union roots visited
      | S n =>
        match PS.cardinal roots with
          | 0 => visited
          | S c => 
            let roots' := post_set H roots in (* compute the new set of roots *)
            let visited' := PS.union visited roots in (* mark roots as visited *)
            dfs (PS.diff roots' visited') visited' H n
        end
    end.

  (** Computational definition of reachable location *)
  Definition reach_set (H : heap block) (s : PS.t) : PS.t :=
    dfs s PS.empty H (size H).

  
  (** Reachability paths *) 
  Inductive path (H : heap block) : list loc -> loc -> nat -> Prop :=
  | Path_Singl :
      forall ld,
        path H [] ld 0
  | Path_Multi :
      forall l ls ld n b,
        path H ls l n ->
        ~ List.In l ls ->
        get l H = Some b ->
        ld \in locs b ->
        path H (l :: ls) ld (S n).

  (* The two definitions should be equivalent. *)
  Lemma reach_equiv H Si :
    reach H Si <--> reach' H Si.
  Proof.
  Abort.

  Definition size_env {a} (rho : M.t a) : nat :=
    PS.cardinal (@mset (key_set rho) _).

  (** Size of heap blocks *)
  Definition size_val (v : block) : nat :=
    match v with
      | Constr t ls => (* The size of the constructor representation *)
        1 + length ls
      | Clos _ _ => 3
      | Env rho => 1 + size_env rho
    end.
  
  (** Size of the heap *)
  Definition size_heap (H : heap block) : nat :=
    size_with_measure size_val H.



  (** * Wel-formedness definitions *)
  
  (** A heap is well-formed if there are not dangling pointers in the stored values *)
  Definition well_formed (S : Ensemble loc) (H : heap block) :=
    forall l v, l \in S -> get l H = Some v -> locs v \subset dom H.
  
  (** Well-formedness lifted to the environments. NOT USED *)
  Definition well_formed_env (S: Ensemble var) (H : heap block) (rho : env):=
    env_locs rho S \subset dom H.
  
  (** A heap is closed in S if the locations of its image on S remain in S *)
  Definition closed (S : Ensemble loc) (H : heap block) : Prop :=
    forall l, l \in S -> exists v, get l H = Some v /\ locs v \subset S.

  (** * Functions used in the semantics *)

  (** Add a block of function definitions in the heap and the environment *)
  Fixpoint def_closures (B B0: fundefs) (rho : env) (H : heap block) (cenv : value) {struct B}
  : heap block * env :=
    match B with
      | Fcons f _ _ _ B' =>
        let '(H', rho') := def_closures B' B0 rho H cenv in
        (* construct the closure *)
        let clo := Clos (FunPtr B0 f) cenv in
        (* add it to heap *)
        let '(l, H'') := alloc clo H' in
        (* extend the environment *)
        (H'', M.set f (Loc l) rho') 
      | Fnil => (H, rho)
    end.
  
  Fixpoint def_funs (B B0 : fundefs) rho :=
    match B with
      | Fcons f _ _ _ B =>
        M.set f (FunPtr B0 f) (def_funs B B0 rho)
      | Fnil => rho
    end.
  
  
  (** * Location renaming *)

  Definition subst_val b (v : value) : value :=
    match v with
      | Loc l => Loc (b l)
      | FunPtr _ _ => v
    end.
  
  Definition subst_env b rho := M.map (fun _ => subst_val b) rho.

  Definition subst_block f b : block :=
    match b with
      | Constr c vs => Constr c (map (subst_val f) vs)
      | Clos v1 v2 => Clos (subst_val f v1) (subst_val f v2)
      | Env rho => Env (subst_env f rho)
    end.


  (** * Restriction of environments *)

  Definition restrict_env (s : PS.t) (rho : env) : env :=
    filter (fun i _ => PS.mem i s) rho.
  
  (** [rho'] is the restriction of [rho] in [S] *)
  Definition Restrict_env (S : Ensemble var) (rho rho' : env) : Prop :=
    (forall x, x \in S -> M.get x rho = M.get x rho') /\
    sub_map rho' rho /\ key_set rho' \subset S.


  (** * Lemmas about [post] and [reach'] *)
  

  (** Set monotonicity lemmas *)
    
  Lemma post_set_monotonic S1 S2 H :
    S1 \subset S2 ->
    post H S1 \subset post H S2.
  Proof.
    unfold post. intros Hsub l [l' [v [Hin [Hget Hin']]]].
    exists l', v. split; eauto.
  Qed.

  Lemma post_n_set_monotonic n (H : heap block) (S1 S2 : Ensemble loc) :
    S1 \subset S2 -> (post H ^ n) S1 \subset (post H ^ n) S2.
  Proof.
    induction n; simpl; eauto with Ensembles_DB.
    intros Hsub. eapply Included_trans.
    eapply post_set_monotonic. now eauto.
    reflexivity.
  Qed.

  Lemma reach'_set_monotonic H S1 S2 :
    S1 \subset S2 ->
    reach' H S1 \subset reach' H S2.
  Proof.
    intros Hsub; intros x [i [_ Hin]]. 
    exists i. split. constructor. eapply app_monotonic.
    + intros. now eapply post_set_monotonic.
    + eassumption.
    + eassumption.
  Qed.

  Hint Resolve post_set_monotonic
       post_n_set_monotonic
       reach'_set_monotonic : Heap_sets_DB.  

  
  (** Heap monotonicity lemmas *)

  Lemma post_heap_monotonic H1 H2 S :
    H1 ⊑ H2 ->
    post H1 S \subset post H2 S.
  Proof.
    unfold post. intros Hsub l [l' [v [Hin [Hget Hin']]]].
    exists l', v. split; eauto.
  Qed.
  
  Lemma post_n_heap_monotonic n (H1 H2 : heap block) (S : Ensemble loc) :
    H1 ⊑ H2 -> (post H1 ^ n) S \subset (post H2 ^ n) S.
  Proof.
    induction n; simpl; eauto with Ensembles_DB.
    intros Hsub. eapply Included_trans.
    eapply post_set_monotonic. now eauto.
    now eapply post_heap_monotonic.
  Qed.
  
  Lemma reach'_heap_monotonic (H1 H2 : heap block) (S : Ensemble loc) :
    H1 ⊑ H2 -> reach' H1 S \subset reach' H2 S.
  Proof.
    intros Hsub l [n [HT Hp]]. exists n; split; eauto.
    eapply post_n_heap_monotonic; eauto.
  Qed.
  
  (** [reach'] is extensive *)
  Lemma reach'_extensive H S :
    S \subset reach' H S.
  Proof.
    intros x Hin. exists 0; split; eauto.
    now constructor.
  Qed.

  (** [reach'] includes [post] *)
  Lemma Included_post_reach' H S :
    (post H S) \subset reach' H S.
  Proof.
    intros x Hin. exists 1; split; eauto.
    now constructor.
  Qed.

  Lemma Included_post_n_reach' (H : heap block) (S : Ensemble loc) (n : nat) :
    (post H ^ n) S \subset reach' H S.
  Proof.
    intros l Hp. eexists; eauto. split; eauto. constructor.
  Qed.

  Hint Immediate reach'_extensive
       Included_post_reach'
       Included_post_n_reach' : Heap_sets_DB.
  
  Lemma reach_unfold H S :
    (reach' H S) <--> (Union _ S (reach' H (post H S))).
  Proof.
    split; intros x.
    - intros [i [_ Hin]]. 
      destruct i.
      + eauto.
      + right. exists i. split. now constructor.
        replace ((post H ^ i) (post H S))
        with (((post H ^ i) ∘ (post H ^ 1)) S) by eauto.
        rewrite <- app_plus. rewrite plus_comm. eassumption.
    - intros Hin. destruct Hin as [ x Hin | x [i [_ Hin]]].
      + now eapply reach'_extensive.
      + exists (i+1). split. now constructor.
          rewrite app_plus. eassumption.
  Qed.

  (** reach is a post fixed point of post. Post is monotonic so
      it is also a fixed point *)
  Lemma reach'_post_fixed_point H S :
    post H (reach' H S) \subset reach' H S.
  Proof.
    unfold post, reach'; simpl; intros x [l [v [[i [_ Hin]] Hin']]].
    exists (i + 1). split. now constructor.
    rewrite plus_comm, app_plus.
    exists l, v. split; eauto.
  Qed.
  
  Lemma reach'_post_fixed_point_n n H S :
    (post H ^ n) (reach' H S) \subset reach' H S.
  Proof.
    induction n. 
    - reflexivity.
    - replace (Datatypes.S n) with (n + 1). rewrite app_plus.
      eapply Included_trans.
      eapply app_monotonic. now intros; eapply post_set_monotonic.
      now apply reach'_post_fixed_point. eassumption.
      omega.
  Qed. 
  
  (** [reach'] is idempotent *)
  Lemma reach'_idempotent H S :
    reach' H S <--> reach' H (reach' H S).
  Proof.
    unfold reach'. split; intros x Hin.
    - exists 0. split. now constructor.
      simpl. eassumption.
    - rewrite <- bigcup_merge.
      destruct Hin as [m [_ Hin]].
      apply reach'_post_fixed_point_n in Hin.
      exists 0. split; eauto. now constructor.
  Qed.

  Lemma reach_spec H S S' :
    S \subset S' ->
    S' \subset reach' H S ->
    reach' H S <--> reach' H S'.
  Proof.
    intros Hsub1 Hsub2. split.
    - eapply reach'_set_monotonic. eassumption.
    - rewrite (reach'_idempotent H S).
      apply reach'_set_monotonic. eassumption.
  Qed.
  
  (** Proper instances and the like *)

  Instance Proper_post : Proper (eq ==> Same_set loc ==> Same_set loc) post.
  Proof.
    intros x1 x2 Heq S1 S2 Heq'; subst; split; intros z [l [v [Hin [Hget Hin']]]].
    repeat eexists; eauto; now rewrite <- Heq'; eauto.
    repeat eexists; eauto; now rewrite Heq'; eauto.
  Qed.

  Lemma proper_post_n H n S1 S2 :
    S1 <--> S2 ->
    ((post H) ^ n) S1 <--> ((post H) ^ n) S2.
  Proof.
    induction n; eauto; intros Heq; simpl.
    rewrite IHn; eauto. reflexivity.
  Qed.

  Instance Proper_reach' : Proper (eq ==> Same_set _ ==> Same_set _) reach'.
  Proof.
    intros H1 H2 heq S1 S2 Hseq; subst; split; intros x [n [Hn Hin]].
    - eexists; split; eauto. eapply proper_post_n; eauto.
      now symmetry.
    - eexists; split; eauto. eapply proper_post_n; eauto.
  Qed.
  
  Lemma post_heap_eq S H1 H2 :
    S |- H1 ≡ H2 ->
    post H1 S <--> post H2 S.
  Proof.
    intros Heq; split; intros x [l [v [Hin [Hget Hin']]]].
    repeat eexists; eauto; now rewrite <- Heq; eauto.
    repeat eexists; eauto; now rewrite Heq; eauto.
  Qed.

  Lemma post_n_heap_eq n P H1 H2 :
    reach' H1 P |- H1 ≡ H2 ->
    (post H1 ^ n) P <--> (post H2 ^ n) P.
  Proof.
    induction n; intros Heq; try reflexivity.
    simpl. rewrite IHn; solve_sets. apply post_heap_eq.
    rewrite <- IHn.
    eapply heap_eq_antimon; [| eassumption ]. eapply Included_post_n_reach'.
    eassumption.
  Qed.
  
  Lemma post_n_heap_eq' n P H1 H2 :
    reach' H2 P |- H1 ≡ H2 ->
    (post H1 ^ n) P <--> (post H2 ^ n) P.
  Proof.
    induction n; intros Heq; try reflexivity.
    simpl. rewrite IHn; eauto. apply post_heap_eq.
    eapply heap_eq_antimon; eauto. eapply Included_post_n_reach'.
  Qed.
  
  Lemma reach'_heap_eq P H1 H2 :
    reach' H1 P |- H1 ≡ H2 ->
    reach' H1 P <--> reach' H2 P.
  Proof.
    intros Heq; split; intros l [n [HT Hp]]; eexists; split; eauto;
    try now eapply post_n_heap_eq; eauto.
    eapply post_n_heap_eq'; eauto.
    symmetry ; eauto.
  Qed.  
  
  Lemma reach'_post S H : 
    reach' H S <--> reach' H (S :|: (post H S)).
  Proof.
    rewrite <- reach_spec with (S' := Union loc S (post H S)).
    reflexivity.
    now eauto with Ensembles_DB.
    apply Union_Included. now apply reach'_extensive.
    now apply Included_post_reach'.
  Qed.
  
  (** Set lemmas *)
  
  Lemma post_Empty_set :
    forall (H : heap block), post H (Empty_set _) <--> Empty_set _.
  Proof.
    intros H.
    unfold post. split; intros l H1; try now inv H1.
    destruct H1 as [l' [b [Hin _]]]. inv Hin.
  Qed.

  Lemma post_Union H S1 S2 :
    post H (Union _ S1 S2) <--> Union _ (post H S1) (post H S2).
  Proof with now eauto with Ensembles_DB.
    split; intros l Hp.
    - destruct Hp as [l' [v [Hin [Hget Hin']]]].
      inv Hin; [left | right ]; repeat eexists; eauto.
    - destruct Hp as [ Hp | Hp ];
      eapply post_set_monotonic; eauto...
  Qed.

  Lemma post_Singleton (H1 : heap block) (l : loc) (b : block) :
    get l H1 = Some b ->
    post H1 [set l] <--> locs b.
  Proof.
    intros Hget; split; intros l1.
    - intros [l2 [b2 [Hin [Hget' Hin']]]]. inv Hin.
      rewrite Hget in Hget'. inv Hget'; eauto.
    - intros Hin. repeat eexists; eassumption.
  Qed.

  Lemma post_Singleton_None (H1 : heap block) (l : loc) :
    get l H1 = None -> post H1 [set l] <--> Empty_set _.
  Proof. 
    intros Hget; split; intros l1.
    - intros [l2 [b2 [Hin [Hget' Hin']]]]. inv Hin.
      rewrite Hget in Hget'. inv Hget'; eauto.
    - intros Hin. inv Hin.
  Qed.


  Lemma post_n_Empty_set n H :
    (post H ^ n) (Empty_set _) <--> Empty_set _.
  Proof.
    induction n; try reflexivity.
    simpl. rewrite IHn. rewrite post_Empty_set.
    reflexivity.
  Qed.

  Lemma post_n_Singleton_None H n l :
    get l H = None ->
    (post H ^ S n) [set l] <--> Empty_set _.
  Proof.
    intros Hnone. induction n.
    - simpl. rewrite post_Singleton_None. reflexivity. eassumption.
    - simpl. rewrite IHn. rewrite post_Empty_set. reflexivity.
  Qed.

  Lemma post_n_Union n H S1 S2 :
    (post H ^ n) (Union _ S1 S2) <--> Union _ ((post H ^ n) S1) ((post H ^ n) S2).
  Proof with now eauto with Ensembles_DB.
     induction n;  try now firstorder.
     simpl. rewrite IHn, post_Union. reflexivity.
  Qed.

  Lemma reach'_Empty_set H :
    reach' H (Empty_set positive) <--> Empty_set _.
  Proof.
    split; [| now firstorder ].
    intros x [n [_ Hin]].
    revert x Hin. induction n; intros x Hin. simpl in Hin.
    inv Hin. 
    destruct Hin as [y [v [Hin [Hget Hin']]]].
    eapply IHn in Hin. inv Hin.
  Qed.

  
  Lemma reach'_Union H S1 S2 :
    reach' H (S1 :|: S2) <--> (reach' H S1) :|: (reach' H S2).
  Proof.
    split; intros l Hp.
    - destruct Hp as [n [HT Hp]].
       eapply post_n_Union in Hp. destruct Hp as [Hp | Hp ].
       now left; firstorder. now right; firstorder.
    - destruct Hp as [ l [n [HT Hp]] | l [n [HT Hp]] ];
      repeat eexists; eauto; eapply post_n_Union; eauto.
  Qed.


  Lemma post_size_H_O S H :
    size H = 0 ->
    post H S <--> Empty_set _.
  Proof.
    intros Heq.
    split; intros x.
    - intros [y [v [Hin [Hget Hin']]]].
      unfold size in Heq. eapply length_zero_iff_nil in Heq.
      eapply heap_elements_complete in Hget.
      rewrite Heq in Hget. inv Hget.
    - intros Hin; inv Hin.
  Qed.

  Lemma reach_size_H_O S H :
    size H = 0 ->
    reach' H S <--> S.
  Proof.
    rewrite reach_unfold. intros Heq.
    rewrite post_size_H_O; eauto. 
    rewrite reach'_Empty_set.
    rewrite Union_Empty_set_neut_r.
    reflexivity.
  Qed.


  (** Disjointedness lemmas *)

  Lemma post_Disjoint S H :
    Disjoint _ S (dom H) ->
    post H S <--> Empty_set _.
  Proof.
    intros Hd; split; eauto with Ensembles_DB.
    intros l [l' [v [Hin [Hget _]]]].
    exfalso. eapply Hd. constructor; eauto.
    eexists; eauto.
  Qed.

  Lemma post_n_Disjoint n S H :
    Disjoint _ S (dom H) ->
    (post H ^ n) S \subset S.
  Proof with now eauto with Ensembles_DB.
    revert S; induction n; intros S Hd; eauto with Ensembles_DB.
    replace (Datatypes.S n) with (n + 1) by omega.
    rewrite app_plus. simpl. unfold compose.
    eapply Included_trans. eapply proper_post_n.
    rewrite post_Disjoint; eauto. reflexivity.
    eapply Included_trans; [ eapply IHn | ]...
  Qed.
  
  Lemma reach'_Disjoint S H :
    Disjoint _ S (dom H) ->
    reach' H S <--> S.
  Proof.
    split.
    - intros l [n [_ Hp]]. eapply post_n_Disjoint; eauto.
    - apply reach'_extensive.
  Qed.
  
  (** allocation lemmas *)
  
  Lemma post_alloc S H v l H'  :
    alloc v H = (l, H') ->
    post H' S \subset (Union _ (post H S) (locs v)).
  Proof.
    intros Ha l' Hp.
    destruct Hp as [l2 [v' [Hin2 [Hget Hin1]]]].
    destruct (loc_dec l l2); subst; eauto.
    + repeat eexists; eauto. erewrite gas in Hget; eauto.
      inv Hget. eauto.
    + left; repeat eexists; eauto. erewrite <-gao; eauto.
  Qed.

  Lemma post_alloc' H v l H'  :
    alloc v H = (l, H') ->
    post H' [set l] \subset locs v.
  Proof.
    intros Ha l' Hp.
    destruct Hp as [l2 [v' [Hin2 [Hget Hin1]]]].
    inv Hin2.
    repeat eexists; eauto. erewrite gas in Hget; eauto.
    inv Hget. eauto.
  Qed.
  
  Lemma post_n_alloc n S H v l H'  :
    alloc v H = (l, H') ->
    locs v \subset reach' H S ->
    (post H' ^ n) S \subset reach' H S.
  Proof.
    revert S.
    induction n; intros S Ha Hin; simpl.
    - eapply reach'_extensive.
    - eapply Included_trans. eapply post_set_monotonic.
      now eauto. eapply Included_trans. now eapply post_alloc; eauto.
      eapply Union_Included. now eapply reach'_post_fixed_point_n with (n := 1).
      eapply Included_trans; eauto. reflexivity.
  Qed.
  
  Lemma reach'_alloc S H v l H'  :
    alloc v H = (l, H') ->
    locs v \subset reach' H S ->
    reach' H' S <--> reach' H S.
  Proof.
    intros Ha Hin.
    split.
    - intros l' [n [_ Hp]]. eapply post_n_alloc; eauto.
    - eapply reach'_heap_monotonic. now eapply alloc_subheap; eauto.
  Qed.   

  (** * Lemmas about [path] *)

  Lemma path_NoDup H ls ld n : 
    path H ls ld n -> NoDup ls.
  Proof.
    intros Hp; induction Hp; constructor; eauto.
  Qed.

  Lemma path_length H ls ld n :
    path H ls ld n -> List.length ls = n.
  Proof.
    intros Hp; induction Hp; eauto.
    simpl. congruence.
  Qed.

  Lemma path_heap_elements H ls ld n :
    path H ls ld n ->
    Subperm ls (map fst (heap_elements H)).
  Proof.
    intros Hp; induction Hp.
    - eexists; split; [| reflexivity ].
      eapply Sublist_nil.
    - destruct IHHp as [elems [Hsub Hperm]].
      eapply heap_elements_complete in H1.
      eapply in_map with (f := fst) in H1.
      eapply Permutation.Permutation_in in H1; [| symmetry ; eassumption ].
      edestruct in_split as [l1 [l2 Heq]]; eauto.
      rewrite Heq in *. simpl in *.
      eexists (l :: l1 ++ l2).
      split.
      + eapply sublist_skip. eapply Sublist_cons_app; eauto.
      + eapply Permutation.Permutation_trans; try eassumption.
        eapply Permutation.Permutation_cons_app. reflexivity.
  Qed.

  Lemma path_post_n H l ls ld n :
    path H (ls ++ [l]) ld n ->
    ld \in ((post H ^ n) [set l]).
  Proof.
    revert n ld; induction ls; intros n ld Hp; inv Hp.
    - simpl. inv H2. repeat eexists; eauto.
    - do 2 eexists. split.
      + eapply IHls. eassumption.
      + split; eauto.
  Qed.

  Lemma path_prev H l1 l2 l l' m:
    path H (l1 ++ l :: l2) l' m ->
    path H l2 l (List.length l2) /\ ~ List.In l l2.
  Proof.
    revert l' m; induction l1; simpl; intros l' m Hpath; inv Hpath.
    - erewrite <- path_length in H2; eauto.
    - eapply IHl1. simpl. eassumption.
  Qed.

  Lemma post_path_n (S : Ensemble loc) H ld n :
    ld \in (post H ^ (1 + n)) S ->
    exists l ls m, l \in S /\ m <= (1 + n) /\ path H (ls ++ [l]) ld m.
  Proof.
    revert ld; induction n; intros ld Hpost.
    - destruct Hpost as [l' [v [Hin1 [Hget Hin2]]]]. simpl in *.
      exists l', [], 1. repeat split; eauto. simpl.
      econstructor. now constructor.
      now intros Hc; inv Hc. eassumption. eassumption.
    - destruct Hpost as [l' [v [Hin1 [Hget Hpost]]]].
      eapply IHn in Hin1. edestruct Hin1 as [l'' [ls [m [Hin [Hleq Hpath]]]]].
      destruct (in_dec loc_dec l' (ls ++ [l''])) as [Hinl | Hninl].
      + edestruct in_split as [ll [lr Happ]]; try eassumption.
        destruct (destruct_last lr) as [| [lr' [r Heq]]]; subst.
        * simpl in Happ. assert (l' = l'') by (eapply app_snoc; eauto). subst.
          eexists l'', [], 1. repeat split; eauto. omega.
          simpl. econstructor; eauto. now constructor.
        * assert (l'' = r).
          { replace (ll ++ l' :: lr' ++ [r]) with ((ll ++ l' :: lr') ++ [r]) in Happ
              by (rewrite <- app_assoc; reflexivity).
            eapply app_snoc; eauto. }
          subst. rewrite Happ in Hpath.
          erewrite <- path_length with (n := m) in Hleq, Hpath; eauto.
          eapply path_prev in Hpath; destruct Hpath as [Hpath Hnin].
          exists r, (l' :: lr'), (List.length (l' :: lr' ++ [r])).
          repeat split; eauto. 
          simpl. rewrite !app_length.
          repeat (simpl in Hleq; rewrite !app_length in Hleq).
          simpl in *. omega. 
          simpl. econstructor; eauto. 
      + eexists l'', (l' :: ls), (1 + m). 
        split; eauto. split. omega.
        econstructor; eauto.
  Qed.

  Lemma post_exists_Singleton S H l :
    post H S l ->
    exists l', l' \in S /\ post H [set l'] l.
  Proof.
    intros [l' [v [Hin Hp]]]. eexists; split; eauto.
    eexists. eexists. split; eauto.
  Qed.

  Lemma post_n_exists_Singleton S1 H n l :
    (post H ^ n) S1 l ->
    exists l', l' \in S1 /\ (post H ^ n) [set l'] l.
  Proof.
    revert l S1. induction n; intros l S1.
    - simpl. intros. eexists; split; eauto. reflexivity.
    - intros Hp.
      simpl in *. eapply post_exists_Singleton in Hp.
      destruct Hp as [l' [Hin Hp]].
      eapply IHn in Hin. destruct Hin as [l'' [Hinl'' Hp'']].
      eexists. split; eauto.
      destruct Hp as [l1 [b1 [Heq [Hget Hin]]]]. inv Heq.
      eexists. eexists. split; eauto.
  Qed.


  (** * Lemmas about [reach_n] *)

  Lemma reach_0 S H :
    reach_n H 0 S <--> S.
  Proof.  
    split.
    - intros x [y [H1 H2]].
      destruct y; try omega. eauto.
    - intros y Hin. eexists 0. split; eauto.
  Qed.

  Lemma reach_S_n S H m :
    reach_n H (m + 1) S <--> reach_n H m S :|: (post H ^ (m + 1)) S.
  Proof.
    split.
    + intros x Hin. destruct Hin as [k [Hleq Hin]].
      destruct (Nat.eq_dec k (m + 1)); subst.
      * now right.
      * left. eexists. split; [| eassumption ]. omega.
    + intros x Hin. destruct Hin as [ x Hin | x Hin].
      * destruct Hin as [k [Hleq Hin]].
        eexists. split; [| eassumption ]. omega.
      * eexists. split; [| eassumption ]. omega.
  Qed.

  Lemma reach_n_in_reach (H : heap block) (n : nat) (S : Ensemble loc): 
    reach_n H n S \subset reach' H S.
  Proof.
    intros x [n' [_ Hin]]. eexists; split; eauto. constructor.
  Qed.

  (** [reach_n] is extensive *)
  Lemma reach_n_extensive H n S :
    S \subset reach_n H n S.
  Proof.
    intros x Hin. exists 0; split; eauto.
    omega.
  Qed.

  Lemma reach_n_unfold H n S :
    (reach_n H (1 + n) S) <--> (Union _ S (reach_n H n (post H S))).
  Proof.
    split; intros x.
    - intros [i [Hleq Hin]]. 
      destruct i.
      + eauto.
      + right. exists i. split. omega.
        replace ((post H ^ i) (post H S))
        with (((post H ^ i) ∘ (post H ^ 1)) S) by eauto.
        rewrite <- app_plus. rewrite plus_comm. eassumption.
    - intros Hin. destruct Hin as [ x Hin | x [i [Hleq Hin]]].
      + now eapply reach_n_extensive.
      + exists (i+1). split. omega.
        rewrite app_plus. eassumption.
  Qed.

  Lemma reach_n_Empty_set n H :
    reach_n H n (Empty_set _) <--> Empty_set _.
  Proof.
    split; intros x Hin; try now inv Hin.
    destruct Hin as [m [Hin1 Hin2]].
    eapply post_n_Empty_set in Hin2. inv Hin2.
  Qed.

  Lemma reach_n_Union (H : heap block) (S1 S2 : Ensemble loc) (n : nat) : 
    reach_n H n (S1 :|: S2) <--> reach_n H n S1 :|: reach_n H n S2.
  Proof.
    induction n.
    - rewrite !reach_0. reflexivity.
    - replace (S n) with (n + 1) by omega. rewrite !reach_S_n.
      rewrite post_n_Union, IHn.
      rewrite <- !Union_assoc.
      eapply Same_set_Union_compat. reflexivity.
      rewrite !Union_assoc.
      eapply Same_set_Union_compat; [| reflexivity].
      rewrite Union_commut. reflexivity.
  Qed.

  Instance Proper_reach_n : Proper (eq ==> eq ==> Same_set _ ==> Same_set _) reach_n.
  Proof.
    intros H1 H2 heq S1 S2 Hseq; subst; split; intros z [n [Hn Hin]].
    - eexists; split; eauto. eapply proper_post_n; eauto.
      now symmetry.
    - eexists; split; eauto. eapply proper_post_n; eauto.
  Qed.
  
  Lemma reach_n_monotonic S H m n :
    m <= n ->
    reach_n H m S \subset reach_n H n S.
  Proof. 
    revert n S. induction m; intros n S Hleq.
    - rewrite reach_0. eapply reach_n_extensive.
    - destruct n. omega.
      rewrite !reach_n_unfold.
      eapply Included_Union_compat. reflexivity.
      eapply IHm. omega.
  Qed.

  Lemma reach_n_fixed_point_aux S H m :
    (post H ^ (m + 1)) S \subset (reach_n H m S) ->
    reach_n H (m + 1) S <--> reach_n H m S.  
  Proof.
    intros Hsub. 
    split.
    - intros x Hin. destruct Hin as [k [Hleq Hin]].
      edestruct le_lt_eq_dec as [Hlt | Heq]; eauto.
      + eexists k.
        split. omega.
        repeat eexists; try eassumption.
      + subst. eapply Hsub.
        eassumption.
    - eapply reach_n_monotonic. omega.
  Qed.
  
  Lemma post_fixed_aux S H m n :
    (post H ^ (m + 1)) S \subset reach_n H m S ->
    (post H ^ (n + m + 1)) S \subset reach_n H m S.  
  Proof.
    revert m S. induction n; eauto; intros m S Hsub.
    simpl.
    intros x [y [b [Hin1 [Hget Hin2]]]]. 
    eapply IHn in Hin1; [| eassumption ].
    destruct Hin1 as [k [Hleq Hin]].
    edestruct le_lt_eq_dec as [Hlt | Heq]; eauto.
    - eexists (1 + k).
      split. omega.
      repeat eexists; try eassumption.
    - subst. eapply Hsub.
      replace (m + 1) with (1 + m) by omega.
      simpl. eexists. repeat eexists; try eassumption.
  Qed.

  Lemma post_fixed S H m n :
    (post H ^ (m + 1)) S \subset reach_n H m S ->
    n >= m ->
    (post H ^ n) S \subset reach_n H m S.  
  Proof.
    intros Hsub1 Hleq.
    edestruct Nat.le_exists_sub as [n' [Hsum Hleq']]; subst.
    eassumption.
    subst.
    destruct n'.
    - simpl. intros x Hin. eexists; eauto.
    - replace (Datatypes.S n' + m) with (n' + m + 1) by omega.
      eapply post_fixed_aux. eassumption.
  Qed.

  Lemma reach_n_fixed_point S H m n :
    (post H ^ (m+1)) S \subset reach_n H m S ->
    reach_n H (n + m) S <--> reach_n H m S.  
  Proof.
    revert m. induction n; intros m Hsub.
    - reflexivity.
    - replace (Datatypes.S n + m)  with ((n + m) + 1) by omega.
      rewrite reach_n_fixed_point_aux.
      eapply IHn. 
      eassumption. eapply Included_trans. eapply post_fixed_aux.
      eassumption. eapply reach_n_monotonic. omega.
  Qed.

  Lemma size_heap_fixed_point S H:
   (post H ^ (1 + (size H))) S \subset reach_n H (size H) S.
  Proof.
    intros x Hpost. 
    edestruct post_path_n as [lr [ls [len [Hin [Hleq Hpath]]]]]. 
    eassumption.
    edestruct le_lt_eq_dec as [Hlt | Heq]; eauto.
    - eapply path_post_n in Hpath.
      eexists len. split; eauto. omega.
      eapply post_n_set_monotonic; try eassumption.
      eapply Singleton_Included. eassumption.
    - erewrite <- (path_length _ _ _ len) in Heq, Hpath; eauto.
      subst. eapply path_heap_elements in Hpath.
      eapply Subperm_length in Hpath. rewrite map_length in Hpath. 
      rewrite Heq in Hpath. unfold size in Hpath. omega.
  Qed.

  Lemma reach_n_size_H_fixed_point S H n :
    n >= size H ->
    reach_n H n S <--> reach' H S.
  Proof.
    split.
    - intros x [m [Hleq Hin]]. eexists. split; eauto.
      now constructor.
    - intros x [m [_ Hin]].
      destruct (le_lt_dec m (size H)).
      + eexists m; split; eauto. omega.
      + eapply reach_n_monotonic. now eauto.
        eapply post_fixed; [| | eassumption ]; try omega.
        replace (size H + 1) with (1 + size H) by omega.
        eapply size_heap_fixed_point.
  Qed.

  Lemma reach_n_Singleton_None H n l :
    get l H = None ->
    reach_n H n [set l] <--> [set l].
  Proof.
    intros Hget.
    split; [| now eapply reach_n_extensive ]. 
    intros x [y [Hleq Hin]].
    destruct y.
    - simpl in *. inv Hin. reflexivity.
    - eapply post_n_Singleton_None in Hin; eauto. inv Hin.
  Qed.


  (** * Lemmas about [env_locs] *)
  
  (** Set monotonicity *)
  Lemma env_locs_monotonic S1 S2 rho :
    S1 \subset S2 ->
    env_locs rho S1 \subset env_locs rho S2.
  Proof.
    intros H1. unfold env_locs. eapply Included_big_cup; eauto.
    intros x. reflexivity.
  Qed.
  
  Instance Proper_env_locs : Proper (eq ==> Same_set _ ==> Same_set _) env_locs.
  Proof.
    intros rho1 rho2 heq s1 s2 Hseq; subst.
    firstorder.
  Qed.

  (** Environment extension lemmas *)

  Lemma env_locs_set_not_In S rho x l :
    ~ x \in S ->
    env_locs (M.set x l rho) S <--> env_locs rho S.
  Proof.
     intros Hin; split; intros l' H1.
     - destruct H1 as [z [H1 H2]].
       destruct (peq z x); subst.
       + contradiction.
       + rewrite M.gso in *; eauto. eexists; eauto.
     - destruct H1 as [z [H1 H2]].
       destruct (peq z x); subst.
       + contradiction.
       + eexists. rewrite M.gso; eauto.
  Qed.
  
  Lemma env_locs_set_In S rho x v :
    x \in S ->
    env_locs (M.set x v rho) S <-->
    (val_loc v) :|: (env_locs rho (Setminus _ S [set x])).
  Proof.
    intros Hin; split; intros l' H1.
    - destruct H1 as [z [H1 H2]].
      destruct (peq z x); subst.
      + rewrite M.gss in *. destruct v; try contradiction.
        inv H2; eauto. left; simpl; eauto.
      + rewrite M.gso in *; eauto. right. eexists; split; eauto.
        constructor; eauto. intros Hc; inv Hc; eauto.
    - inv H1.
      + eexists; split; eauto.
        rewrite M.gss. eassumption.
      + destruct H as [y [Hin' Hget]]. inv Hin'. 
        eexists. split; eauto.
        rewrite M.gso. eassumption.
        intros Heq; subst. exfalso; eauto.
  Qed.
  
  Lemma env_locs_set_Inlcuded S rho x v :
    env_locs (M.set x v rho) (Union _ S [set x]) \subset
    ((val_loc v) :|: (env_locs rho S)).
  Proof.
    intros l' H1.
    - destruct H1 as [z [H1 H2]].
      destruct (peq z x); subst.
      + rewrite M.gss in *. left; eauto.
      + rewrite M.gso in *; eauto. right. eexists; split; eauto.
        inv H1; eauto. inv H; congruence.
   Qed.
  
  Lemma env_locs_set_Inlcuded' S rho x v :
    env_locs (M.set x v rho) S \subset
    (val_loc v) :|: (env_locs rho (Setminus _ S [set x])).
  Proof.
    intros l' H1.
    - destruct H1 as [z [H1 H2]].
      destruct (peq z x); subst.
      + rewrite M.gss in *. left; eauto.
      + rewrite M.gso in *; eauto. right. eexists; split; eauto.
        constructor; eauto. intros Heq. inv Heq; congruence. 
  Qed.

  (* name? *)
  Lemma env_locs_singleton_Included (x : var) (v : value) (rho : env)
          (S : Ensemble var):
    (val_loc v) \subset env_locs (M.set x v rho) (Union _ S [set x]).
  Proof.
    rewrite env_locs_set_In; eauto with Ensembles_DB.
  Qed.

  
  Lemma def_closures_env_locs_in_dom S H H' rho rho' B B0 l :
    def_closures B B0 rho H l = (H', rho') ->
    env_locs rho S \subset dom H ->
    env_locs rho' (S :|: name_in_fundefs B) \subset dom H'.
  Proof.
    revert S rho rho' H H'; induction B; intros S rho rho' H H' Hdef Hsub; simpl.
    - simpl in Hdef.
      destruct (def_closures B B0 rho H l) as [H'' rho''] eqn:Hdef'.
      destruct (alloc _ H'') as [l' H'''] eqn:Hal. inv Hdef.
      rewrite alloc_dom; [| eassumption ].
      rewrite env_locs_set_In; [| now eauto with Ensembles_DB ].
      simpl. eapply Included_Union_compat.
      reflexivity.
      eapply Included_trans; [| eapply IHB; eassumption ].
      eapply env_locs_monotonic.
      now eauto with Ensembles_DB.
    - rewrite Union_Empty_set_neut_r. inv Hdef. eassumption.
  Qed.

  Lemma env_locs_def_funs S S1 H1 H1' rho1 rho1'  B B0 cenv :
    env_locs rho1 (Setminus _ S (name_in_fundefs B)) \subset S1 ->
    (H1', rho1') = def_closures B B0 rho1 H1 cenv ->
    env_locs rho1' (Setminus _ S (name_in_fundefs B)) \subset S1.
  Proof.
    revert S H1' rho1'; induction B; intros S H1' rho1' Hsub1 Heq.
    - simpl in Heq. destruct (def_closures B B0 rho1 H1 cenv) as [H'' rho''].
      destruct (alloc _ H'') as [l' H'''] eqn:Heq'.
      inv Heq. rewrite env_locs_set_not_In.
      simpl; rewrite <- !Setminus_Union.
      simpl in Hsub1; rewrite <- !Setminus_Union in Hsub1.
      eapply IHB; eauto.
      intros Hc. inversion Hc as [Hc1 Hc2]; eauto. 
      eapply Hc2; left; eauto.
    - simpl in Hsub1.
      rewrite Setminus_Empty_set_neut_r in Hsub1; inv Heq.
      rewrite Setminus_Empty_set_neut_r; eauto.
  Qed.

  Lemma env_locs_def_funs' S {_ : ToMSet S} B B0 rho1 rho1' : 
    def_funs B B0 rho1 = rho1' ->
    env_locs rho1' S <--> env_locs rho1 (S \\ name_in_fundefs B). 
  Proof with (now eauto with Ensembles_DB).
    revert S X rho1 rho1'; induction B; intros S HS rho1 rho1'. 
    - simpl. intros Hdef. subst.
      destruct (@Dec _ S _ v). 
      + rewrite env_locs_set_In. 
        rewrite <- Setminus_Union. simpl.
        rewrite <- IHB; tci... eassumption.
      + rewrite env_locs_set_not_In; [| eassumption ].
        rewrite <- Setminus_Union, (Setminus_Disjoint S). now eauto.  
        eapply Disjoint_Singleton_r. 
        eassumption. 
    - intros Hin; inv Hin. simpl. rewrite Setminus_Empty_set_neut_r. reflexivity. 
  Qed.

  
  Lemma env_locs_setlist_Included ys ls rho rho' S :
    setlist ys ls rho = Some rho'  ->
    env_locs rho' (S :|: (FromList ys)) \subset
    (env_locs rho S) :|: (Union_list (map val_loc ls)).
  Proof with now eauto with Ensembles_DB.
    revert rho' S ls; induction ys; intros rho' S ls Hset.
    - rewrite FromList_nil, Union_Empty_set_neut_r. inv Hset.
      destruct ls; try discriminate. inv H0...
    - destruct ls; try discriminate. simpl in *.
      destruct (setlist ys ls rho) eqn:Hset'; try discriminate.
      inv Hset. rewrite !FromList_cons.
      rewrite (Union_commut [set a]), !Union_assoc. 
      eapply Included_trans. eapply env_locs_set_Inlcuded.
      eapply Union_Included; eauto with Ensembles_DB. 
      eapply Included_trans. eapply IHys; eauto.
      now eauto with Ensembles_DB. 
  Qed.

  Lemma env_locs_Leaf :
    env_locs Maps.PTree.Leaf (Full_set var) <--> Empty_set _.
  Proof.
    unfold env_locs.
    split; intros x Hin; try now inv Hin.
    destruct Hin as [y [_ Hin]].
    rewrite Maps.PTree.gleaf in Hin. inv Hin.
  Qed.

  Lemma env_locs_Node v rho1 rho2 :
    env_locs (M.Node rho1 (Some v) rho2) (Full_set var) <-->
    val_loc v :|: env_locs rho1 (Full_set var) :|: env_locs rho2 (Full_set var).
  Proof.
    unfold env_locs; split; intros x Hin.
    - destruct Hin as [y [Hins Hget]].
      destruct y; simpl in Hget.
      + right. exists y; split; [ now constructor |].
        eassumption.
      + left. right. exists y; split; [ now constructor |].
        eassumption.
      + left. left. eassumption.
    - inv Hin. inv H.
      + eexists xH. split.
        now constructor. eassumption.
      + destruct H0 as [y [_ Hget]].
        eexists (y~0)%positive. split.
        now constructor. simpl. eassumption.
      + destruct H as [y [_ Hget]].
        eexists (y~1)%positive. split.
        now constructor. simpl. eassumption.
  Qed.

  Lemma env_locs_Node_None rho1 rho2 :
    env_locs (M.Node rho1 None rho2) (Full_set var) <-->
    env_locs rho1 (Full_set var) :|: env_locs rho2 (Full_set var).
  Proof.
    unfold env_locs; split; intros x Hin.
    - destruct Hin as [y [Hins Hget]].
      destruct y; simpl in Hget.
      + right. exists y; split; [ now constructor |].
        eassumption.
      + left. exists y; split; [ now constructor |].
        eassumption.
      + inv Hget.
    - inv Hin.
      + destruct H as [y [_ Hget]].
        eexists (y~0)%positive. split.
        now constructor. simpl. eassumption.
      + destruct H as [y [_ Hget]].
        eexists (y~1)%positive. split.
        now constructor. simpl. eassumption.
  Qed.
  
  (* Decidability lemmas *)

  Lemma Decidable_val_loc v :
    Decidable (val_loc v).
  Proof.
    constructor. intros x. destruct v.
    - destruct (loc_dec l x); subst.
      left; reflexivity.
      right. intros Hc; inv Hc; eauto.
    - right; simpl; intros Hc; inv Hc.
  Qed.

  Lemma Decidable_env_locs rho S :
    Decidable S ->
    Decidable (env_locs rho S).
  Proof.
    intros HD. unfold env_locs, image'.
    inv HD. constructor.
    assert (forall l : loc,
              {exists (x : M.elt) v, In M.elt S x /\
                                l \in val_loc v /\
                                List.In (x, v) (M.elements rho)} +
              {~ exists (x : M.elt) v, In M.elt S x /\
                                  l \in val_loc v /\
                                  List.In (x, v) (M.elements rho)}).
    { generalize (M.elements rho) as el.
      induction el as [| [x v] el IHel]; simpl; intros l1.
      - right. firstorder.
      - destruct (Dec x) as [Hin1 | Hnin1].
        + destruct (Decidable_val_loc v).
          destruct (Dec0 l1) as [Hin2 | Hnin2]; subst.
          * left. do 2 eexists; repeat split; eauto.
          * destruct (IHel l1) as [Hl | Hr].
            left. destruct Hl as [x2 [v2 [H1 [H2 H3]]]].
            now do 2 eexists; repeat split; eauto.
            right. intros [x2 [v2 [Hc1 [Hc2 [Hc3 | Hc3]]]]]. inv Hc3; contradiction.
            now eapply Hr; eauto.
        + destruct (IHel l1) as [Hl | Hr].
          left. destruct Hl as [x2 [v2 [H1 [H2 H3]]]].
          now do 2 eexists; repeat split; eauto.
          right. intros [x2 [v2 [Hc1 [Hc2 Hc3]]]]. inv Hc3.
          inv H; try contradiction.
          now eapply Hr; eauto. }
    intros l. destruct (H l) as [Hl | Hr].
    - left. destruct Hl as [x [v [Hl1 [Hl2 Hl3]]]].
      eexists; split; eauto. eapply M.elements_complete in Hl3.
      rewrite Hl3. eassumption.
    - right. intros [x [H1 H2]].
      destruct (M.get x rho) eqn:Hget; try contradiction.
      eapply Hr; do 2 eexists; repeat split; eauto.
      eapply M.elements_correct; eassumption.
  Qed.

  Instance Decidable_locs v : Decidable (locs v).
  Proof.
    constructor. intros l1.
    destruct v; simpl.
    - eapply Decidable_map_UnionList; eauto with typeclass_instances.
      eapply Decidable_val_loc.
    - destruct v; destruct v0; simpl. 
      destruct (loc_dec l l1); subst.
      left. now left.
      destruct (loc_dec l0 l1); subst.
      left. now right. 
      right. intros Hc; inv Hc; now inv H; eauto.
      destruct (loc_dec l l1); subst.
      left. now left.
      right. intros Hc; inv Hc; inv H; now eauto.
      destruct (loc_dec l l1); subst.
      left. right. reflexivity.
      right. intros Hc; inv Hc; inv H; now eauto.

      right. intros Hc; inv Hc; inv H; now eauto.
    - eapply Decidable_env_locs.
      constructor. intros. now left.
  Qed.
  
  (** Set lemmas *)

  Lemma env_locs_Union rho S1 S2 :
    env_locs rho (Union _ S1 S2) <-->
    Union _ (env_locs rho S1) (env_locs rho S2).
  Proof.
    split; intros l.
    - intros [v [Hin Hget]]. inv Hin; firstorder.
      now left; repeat eexists; eauto.
      now right; repeat eexists; eauto.
    - intros [ l' [v [Hin Hget]] | l' [v [Hin Hget]] ];
      repeat eexists; eauto. left; eauto.
      right; eauto.
  Qed.

  Lemma env_locs_Empty_set (rho : env) :
    env_locs rho (Empty_set _) <--> Empty_set _.
  Proof.
    unfold env_locs. rewrite big_cup_Empty_set.
    reflexivity.
  Qed.
  
  Lemma env_locs_Singleton x rho v :
    M.get x rho = Some v ->
    env_locs rho [set x] <--> (val_loc v).
  Proof.
    intros Hget; split; intros l.
    - intros [y [Hin Hget']]. inv Hin.
      rewrite Hget in Hget'. eassumption.
    - intros Hin. eexists; split.
      reflexivity. rewrite Hget; eauto.
  Qed.

  Lemma env_locs_Singleton_None x rho :
    M.get x rho = None ->
    env_locs rho [set x] <--> Empty_set _.
  Proof.
    intros Hget; split; intros l.
    - intros [y [Hin Hget']]. inv Hin.
      rewrite Hget in Hget'. eassumption.
    - intros Hin. eexists; split.
      reflexivity. rewrite Hget; eauto.
  Qed.


  Lemma env_locs_singleton_env (x : var) (v : value) :
    (val_loc v) <--> env_locs (M.set x v (M.empty _)) [set x].
  Proof.
    rewrite env_locs_Singleton. reflexivity.
    rewrite M.gss; eauto.
  Qed.
  
  Lemma env_locs_Empty S :
    Empty_set _ <--> env_locs (M.empty _) S.
  Proof.
    split; eauto with Ensembles_DB.
    intros l [v [Hs Hp]]. rewrite M.gempty in Hp.
    inv Hp.
  Qed.

  (* get lemmas *)

  Lemma env_locs_FromList (rho : env) (xs : list var) (vs : list value) :
    getlist xs rho = Some vs ->
    env_locs rho (FromList xs) <--> (Union_list (map val_loc vs)).
  Proof.
    revert vs. induction xs; intros vs Hgetl; simpl in Hgetl.
    + inv Hgetl. simpl; rewrite !FromList_nil.
      rewrite env_locs_Empty_set. reflexivity.
    + destruct (M.get a rho) eqn:Hgeta; try discriminate.
      destruct (getlist xs rho) eqn:Hgetl'; try discriminate.
      inv Hgetl.
      simpl. rewrite !FromList_cons.
      rewrite env_locs_Union. eapply Same_set_Union_compat.
      eapply env_locs_Singleton. eassumption.
      eapply IHxs. reflexivity.
  Qed.
  
  (** get lemmas *)

  Lemma get_In_env_locs x S rho v:
    x \in S ->
    M.get x rho = Some v ->
    (val_loc v) \subset env_locs rho S.
  Proof.
    intros Hin Hget. eexists. split; eauto.
    rewrite Hget; eauto.
  Qed.


  Lemma FromList_env_locs (S : Ensemble var) (rho : env)
        (xs : list var) (ls : list value) :
    getlist xs rho = Some ls ->
    FromList xs \subset S ->
    Union_list (map val_loc ls) \subset env_locs rho S.
  Proof with now eauto with Ensembles_DB.
    revert ls; induction xs; intros ls Hget Hs; simpl in *.
    - inv Hget...
    - destruct (M.get a rho) eqn:Hgeta; try discriminate.
      destruct (getlist xs rho) eqn:Hgetl; try discriminate.
      inv Hget. rewrite !FromList_cons in Hs. simpl.
      eapply Union_Included.
      + eapply get_In_env_locs; [| eassumption ]...
      + eapply IHxs; eauto.
        eapply Included_trans...
  Qed.

  Lemma reach_env_locs_alloc_not_In S H H' rho x b l :
    alloc b H = (l, H') ->
    locs b \subset (reach' H (env_locs rho S)) ->
    ~ x \in S ->
    Union _ [set l] (reach' H (env_locs rho S)) \subset
    reach' H' (env_locs (M.set x (Loc l) rho) (Union _ S [set x])).
  Proof.
    intros Hal Hsub Hnin l1 Hin.
    rewrite <- (env_locs_set_not_In) with (l := Loc l) in Hin; eauto.
    rewrite env_locs_Union, reach'_Union. inv Hin.
    - inv H0. right. exists 0. split. 
      now constructor. simpl. eexists. split; eauto.
      reflexivity. now rewrite M.gss.
    - left. eapply reach'_heap_monotonic; eauto.
      eapply alloc_subheap. eassumption.
  Qed.

  Lemma restrict_env_env_locs rho rho' S :
    Restrict_env S rho rho' ->
    env_locs rho' (Full_set _) \subset env_locs rho S. 
  Proof.
    intros [H1 [H2 H3]] l [x [_ H]].
    destruct (M.get x rho') eqn:Hget; try contradiction.
    exists x. split.
    eapply H3. unfold key_set, In. now rewrite Hget.
    eapply H2 in Hget. now rewrite Hget.
  Qed.

  Lemma env_locs_setlist_Disjoint ys ls rho rho' S :
    setlist ys ls rho = Some rho'  ->
    Disjoint _ S (FromList ys) ->
    env_locs rho S <--> env_locs rho' S. 
  Proof with now eauto with Ensembles_DB.
    revert rho' S ls; induction ys; intros rho' S ls Hset Hd.
    - destruct ls; inv Hset. reflexivity.
    - destruct ls; try discriminate. simpl in *.
      destruct (setlist ys ls rho) eqn:Hset'; try discriminate.
      inv Hset. rewrite env_locs_set_not_In. eapply IHys.
      eassumption.
      eapply Disjoint_Included_r; [| eassumption ].
      normalize_sets...
      intros Hc; eapply Hd. constructor; eauto.
      normalize_sets. now left. 
  Qed.

  Lemma env_locs_setlist_In ys ls rho rho' :
    setlist ys ls rho = Some rho'  ->
    env_locs rho' (FromList ys) \subset Union_list (map val_loc ls). 
  Proof with now eauto with Ensembles_DB.
    revert rho' ls; induction ys; intros rho' ls Hset.
    - destruct ls; inv Hset. normalize_sets. rewrite env_locs_Empty_set...
    - destruct ls; try discriminate. simpl in *. 
      destruct (setlist ys ls rho) eqn:Hset'; try discriminate.
      inv Hset. normalize_sets. rewrite env_locs_Union.
      rewrite env_locs_Singleton; [| rewrite M.gss; reflexivity ].
      eapply Union_Included. now eapply Included_Union_preserv_l. 
      eapply Included_trans. eapply env_locs_set_Inlcuded'. eapply Included_Union_compat.
      reflexivity. eapply Included_trans; [| eapply IHys; eassumption ].
      eapply env_locs_monotonic...
  Qed.



  (** * Lemmas about [def_closures] *)

  Lemma def_funs_subheap H H' rho rho' B B0 l :
    (H', rho') = def_closures B B0 rho H l ->
    H ⊑ H'.
  Proof.
    revert H' rho'; induction B; intros H' rho' Heq;
    simpl; [| inv Heq; now apply subheap_refl ].
    simpl in Heq. destruct (def_closures B B0 rho H l) as [H'' rho''].
    destruct (alloc _ H'') as [l' H'''] eqn:Heq'.
    inv Heq. eapply subheap_trans; eauto.
    now eapply alloc_subheap; eauto.
  Qed.

  Lemma def_closures_env_locs_reach
        (S : Ensemble var) (H H' : heap block) (rho rho' : env)
        (B B0 : fundefs) (cenv : value) :
    def_closures B B0 rho H cenv = (H', rho') ->
    val_loc cenv \subset (reach' H (env_locs rho S)) ->
    val_loc cenv \subset (reach' H' (env_locs rho' (S :|: name_in_fundefs B))).
  Proof.
    revert S rho rho' H H'; induction B; intros S rho rho' H H' Hdef Hsub; simpl.
    - simpl in Hdef.
      destruct (def_closures B B0 rho H cenv) as [H'' rho''] eqn:Hdef'.
      destruct (alloc _ H'') as [l' H'''] eqn:Hal. inv Hdef.
      rewrite env_locs_set_In; [| now eauto ]. rewrite reach'_Union.
      eapply Included_Union_preserv_l.
      eapply Included_trans; [| eapply Included_post_reach' ].
      simpl. rewrite post_Singleton; [| erewrite gas; eauto ].
      simpl. now eauto with Ensembles_DB.
    - rewrite Union_Empty_set_neut_r. inv Hdef.
      eassumption.
  Qed.
  
  (** * Lemmas about [closed] *)

  Lemma in_dom_closed (S : Ensemble loc) (H : heap block) :
    closed S H ->
    S \subset dom H.
  Proof. 
    intros Hc l1 Hr.
    edestruct Hc as [v2 [Hget' Hdom]]; eauto.
    repeat eexists; eauto.
  Qed.

  Lemma reachable_closed H S l v:
    l \in reach' H S ->
    get l H = Some v ->
    locs v \subset reach' H S.
  Proof.
    intros Hin Hget.
    eapply Included_trans;
      [| now eapply reach'_post_fixed_point_n with (n := 1)]; simpl.
    intros l' Hin'. do 2 eexists. split. eassumption. now split; eauto.
  Qed.


  Lemma closed_reach_monotonic S1 S2 H :
    closed (reach' H S1) H ->
    S2 \subset S1 -> 
    closed (reach' H S2) H.
  Proof. 
    intros Hc sub l Hin.
    edestruct Hc as [v [Hget Hinv]].
    eapply reach'_set_monotonic; eassumption.
    eexists v; split; eauto.
    eapply Included_trans; [| eapply reach'_post_fixed_point ].
    eapply Included_trans. eapply post_Singleton. eassumption.
    eapply post_set_monotonic. eapply Singleton_Included. eassumption.
  Qed.     
      
  Lemma closed_alloc H H' l v :
    closed (dom H) H ->
    locs v \subset dom H ->
    alloc v H = (l, H') ->
    closed (dom H') H'.
  Proof with now eauto with Ensembles_DB.
    intros Hcl Hin Ha l1 Hin'.
    destruct (loc_dec l1 l); subst.
    - eexists. erewrite gas; eauto.
      split. reflexivity.
      eapply Included_trans. eassumption.
      rewrite (alloc_dom _ _ _ _ Ha)...
    - rewrite (alloc_dom _ _ _ _ Ha) in Hin'.
      inv Hin'. inv H0. congruence.
      edestruct Hcl as [l2 [Hget Hsub]]; try eassumption.
      eexists. erewrite gao; eauto; split; eauto.
      eapply Included_trans. eassumption.
      rewrite (alloc_dom _ _ _ _ Ha)...
  Qed.

  Instance Proper_closed : Proper (Same_set _ ==> eq ==> iff) closed.
  Proof.
    intros S1 S2 Heq x1 x2 Heq'; split; intros Hc x Hin; eapply Heq in Hin;
    subst; eauto.
    - setoid_rewrite <- Heq; eauto.
    - setoid_rewrite Heq; eauto.
  Qed.
  
  Lemma closed_Union (S1 S2 : Ensemble loc) (H : heap block) :
    closed S1 H ->
    closed S2 H ->
    closed (Union _ S1 S2) H.
  Proof with now eauto with Ensembles_DB.
    intros Hc1 Hc2 l Hin.
    inv Hin.
    - edestruct Hc1 as [c [Hget Hinv]]; eauto.
      eexists; split; eauto...
    - edestruct Hc2 as [c [Hget Hinv]]; eauto.
      eexists; split; eauto...
  Qed.

  Lemma closed_alloc' S H H' l v :
    closed S H ->
    locs v \subset S ->
    alloc v H = (l, H') ->
    closed S H'.
  Proof with now eauto with Ensembles_DB.
    intros Hcl Hin Ha l1 Hin'.
    destruct (loc_dec l1 l); subst.
    - eexists. erewrite gas; eauto.
    - edestruct Hcl as [l2 [Hget Hsub]]; try eassumption.
      eexists. erewrite gao; eauto; split; eauto.
  Qed.

  Lemma closed_alloc_Union S H H' l v :
    closed S H ->
    locs v \subset S ->
    alloc v H = (l, H') ->
    closed (l |: S) H'.
  Proof with now eauto with Ensembles_DB.
    intros Hcl Hin Ha l1 Hin'.
    destruct (loc_dec l1 l); subst.
    - eexists. erewrite gas; eauto. split; eauto...
    - inv Hin'. inv H0. contradiction.
      edestruct Hcl as [l2 [Hget Hsub]]; try eassumption.
      eexists. erewrite gao; eauto; split; eauto...
  Qed.

  Lemma closed_def_funs S1 H1 H1' rho1 rho1' B B0 envc :
    closed S1 H1 ->
    val_loc envc \subset S1 ->
    (H1', rho1') = def_closures B B0 rho1 H1 envc ->
    closed S1 H1'.
  Proof.
    revert H1' rho1'; induction B;
    intros H1' rho1' Hc Hsub Heq; [| inv Heq; now eauto ].
    simpl in Heq. destruct (def_closures B B0 rho1 H1 envc) as [H'' rho''].
    destruct (alloc _ H'') as [l' H'''] eqn:Heq'.
    inv Heq. eapply closed_alloc'; [| | eassumption ]; eauto.
    simpl. now eauto with Ensembles_DB. 
  Qed.
  
  Lemma def_funs_exists_new_set S S1 H1 H1' rho1 rho1' envc B B0 :
    closed S1 H1 ->
    env_locs rho1 (Setminus _ S (name_in_fundefs B)) \subset S1 ->
    val_loc envc \subset S1 ->
    (H1', rho1') = def_closures B B0 rho1 H1 envc ->
    exists S1', S1 \subset S1' /\ closed S1' H1' /\
           env_locs rho1' S \subset S1'.
  Proof with now eauto with Ensembles_DB.
    revert S H1' rho1'; induction B; intros S H1' rho1' Hc Henv Hsub Heq.
    - simpl in Heq. destruct (def_closures B B0 rho1 H1 envc) as [H'' rho''] eqn:Hdef.
      destruct (alloc _ H'') as [l' H'''] eqn:Heq'.
      inv Heq.
      edestruct IHB as [S1' [Hsub' [Hc' Henv']]]; eauto.
      eapply Included_trans; [| now apply Henv ].
      eapply env_locs_monotonic. simpl. rewrite <- !Setminus_Union.
      reflexivity.
      eexists (l' |: S1'). split. 
      now eauto with Ensembles_DB.
      split.
      + eapply closed_alloc_Union; [| | eassumption ];
        simpl; try now eauto with Ensembles_DB.
        eapply Included_trans; [| now apply Hsub' ]...
      + eapply Included_trans. now eapply env_locs_set_Inlcuded'.
        now eauto with Ensembles_DB.
    - simpl in Henv.
      rewrite Setminus_Empty_set_neut_r in Henv; inv Heq.
      eexists. split; eauto. reflexivity.
  Qed.

  Lemma closed_post_n_in_S (S : Ensemble loc) (H : heap block) (n : nat) :
    closed S H ->
    (post H ^ n) S \subset S.
  Proof. 
    induction n; intros Hc l1 Hr.
    - eassumption.
    - edestruct Hr as [l2 [b [Hin1 [Hget Hin2]]]]; eauto.
      eapply IHn in Hin1; [| eassumption ].
      edestruct Hc as [b1 [Hget2 Hsub]]; try eassumption.
      subst_exp. eapply Hsub. eassumption.
  Qed.

  Lemma closed_reach_in_S (S : Ensemble loc) (H : heap block) :
    closed S H ->
    reach' H S \subset S.
  Proof. 
    intros Hc l1 Hr.
    edestruct Hr as [n [_ Hr']].
    eapply closed_post_n_in_S; eauto.
  Qed.

  
  (** * Lemmas about [well_formed] and [well_formed_env] *)
  
  (** Monotonicity lemmas *)

  Lemma well_formed_antimon S1 S2 H :
    S1 \subset S2 ->
    well_formed S2 H ->
    well_formed S1 H.
  Proof.
    firstorder.
  Qed.

  Lemma well_formed_env_antimon S1 S2 H rho :
    well_formed_env S1 H rho ->
    S2 \subset S1 ->
    well_formed_env S2 H rho.
  Proof.
    firstorder.
  Qed.

  Lemma well_formed'_closed (S : Ensemble loc) (H : heap block) :
    closed (reach' H S) H ->
    well_formed (reach' H S) H.
  Proof. 
    intros Hc l1 v1 Hin Hget.
    edestruct Hc as [v2 [Hget' Hdom]]; eauto.
    rewrite Hget in Hget'. inv Hget'.
    eapply Included_trans. eassumption.
    eapply in_dom_closed; eauto.
  Qed.

  Lemma env_locs_closed (S : Ensemble loc) (H : heap block) :
    closed S H ->
    S \subset dom H. 
  Proof.
    intros Hc l Sin. edestruct Hc as [b' [Heq1 Heq2]]. eassumption.
    eexists; eauto.
  Qed.

  (** Proper instances *)

  Instance Proper_well_formed : Proper (Same_set _ ==> eq ==> iff) well_formed.
  Proof.
    intros s1 s2 hseq H1 h2 Heq; subst. firstorder.
  Qed.

  Lemma well_formed_heap_eq S H1 H2 :
    well_formed S H1 ->
    closed S H1 -> 
    S |- H1 ≡ H2 ->
    well_formed S H2.
  Proof.
    intros Hwf Hcl Heq x v Hin Hget l Hin'.
    rewrite <- Heq in Hget; eauto.
    destruct (Hwf x v Hin Hget l Hin') as [l' Hget'].
    rewrite -> Heq in Hget'; eauto. repeat eexists; eauto.
    edestruct Hcl as [v' [Hget'' Hin'']]; eauto.
    rewrite Hget in Hget''; inv Hget''; eauto.
  Qed.

  (** Set lemmas *)

  Lemma well_formed_Union S1 S2 H :
    well_formed S1 H ->
    well_formed S2 H ->
    well_formed (Union _ S1 S2) H.
  Proof.
    intros Hwf1 Hwf2 l v Hin Hget; inv Hin; eauto.
  Qed.
  
  Lemma well_formed_Empty_set H:
    well_formed (Empty_set _) H.
  Proof.
    firstorder.
  Qed.
  
  (** Reachable locations are in the domain of the heap *)
  Lemma reachable_in_dom H S :
    well_formed (reach' H S) H ->
    S \subset dom H ->
    reach' H S \subset dom H.
  Proof.
    intros H1 Hs l [n [_ Hr]]. destruct n; eauto.
    simpl in Hr. destruct Hr as [l' [v' [Hin [Hget Hin']]]].
    eapply H1; eauto. eexists; split; eauto. now constructor; eauto.
  Qed.

  (** The heap is closed in the set of the reachable locations *)
  Lemma reach'_closed S H :
    well_formed (reach' H S) H ->
    S \subset dom H ->
    closed (reach' H S) H.
  Proof.
    intros HHwf sub l Hreach.
    edestruct reachable_in_dom as [v Hget]; eauto.
    eexists; split; eauto.
    eapply reachable_closed; eauto.
  Qed.
    
  Lemma getlist_in_dom (S : Ensemble var) (H : heap block) (rho : env)
        (ys : list var) (vs : list value) :
    well_formed_env S H rho ->
    getlist ys rho = Some vs ->
    FromList ys \subset S ->
    Union_list (map val_loc vs) \subset dom H. 
  Proof.
    revert vs; induction ys; intros ls Hwf Hget Hin; destruct ls; simpl in *; try discriminate.
    - now eauto with Ensembles_DB.
    - now eauto with Ensembles_DB.
    - rewrite !FromList_cons in Hin.
      destruct (M.get a rho) eqn:Hgeta; try discriminate.
      destruct (getlist ys rho) eqn:Hgetys; try discriminate.
      inv Hget. eapply Union_Included.
      eapply Included_trans; [| now eapply Hwf].
      now eapply get_In_env_locs; eauto. 
      eapply IHys; eauto. eapply Included_trans; now eauto with Ensembles_DB.
  Qed.
  
  (** Well-formedness preservation under environment and heap extensions *)

  (** Allocation lemmas *)
  
  Lemma well_formed_alloc (S : Ensemble loc) (H H' : heap block)
             (b : block) (l : loc) :
    well_formed S H ->
    alloc b H = (l, H') ->
    locs b \subset dom H ->
    well_formed S H'.
  Proof with now eauto with Ensembles_DB.
    intros Hwf ha Hsub l' v' Sin Hget. destruct (loc_dec l l'); subst.
    - erewrite gas in Hget; eauto. inv Hget.
      eapply Included_trans. eassumption.
      rewrite (alloc_dom H _ _ _ ha)...
    - erewrite gao in Hget; eauto.
      eapply Included_trans. now eauto.
      rewrite (alloc_dom H _ _ _ ha)...
  Qed.

  Lemma well_formed_env_alloc_extend (S : Ensemble var) (H H' : heap block)
             (rho : env) (x : var) (b : block) (l : loc) :
    well_formed_env (Setminus _ S (Singleton _ x)) H rho ->
    alloc b H = (l, H') ->
    locs b \subset (dom H) ->
    well_formed_env S H' (M.set x (Loc l) rho).
  Proof with now eauto with Ensembles_DB.
    intros Hwf Ha Hsub l' [y [Hin Hget]]. destruct (peq x y); subst.
    - rewrite M.gss in Hget. inv Hget.
      eexists. eapply gas. eauto.
    - rewrite M.gso in Hget; eauto.
      rewrite (alloc_dom H _ _ _ Ha).
      right. eapply Hwf; eauto.
      eexists; split; eauto. constructor; eauto.
      intros Hc; inv Hc; congruence.
  Qed.  
  
  Lemma well_formed_reach_alloc (S : Ensemble var) (H H' : heap block)
        (rho : env) (x : var) (b : block) (l : loc) :
    well_formed (reach' H (env_locs rho S)) H  ->
    env_locs rho S \subset dom H ->
    alloc b H = (l, H') ->
    locs b \subset (reach' H (env_locs rho S)) ->
    well_formed (reach' H' (env_locs (M.set x (Loc l) rho) (Union _ S [set x]))) H'.
  Proof with now eauto with Ensembles_DB.
    intros Hwf Hsub Ha Hin.
    eapply well_formed_antimon.
    eapply reach'_set_monotonic. now eapply env_locs_set_Inlcuded.
    rewrite reach'_alloc; eauto.
    - rewrite reach'_Union. eapply well_formed_Union.
      + rewrite reach'_Disjoint.
        * intros l' v' Hin' Hget. inv Hin'.
          erewrite gas in Hget; eauto. inv Hget.
          eapply Included_trans; eauto.
          eapply Included_trans;
            [| now eapply dom_subheap; eapply alloc_subheap; eauto ].
          eapply reachable_in_dom; eauto.
        * constructor. intros l' Hc. inv Hc. inv H0.
          destruct H1 as [v' Hget]. erewrite alloc_fresh in Hget; eauto.
          discriminate.
      + eapply well_formed_alloc; eauto.
        eapply Included_trans; eauto. eapply reachable_in_dom; eauto.
    - rewrite reach'_Union. eapply Included_Union_preserv_r.
      eassumption.
  Qed.

  Lemma well_formed_reach_alloc' (S S' : Ensemble var) (H H' : heap block)
        (rho : env) (x : var) (b : block) (l : loc) :
    well_formed (reach' H (env_locs rho (S' :|: (S \\ [set x])))) H  ->
    env_locs rho (S' :|: (S \\ [set x])) \subset dom H ->
    alloc b H = (l, H') ->
    locs b \subset (reach' H (env_locs rho (S' :|: (S \\ [set x])))) ->
    well_formed (reach' H' (env_locs (M.set x (Loc l) rho) (S' :|: S))) H'.
  Proof with now eauto with Ensembles_DB.
    intros Hwf Hsub Ha Hin.
    eapply well_formed_reach_alloc with (x := x) (S := S' :|: (S \\ [set x])) in Hwf; try eassumption.
    eapply well_formed_antimon; [| eassumption ].
    eapply reach'_set_monotonic. eapply env_locs_monotonic.
    rewrite <- Union_assoc.
    eapply Included_Union_compat. reflexivity.
    eapply Included_trans; [| eapply Included_Union_Setminus ]; eauto.
    reflexivity. now eapply DecidableSingleton_positive.
  Qed.

  Lemma well_formed_reach_set_Loc (S : Ensemble var) (H : heap block) (rho : env)
        (x : var) (l : loc) :
    well_formed (reach' H (env_locs rho S)) H ->
    well_formed (reach' H [set l]) H ->
    well_formed (reach' H (env_locs (M.set x (Loc l) rho) (Union _ S [set x]))) H.
  Proof with now eauto with Ensembles_DB.
    intros Hwf  Hin.
    eapply well_formed_antimon.
    eapply reach'_set_monotonic. now eapply env_locs_set_Inlcuded.
    rewrite reach'_Union. eapply well_formed_Union; eauto.
  Qed.

  Lemma well_formed_reach_set (S : Ensemble var) (H : heap block) (rho : env)
        (x : var) (v : value) :
    well_formed (reach' H (env_locs rho S)) H ->
    well_formed (reach' H (val_loc v)) H ->
    well_formed (reach' H (env_locs (M.set x v rho) (Union _ S [set x]))) H.
  Proof with now eauto with Ensembles_DB.
    intros Hwf  Hin.
    eapply well_formed_antimon.
    eapply reach'_set_monotonic. now eapply env_locs_set_Inlcuded.
    rewrite reach'_Union. eapply well_formed_Union; eauto.
  Qed.

  Lemma well_formed_reach_set' (S S' : Ensemble var) (H : heap block) (rho : env) 
        (x : var) (v : value) :
    well_formed (reach' H (env_locs rho (S' :|: (S \\ [set x])))) H ->
    val_loc v \subset reach' H (env_locs rho (S' :|: (S \\ [set x]))) ->
    well_formed (reach' H (env_locs (M.set x v rho) (S' :|: S))) H.
  Proof.
    intros Hwf1 Hin.
    eapply well_formed_antimon.
    eapply reach'_set_monotonic. now eapply env_locs_set_Inlcuded'.
    rewrite reach'_Union. eapply well_formed_Union; eauto.
    eapply well_formed_antimon; [| eassumption ].
    rewrite (reach'_idempotent H (env_locs rho (S' :|: (S \\ [set x])))).
    eapply reach'_set_monotonic. eassumption.
    eapply well_formed_antimon; [| eassumption ].
    eapply reach'_set_monotonic. eapply env_locs_monotonic.
    rewrite Setminus_Union_distr. now eauto with Ensembles_DB.
  Qed.
  
  Lemma well_formed_def_funs S1 H1 H1' rho1 rho1' B B0 envc :
    well_formed S1 H1 ->
    val_loc envc \subset dom H1 ->
    (H1', rho1') = def_closures B B0 rho1 H1 envc ->
    well_formed S1 H1'.
  Proof.
    revert H1' rho1'; induction B;
    intros H1' rho1' Hc Hlocs Heq; [| inv Heq; now eauto ].
    simpl in Heq. destruct (def_closures B B0 rho1 H1 envc) as [H'' rho''] eqn:Hdef.
    destruct (alloc _ H'') as [l' H'''] eqn:Heq'.
    inv Heq. eapply well_formed_alloc; [| eassumption | ]; eauto.
    simpl. rewrite Union_Empty_set_neut_l.
    eapply Included_trans. eassumption.
    eapply dom_subheap. eapply def_funs_subheap; eauto.
  Qed.

  Lemma well_formed_reach_setlist  (S : Ensemble M.elt) (H : heap block) 
        (rho rho' : env)  (xs : list M.elt) (vs : list value) :
    well_formed (reach' H (env_locs rho S)) H ->
    well_formed (reach' H (Union_list (map val_loc vs))) H ->
    setlist xs vs rho = Some rho' -> 
    well_formed
      (reach' H (env_locs rho' (Union M.elt S (FromList xs)))) H.
  Proof with now eauto with Ensembles_DB.
    revert rho' vs. induction xs; intros rho' ls Hwf1 Hwf2 Hsetl.
    - destruct ls; try discriminate. inv Hsetl.
      rewrite FromList_nil, Union_Empty_set_neut_r. eassumption.
    - simpl. rewrite FromList_cons in *.
      simpl in Hsetl. destruct ls; try discriminate.
      destruct (setlist _ _ _) eqn:Hsetl'; try discriminate.
      inv Hsetl. rewrite (Union_commut [set a]), Union_assoc.
      simpl. eapply well_formed_reach_set.
      * eapply IHxs. eassumption.
        eapply well_formed_antimon; [| eassumption ].
        eapply reach'_set_monotonic.
        simpl... eassumption.
      * eapply well_formed_antimon; [| eassumption ].
        eapply reach'_set_monotonic. simpl...
  Qed.

  Lemma well_formed_reach_setlist_cor  (S : Ensemble M.elt) (H : heap block) 
        (rho rho' : env) (xs : list M.elt) (vs : list value) :
    well_formed (reach' H (env_locs rho S)) H ->
    Union_list (map val_loc vs) \subset (reach' H (env_locs rho S)) ->
    setlist xs vs rho = Some rho' -> 
    well_formed
      (reach' H (env_locs rho' (Union M.elt S (FromList xs)))) H.
  Proof.
    intros. eapply well_formed_reach_setlist; [ eassumption | | eassumption ].
    eapply well_formed_antimon.
    eapply reach'_set_monotonic. eassumption.
    rewrite <- reach'_idempotent. eassumption.
  Qed.   

     
  Lemma well_formed_post_n_alloc_same (S : Ensemble loc) (H H' : heap block)
        b l n :
    well_formed (reach' H S) H  ->
    S \subset dom H ->
    alloc b H = (l, H') ->
    (post H ^ n) S <--> (post H' ^ n) S.
  Proof.
    intros Hwf Hdom Hal. split; intros l' Hin.
    - revert l' Hin; induction n; simpl in *; intros l' Hin.
      + eassumption.
      + destruct Hin as [l'' [b' [Hin [Hget Hin']]]].
        eapply IHn in Hin.
        eexists. eexists. split. eassumption.
        split; [| eassumption ].
        erewrite gao; try eassumption.
        intros Heq; subst. 
        erewrite alloc_fresh in Hget; try eassumption.
        discriminate.
    - revert l' Hin; induction n; simpl in *; intros l' Hin.
      + eassumption.
      + destruct Hin as [l'' [b' [Hin [Hget Hin']]]].
        eapply IHn in Hin.
        eexists. eexists. split. eassumption.
        split; [| eassumption ].
        eapply reachable_in_dom in Hdom; [| eassumption ].
        edestruct Hdom as [b'' Hget''].
        eexists; split; [| exact Hin ]. now constructor.
        erewrite gao in Hget; try eassumption.
        intros Heq; subst.
        erewrite alloc_fresh in Hget''; try eassumption.
        discriminate.
  Qed.

  Lemma well_formed_reach_alloc_same (S : Ensemble loc) (H H' : heap block)
        b l :
    well_formed (reach' H S) H  ->
    S \subset dom H ->
    alloc b H = (l, H') ->
    reach' H S <--> reach' H' S.
  Proof.
    intros Hwf Hdom Hal. split; intros l' [n [_ Hin]].
    - eapply (well_formed_post_n_alloc_same S H H') in Hin; eauto.
      eexists; split; eauto. constructor.
    - eapply (well_formed_post_n_alloc_same S H H') in Hin; eauto.
      eexists; split; eauto. constructor.
  Qed.

  Lemma well_formed_post_n_subheap_same (S : Ensemble loc) (H H' : heap block) n :
    well_formed (reach' H S) H  ->
    S \subset dom H ->
    H ⊑ H' ->
    (post H ^ n) S <--> (post H' ^ n) S.
  Proof.
    intros Hwf Hdom Hal. split; intros l' Hin.
    - revert l' Hin; induction n; simpl in *; intros l' Hin.
      + eassumption.
      + destruct Hin as [l'' [b' [Hin [Hget Hin']]]].
        eapply IHn in Hin.
        eexists. eexists. split. eassumption.
        split; [| eassumption ].
        eapply Hal. eassumption.
    - revert l' Hin; induction n; simpl in *; intros l' Hin.
      + eassumption.
      + destruct Hin as [l'' [b' [Hin [Hget Hin']]]].
        eapply IHn in Hin.
        eexists. eexists. split. eassumption.
        split; [| eassumption ].
        eapply reachable_in_dom in Hdom; [| eassumption ].
        edestruct Hdom as [b'' Hget''].
        eexists; split; [| exact Hin ]. now constructor. rewrite Hget''.
         eapply Hal in Hget''. congruence.
  Qed.

  Lemma well_formed_reach_subheap_same 
        (S : Ensemble loc) (H H' : heap block) : 
    well_formed (reach' H S) H ->
    S \subset dom H -> H ⊑ H' ->
    reach' H S <--> reach' H' S.
  Proof.
    intros Hwf Hsub Hsub'; split; intros l [n1 [_ Hr]]. 
    - eexists; split.
      now constructor.
      eapply (well_formed_post_n_subheap_same _ H H') in Hr; try eassumption.
    - eexists; split.
      now constructor.
      eapply (well_formed_post_n_subheap_same _ H H') in Hr; try eassumption.
  Qed.

  Lemma well_formed_post_subheap_same 
        (S : Ensemble loc) (H H' : heap block) : 
    well_formed (reach' H S) H ->
    S \subset dom H -> H ⊑ H' ->
    post H S <--> post H' S.
  Proof.
    intros Hwf Hsub Hsub'.
    eapply well_formed_post_n_subheap_same with (n := 1); eassumption.
  Qed.

  Lemma reach'_subheap H H' S : 
    well_formed (reach' H S) H ->
    S \subset dom H ->
    H ⊑ H' ->
    reach' H S <--> reach' H' S.
  Proof. 
    intros Hwf Hsub Hsub'. split.
    - intros x [n [_ Hin]].
      eexists. split. now constructor.
      eapply (well_formed_post_n_subheap_same S H H') in Hin; eassumption.
    - intros x [n [_ Hin]].
      eexists. split. now constructor.
      eapply (well_formed_post_n_subheap_same S H H') in Hin; eassumption.
  Qed.

  Lemma well_formed_subheap H H' S :
    well_formed S H ->
    S \subset dom H ->
    H ⊑ H' ->
    well_formed S H'.
  Proof. 
    intros Hwf Henv Hsub x b Hget Hin.
    eapply Included_trans.
    eapply Hwf; eauto.
    eapply Henv in Hget.
    destruct Hget as [b' Hget]. rewrite Hget.
    now erewrite Hsub in Hin; eauto.

    eapply HL.dom_subheap. eassumption.
  Qed.

  Lemma well_formed_reach_def_closed_same (S : Ensemble loc) (H H' : heap block)
        B B0 rho rho' envc :
    well_formed (reach' H S) H  ->
    S \subset dom H ->
    val_loc envc \subset S ->
    def_closures B B0 rho H envc = (H', rho') ->
    reach' H S <--> reach' H' S.
  Proof.
    intros Hwf Hdom HS; revert H' rho'; induction B; intros H' rho' Hdef. 
    - simpl in Hdef.
      destruct (def_closures B B0 rho H envc) as [H'' rho''] eqn:Hdef'.
      destruct (alloc _ H'') as [l' H'''] eqn:Ha. inv Hdef.
      assert (Heq :reach' H'' S <--> reach' H' S).
      { eapply well_formed_reach_alloc_same; eauto.
        eapply well_formed_def_funs; eauto.
        rewrite <- IHB; [| reflexivity ]. eassumption.
        eapply Included_trans. eassumption.
        eassumption. eapply Included_trans. eassumption.
        eapply dom_subheap. eapply def_funs_subheap.
        eauto. }
      rewrite <- Heq, IHB; reflexivity.
    - inv Hdef. reflexivity.
  Qed.
  
  Lemma well_formed_reach_alloc_in_dom (S : Ensemble var) (H H' : heap block)
        (rho : env) (x : var) (b : block) (l : loc) :
    well_formed (reach' H (env_locs rho S)) H  ->
    env_locs rho S \subset dom H ->
    post H (locs b) \subset reach' H (env_locs rho S) ->
    alloc b H = (l, H') ->
    locs b \subset dom H ->
    well_formed (reach' H' (env_locs (M.set x (Loc l) rho) (Union _ S [set x]))) H'.
  Proof with now eauto with Ensembles_DB.
    intros Hwf Hsub Hpost Ha Hin.
    intros l1 b1 Hin1 Hget.
    destruct (loc_dec l l1); subst.
    - erewrite gas in Hget; eauto. inv Hget.
      eapply Included_trans. eassumption.
      eapply dom_subheap. eapply alloc_subheap. eassumption.
    - erewrite gao in Hget; eauto.
      rewrite env_locs_set_In in Hin1; [| now eauto with Ensembles_DB ].
      rewrite reach'_Union in Hin1.
      rewrite <- (well_formed_reach_alloc_same (env_locs _ _)) in Hin1; try eassumption.
      + inv Hin1.
        * rewrite reach_unfold in H0. inv H0.
          inv H1. contradiction.
          simpl in H1. rewrite post_Singleton in H1; [| now erewrite gas; eauto ].
          rewrite reach_unfold in H1. inv H1.
          { eapply Included_trans; [| now eapply dom_subheap; eapply alloc_subheap; eauto ].
            assert (Has : locs b1 \subset post H (locs b)).
            { intros l' Hlocs. eexists. eexists.
              split. eassumption. split. eassumption. eassumption. }
            eapply Included_trans. eassumption.
            eapply Included_trans. eassumption.
            eapply reachable_in_dom; eassumption.  }
          { assert (Heqp : post H (locs b) <--> post H' (locs b)).
            { eapply well_formed_post_n_alloc_same with (n := 1); try eassumption.
              rewrite reach_unfold. eapply well_formed_Union.
              intros l2 b2 Hin2 Hget2.
              assert (Has : locs b2 \subset post H (locs b)).
            { intros l' Hlocs. eexists. eexists.
              split. eassumption. split. eassumption. eassumption. }
            eapply Included_trans. eassumption.
            eapply Included_trans. eassumption.
            eapply reachable_in_dom; eassumption.
            eapply well_formed_antimon; [| eassumption ].
            rewrite (reach'_idempotent _ (env_locs rho S)).
            eapply reach'_set_monotonic. eassumption. }
            rewrite <- Heqp in H0.
            eapply well_formed_reach_alloc_same in H0; try eassumption.
            eapply Included_trans;
              [| now eapply dom_subheap; eapply alloc_subheap; eauto ].
            eapply Hwf; try eassumption.
            eapply reach'_idempotent. eapply reach'_set_monotonic; [| eassumption ].
            eassumption.
            eapply well_formed_antimon; [| eassumption ].
            rewrite (reach'_idempotent _ (env_locs rho S)).
            eapply reach'_set_monotonic. eassumption.
            eapply Included_trans; [| eapply reachable_in_dom ]; eauto. }
        * eapply Included_trans;
          [| now eapply dom_subheap; eapply alloc_subheap; eauto ].
          eapply Hwf; try eassumption.
          eapply reach'_set_monotonic; [| eassumption ]...
      + eapply well_formed_antimon; [| eassumption ].
        eapply reach'_set_monotonic.
        eapply env_locs_monotonic...
      + eapply Included_trans; [| exact Hsub ].
        eapply env_locs_monotonic...
  Qed.

  Lemma well_formed_reach_alloc_def_funs S H H' rho rho' B B0 envc :
    well_formed (reach' H (env_locs rho S)) H ->
    env_locs rho S \subset dom H ->
    val_loc envc \subset (reach' H (env_locs rho S)) ->
    def_closures B B0 rho H envc  = (H', rho') ->
    well_formed (reach' H' (env_locs rho' (Union _ S (name_in_fundefs B)))) H'.
  Proof with now eauto with Ensembles_DB.
    revert rho rho' H H';
    induction B; intros rho rho' H H' Hwf Hsub Hlocs Hdef; simpl. 
    - simpl in Hdef.
      destruct (def_closures B B0 rho H envc) as [H'' rho''] eqn:Hdef'.
      destruct (alloc _ H'') as [l' H'''] eqn:Hal. inv Hdef.
      rewrite (Union_commut [set v]), Union_assoc.
      eapply well_formed_reach_alloc; [| | eassumption |].
      + eapply IHB; eassumption.
      + eapply def_closures_env_locs_in_dom; eauto.
      + simpl. rewrite Union_Empty_set_neut_l.
        eapply def_closures_env_locs_reach;  try eassumption.
    - inv Hdef. rewrite Union_Empty_set_neut_r. eassumption.
  Qed.

  Lemma closed_set_alloc S H H' b l rho x :
    closed (reach' H (locs b :|: (env_locs rho (S \\ [set x])))) H ->
    alloc b H = (l, H') ->
    closed (reach' H' (env_locs (M.set x (Loc l) rho) S)) H'.
  Proof with now eauto with Ensembles_DB.
    intros Hcl Ha.
    eapply reach'_closed.
    - eapply well_formed_antimon.
      eapply reach'_set_monotonic. eapply env_locs_monotonic.
      eapply Included_Union_Setminus with (s2 := [set x]); typeclasses eauto.
      rewrite env_locs_Union.
      rewrite env_locs_set_not_In.
      + rewrite env_locs_Singleton; [| now rewrite M.gss ].
        rewrite reach'_Union. 
        rewrite (reach_unfold H' [set l]).
        rewrite post_Singleton; [| now erewrite gas; eauto ].
        rewrite Union_commut, <- Union_assoc.
        eapply well_formed_Union.
        * intros l1 b1 Hin Hget.
          inv Hin.
          erewrite gas in Hget; eauto. inv Hget.
          eapply Included_trans.
          eapply in_dom_closed in Hcl.
          eapply Included_trans; [| eassumption ].
          eapply Included_trans; [| eapply reach'_extensive ]...
          eapply dom_subheap. eapply alloc_subheap; now eauto.
        * rewrite <- reach'_Union.
          eapply well_formed_alloc; try eassumption.
          rewrite reach'_alloc; try eassumption.
          eapply well_formed'_closed in Hcl.
          eassumption.
          eapply Included_trans; [| now eapply reach'_extensive ]...
          eapply in_dom_closed in Hcl. eapply Included_trans; [| eassumption ].
          eapply Included_trans; [| now eapply reach'_extensive ]...
      + intros Hc. inv Hc; eauto.
    - eapply Included_trans. eapply env_locs_set_Inlcuded'.
      eapply Union_Included.
      + eapply Singleton_Included. eexists b.
        erewrite gas; eauto.
      + eapply Included_trans;
        [| eapply dom_subheap; eapply alloc_subheap; now eauto ].
        eapply in_dom_closed in Hcl.
        eapply Included_trans; [| eassumption ].
        eapply Included_trans; [| now eapply reach'_extensive ]...
  Qed.    

  Lemma closed_set_alloc_alt S H H' b l rho x :
    closed (reach' H (env_locs rho (S \\ [set x]))) H ->
    locs b \subset (reach' H (env_locs rho (S \\ [set x]))) ->
    alloc b H = (l, H') ->
    closed (reach' H' (env_locs (M.set x (Loc l) rho) S)) H'.
  Proof with now eauto with Ensembles_DB.
    intros Hcl Hin Ha l1 Hin'.
    destruct (loc_dec l1 l); subst.
    - eexists. erewrite gas; eauto.
      split. reflexivity.
      eapply Included_trans. eassumption.
      eapply Included_trans.
      eapply reach'_heap_monotonic.
      now eapply alloc_subheap; eauto.
      eapply reach'_set_monotonic.
      rewrite <- env_locs_set_not_In.
      eapply env_locs_monotonic...
      intros Hinx. now inv Hinx; eauto.
    - eapply reach'_set_monotonic in Hin';
      [| now eapply env_locs_set_Inlcuded'].
      rewrite reach'_Union in Hin'.
      rewrite reach_unfold in Hin'.
      simpl in Hin'. rewrite post_Singleton in Hin'; [| now erewrite gas; eauto ].
      inv Hin'.
      + inv H0.
        * inv H1. congruence.
        * edestruct Hcl as [b1 [Hget1 Hsub]]; eauto.
          rewrite <- reach'_alloc; try eassumption.
          rewrite reach'_idempotent.
          eapply reach'_set_monotonic; [| eassumption ].
          eapply Included_trans. eassumption.
          eapply reach'_heap_monotonic.
          eapply alloc_subheap. eassumption.
          eexists; split; eauto.
          
          now erewrite gao; eauto.
          
          eapply Included_trans. eassumption.
          eapply Included_trans. eapply reach'_heap_monotonic.
          eapply alloc_subheap. eassumption.
          eapply reach'_set_monotonic. 
          rewrite <- env_locs_set_not_In.
          eapply env_locs_monotonic...
          intros Hc. inv Hc; eauto.            
      + edestruct Hcl as [b1 [Hget1 Hsub]]; eauto.
        rewrite <- reach'_alloc; try eassumption.
        eexists.
        erewrite gao; eauto; split; eauto.
        eapply Included_trans. eassumption.
        eapply Included_trans. eapply reach'_heap_monotonic.
        eapply alloc_subheap. eassumption.
        eapply reach'_set_monotonic. 
        rewrite <- env_locs_set_not_In.
        eapply env_locs_monotonic...
        intros Hc. inv Hc; eauto.
  Qed.  
  
  (** Lemmas about [Restrict_env] *)

  Lemma key_set_Restrict_env S rho rho' :
    Restrict_env S rho rho' ->
    key_set rho' \subset S.
  Proof.
    now intros [_ [_ R]].
  Qed.

  Lemma restrict_env_correct S s rho :
    S <--> FromList (set_util.PS.elements s) ->
    Restrict_env S rho (restrict_env s rho).
  Proof.
    intros Heq. unfold restrict_env.
    split; [ | split ].
    - intros x Hin. rewrite gfilter.
      eapply Heq in Hin.
      simpl in Hin.
      unfold FromList, In in Hin. simpl in Hin.
      eapply In_InA with (eqA := eq) in Hin; eauto with typeclass_instances.
      eapply PS.elements_spec1 in Hin.
      eapply PS.mem_spec in Hin. rewrite Hin.
      destruct (M.get x rho); reflexivity.
    - intros x v Hget.
      rewrite gfilter in Hget.
      destruct (M.get x rho); try discriminate.
      destruct (PS.mem x s); try discriminate. 
      eauto.
    - intros x Hget. unfold key_set, In in Hget. simpl in Hget.
      rewrite gfilter in Hget.
      destruct (M.get x rho); try contradiction.
      destruct (PS.mem x s) eqn:Hin; try contradiction. 
      eapply PS.mem_spec in Hin.
      eapply PS.elements_spec1 in Hin.
      eapply InA_alt in Hin. destruct Hin as [x' [Heq' Hin']]; subst; eauto.
      eapply Heq. eassumption. 
  Qed.

  Lemma key_set_binding_in_map_alt (S : PS.t) (rho : env) :
    binding_in_map (FromSet S) rho ->
    key_set (restrict_env S rho) <--> FromSet S.
  Proof.
    intros Hbin.
    assert (HR : Restrict_env (FromSet S) rho (restrict_env S rho)). 
    { eapply restrict_env_correct. reflexivity. }
    split. 
    eapply key_set_Restrict_env. eassumption.

    intros x Hin. edestruct Hbin as [v Hget1]. eassumption.
    destruct HR as [Hs1 Hr]. 
    unfold key_set, In. rewrite <- Hs1, Hget1; eauto.
  Qed.


  (** * Correspondence of [set] and [Ensemble] definitions *)
  
  Lemma env_locs_set_full_correct (rho : env) :
    env_locs rho (Full_set var) <--> FromSet (env_locs_set_full rho).
  Proof.
    induction rho; simpl.
    - rewrite FromSet_empty. rewrite env_locs_Leaf. reflexivity.
    - destruct o as [v |].
      + rewrite env_locs_Node. destruct v.
        * rewrite FromSet_add, FromSet_union, IHrho1, IHrho2, Union_assoc.
          simpl. reflexivity. 
        * rewrite FromSet_union, IHrho1, IHrho2, Union_Empty_set_neut_l.
          simpl. reflexivity. 
      + rewrite env_locs_Node_None.
        rewrite FromSet_union, IHrho1, IHrho2. reflexivity.
  Qed.
  
  Lemma env_locs_set_correct_aux S s s' (rho : env) :
    S <--> FromSet s ->
    env_locs rho S :|: FromSet s' <--> FromSet (PS.fold
                                               (fun (x : PS.elt) (s' : PS.t) =>
                                                  match M.get x rho with
                                                    | Some (Loc l) => PS.add l s'
                                                    | Some (FunPtr _ _) => s'
                                                    | None => s'
                                                  end) s s').
  Proof with (now eauto with Ensembles_DB).
    unfold env_locs_set, FromSet at 1. rewrite PS.fold_spec.

    revert S s'; induction (PS.elements s); intros S s' Heq; simpl.
    - rewrite FromList_nil in Heq. rewrite Heq, env_locs_Empty_set, Union_Empty_set_neut_l.
      reflexivity.
    - rewrite FromList_cons in Heq.
      rewrite Heq, env_locs_Union.
      destruct (M.get a rho) as [v | ] eqn:Hget.
      + rewrite env_locs_Singleton; eauto.
        rewrite <- IHl; [| reflexivity ].
        destruct v as [l'| ].
        * rewrite FromSet_add...
        * simpl...
      + rewrite env_locs_Singleton_None; eauto.
        rewrite Union_Empty_set_neut_l. rewrite <- IHl; reflexivity.
  Qed.

  Lemma env_locs_set_correct S s (rho : env) :
    S <--> FromSet s ->
    env_locs rho S  <--> FromSet (env_locs_set rho s).
  Proof with (now eauto with Ensembles_DB).
    intros Heq. unfold env_locs_set.
    rewrite <- env_locs_set_correct_aux; [| eassumption ].
    rewrite FromSet_empty, Union_Empty_set_neut_r...
  Qed.
  
  Instance ToMSet_env_locs (S : Ensemble var) (rho : env) (HS : ToMSet S) : ToMSet (env_locs rho S) :=
    {
      mset := env_locs_set rho mset
    }.
  Proof.
    eapply env_locs_set_correct. eapply mset_eq.
  Qed.

  Lemma val_loc_set_correct v :
    val_loc v <--> FromSet (val_loc_set v).
  Proof.
    destruct v; simpl.
    - rewrite FromSet_singleton. reflexivity.
    - rewrite FromSet_empty. reflexivity. 
  Qed.

  Lemma locs_set_correct (b : block) :
    locs b <--> FromSet (locs_set b).
  Proof with (now eauto with Ensembles_DB).
    destruct b; simpl.
    - rewrite FromSet_union_list, FromSet_empty, Union_Empty_set_neut_l.
      induction l; simpl.
      + rewrite FromList_nil. reflexivity.
      + destruct a; simpl.
        * rewrite FromList_cons. now rewrite IHl.
        * rewrite Union_Empty_set_neut_l. eassumption.
    - rewrite FromSet_union.
      eapply Same_set_Union_compat;
        eapply val_loc_set_correct.
    - rewrite env_locs_set_full_correct. reflexivity.
  Qed.    


  Lemma post_set_correct_aux (S S' : Ensemble loc) (s s': PS.t) (H : heap block) :
    S <--> FromSet s ->
    S' <--> FromSet s' ->
    post H S :|: S' <--> FromSet (PS.fold
                                 (fun (l : PS.elt) (r : PS.t) =>
                                    match get l H with
                                      | Some v => PS.union (locs_set v) r
                                      | None => r
                                    end) s s').
  Proof.
    rewrite PS.fold_spec.
    unfold FromSet at 1. revert S S' s'. 
    induction (PS.elements s); intros S S' s' Heq1 Heq2.
    - rewrite FromList_nil in Heq1. rewrite Heq1, post_Empty_set.
      simpl. rewrite Union_Empty_set_neut_l. eassumption.
    - simpl. rewrite <- IHl; [| reflexivity | reflexivity ].
      rewrite Heq1, FromList_cons, post_Union, (Union_commut (post H [set a]) (post H (FromList l))).
      rewrite <- Union_assoc. eapply Same_set_Union_compat.
      reflexivity.
      destruct (get a H) eqn:Hget.
      + rewrite post_Singleton; eauto. simpl. rewrite FromSet_union.
        eapply Same_set_Union_compat; [| eassumption ].
        eapply locs_set_correct.
      + rewrite post_Singleton_None; eauto.
        rewrite Union_Empty_set_neut_l. eassumption.
  Qed.


  Lemma post_set_correct (S : Ensemble loc) (s : PS.t) (H : heap block) :
    S <--> FromSet s ->
    post H S <--> FromSet (post_set H s).
  Proof.
    intros Heq.
    erewrite <- (Union_Empty_set_neut_r (post H S)).
    rewrite post_set_correct_aux; [ | eassumption | ].
    unfold post_set. reflexivity.
    rewrite FromSet_empty. reflexivity.
  Qed.

  Lemma dfs_correct (S  : Ensemble loc) (s s' : PS.t) (H : heap block) (n m: nat) :
    (post H ^ (m+1)) S \\ reach_n H m S <--> FromSet s ->
    reach_n H m S <--> FromSet s' ->
    FromSet (dfs s s' H n) <--> reach_n H (n + 1 + m) S.
  Proof.
    revert S s s' m. induction n; intros S s s' m Heq1 Heq2; simpl.
    - rewrite FromSet_union, <- Heq1, <- Heq2.
      rewrite Union_commut, Union_Setminus_Included; try reflexivity.
      replace (Datatypes.S m) with (m + 1) by omega.
      rewrite reach_S_n. reflexivity.
      eapply Decidable_Same_set. symmetry. eassumption.
      eapply Decidable_FromSet. 
    - destruct (PS.cardinal s) eqn:Hcar.
      + rewrite FromSet_cardinal_empty in Heq1; [| eassumption ].
        rewrite <- Heq2.
        replace (Datatypes.S (n + 1 + m)) with ((n + 2) + m) by omega. 
        rewrite reach_n_fixed_point. reflexivity.
        eapply Setminus_Included_Empty_set_l.
        eapply Decidable_Same_set. symmetry. eassumption.
        eapply Decidable_FromSet.
        destruct Heq1. eassumption. 
      + assert (Heq : reach_n H (m + 1) S <--> FromSet (PS.union s' s)).
        { rewrite FromSet_union. rewrite <- Heq1, <- Heq2.
          rewrite Union_Setminus_Included; try reflexivity.
          rewrite reach_S_n. reflexivity.
          eapply Decidable_Same_set. symmetry. eassumption.
          eapply Decidable_FromSet. } 
        rewrite IHn with (m := m+1).
        * replace (Datatypes.S (n + 1 + m)) with (n + 1 + (m + 1)) by omega.
          reflexivity.
        * rewrite FromSet_diff. rewrite <- Heq.
          rewrite <- post_set_correct; [| eassumption ].
          split.

          intros x Hin. inv Hin.
          constructor; try eassumption.
          replace (m + 1 + 1) with (1 + (m + 1)) in H0 by omega.
          simpl in H0.
          destruct H0 as [y [b [Hin' [Hget Hl]]]].
          exists y, b. split; eauto. constructor. eassumption.
          intros Hc. eapply H1.
          destruct Hc as [k [Hleq Hp]]. 
          eexists (1 + k). split. omega.
          eexists y, b. now split; eauto.

          intros x Hin. inv Hin.
          constructor; eauto.
          replace (m + 1 + 1) with (1 + (m + 1)) by omega.
          destruct H0 as [y [b [Hin' [Hget Hl]]]]. inv Hin'.
          exists y, b. split; eauto.
        * rewrite <- Heq. reflexivity.
  Qed.

  Lemma reach_set_correct S s H :
    FromSet s <--> S ->
    FromSet (reach_set H s) <--> reach' H S.
  Proof.
    intros Heq. 
    unfold reach_set.
    unfold dfs. destruct (size H) eqn:Hs.
    - rewrite FromSet_union, FromSet_empty, Union_Empty_set_neut_r.
      rewrite reach_size_H_O; eauto.
    - destruct (PS.cardinal s) eqn:Hcard.
      + rewrite FromSet_cardinal_empty in Heq; eauto.
        rewrite <- Heq, FromSet_empty. rewrite reach'_Empty_set. reflexivity.
      + rewrite dfs_correct with (m := 0).
        * eapply reach_n_size_H_fixed_point. omega.
        * rewrite FromSet_diff. simpl.
          rewrite post_set_correct; [| symmetry; eassumption ].
          rewrite FromSet_union, reach_0, FromSet_empty, Union_Empty_set_neut_l, Heq. 
          reflexivity.
        * rewrite FromSet_union, reach_0, FromSet_empty, Union_Empty_set_neut_l, Heq.
          reflexivity.
  Qed.


  Lemma Decidable_reach' (S : Ensemble loc) (H : heap block) :
    ToMSet S ->
    Decidable (reach' H S).
  Proof.
    intros [s Heq]. eapply Decidable_Same_set.
    eapply reach_set_correct. symmetry; eassumption.
    eapply Decidable_FromSet.
  Qed.

  (** Lemmas about dfs *)

  
  Instance Proper_post_set : Proper (eq ==> PS.Equal ==> PS.Equal) post_set.
  Proof.
    intros x y Heq x' y' Heq2; subst. unfold post_set. rewrite !PS.fold_spec.
    erewrite elements_eq. reflexivity. assumption.
  Qed.
  
  Instance Proper_dfs : Proper (PS.Equal ==> PS.Equal ==> Logic.eq ==> Logic.eq ==> PS.Equal) dfs.
  Proof.
    intros x y Heq1 x' y' Heq2 H' H Heq3 n' n Heq4; subst.
    revert x y Heq1 x' y' Heq2. 
    induction n; simpl; intros x y Heq1 x' y' Heq2.
    - rewrite Heq2, Heq1. reflexivity.
    - rewrite Heq1. destruct (PS.cardinal y). eassumption.
      eapply IHn. repeat rewrite Heq1 at 1. rewrite Heq2. reflexivity.
      rewrite Heq1, Heq2. reflexivity.
  Qed.

  Instance Proper_reach_set : Proper (Logic.eq ==> PS.Equal ==> PS.Equal) reach_set.
  Proof.
    intros x y Heq1 x' y' Heq2; subst.
    unfold reach_set. rewrite Heq2. reflexivity.
  Qed.

  Instance ToMSet_reach' S {HS : ToMSet S} H : ToMSet (reach' H S).
  Proof.
    destruct HS.
    econstructor. symmetry. eapply reach_set_correct.
    symmetry. eassumption.
  Qed.

  (** Size of the reachable portion of the heap *)
  Definition size_reachable (S : Ensemble loc) {Hmset : ToMSet S} (H : heap block) : nat :=
    size_with_measure_filter size_val (reach' H S) H.

  Definition reach_size (H : heap block) (rho : env) (e : exp) :=
    size_reachable (env_locs rho (occurs_free e)) H. 
  
  Lemma size_reachable_same_set S1 S2 {H1 : ToMSet S1} {H2 : ToMSet S2} H :
    S1 <--> S2 ->
    size_reachable S1 H = size_reachable S2 H.
  Proof.
    unfold size_reachable. intros Heq.
    unfold size_reachable. eapply size_with_measure_Same_set. rewrite Heq.
    reflexivity. 
  Qed.

  Lemma reach'_alloc_set (S : Ensemble var) (H H' : heap block) (rho : env)
        (x : var) (b : block) (l : loc) :
    locs b \subset reach' H (env_locs rho S)->
    alloc b H = (l, H')  ->  
    reach' H' (env_locs (M.set x (Loc l) rho) (S :|: [set x])) \subset
    l |: reach' H (env_locs rho S).
  Proof.
    intros Hsub Hal.
    eapply Included_trans. eapply reach'_set_monotonic.
    eapply env_locs_set_Inlcuded. 
    rewrite reach'_Union.
    rewrite (reach'_alloc (env_locs rho S)); try eassumption.
    eapply Union_Included; [| now eauto with Ensembles_DB ].
    simpl. rewrite reach_unfold. eapply Included_Union_compat.
    reflexivity.
    rewrite post_Singleton; [| erewrite gas; eauto].
    rewrite (reach'_idempotent _ (env_locs rho S)).
    rewrite (reach'_alloc (locs b)); eauto.
    eapply reach'_set_monotonic. eassumption.
    now apply reach'_extensive. 
  Qed.      

  (** * Lemmas about [def_closures] *)

  
  Lemma def_closures_post B1 B2 rho H rho' H' rc :
    def_closures B1 B2 rho H rc = (H', rho') ->
    post H' (env_locs rho' (name_in_fundefs B1)) \subset val_loc rc.
  Proof with  (now eauto with Ensembles_DB).
    revert rho rho' H H'. induction B1; intros rho rho' H H' Hdef; simpl.
    - simpl in Hdef.
      destruct (def_closures B1 B2 _ _ _) as [H'' rho''] eqn:Hclo.
      destruct (alloc _ H'') as [l1 H'''] eqn:Ha.
      inv Hdef. 
      rewrite env_locs_Union, post_Union, env_locs_Singleton;
      [| now rewrite M.gss; eauto ].

      eapply Union_Included.

      + simpl. rewrite post_Singleton; [| now erewrite gas; eauto ]...

      + assert (Hclo' := Hclo). eapply IHB1 in Hclo.

        eapply Included_trans.
        eapply post_set_monotonic. eapply env_locs_set_Inlcuded'.

        rewrite post_Union. 
        simpl. rewrite post_Singleton; [| now erewrite gas; eauto ].
        
        eapply Union_Included; [ now eauto with Ensembles_DB |].
        eapply Included_trans. eapply post_alloc. eassumption.

        eapply Union_Included.

        eapply Included_trans; [| eassumption ].
        eapply post_set_monotonic.
        eapply env_locs_monotonic...
        now eauto with Ensembles_DB. 
    - rewrite env_locs_Empty_set, post_Empty_set...
  Qed.


  Lemma def_closures_exists (H1 H1' : heap block)
    (rho1 rho1' : env) envc (B B0 : fundefs) f :
    def_closures B B0 rho1 H1 envc = (H1', rho1') ->
    f \in name_in_fundefs B ->
    exists l, M.get f rho1' = Some (Loc l) /\ get l H1' = Some (Clos (FunPtr B0 f) envc) /\ ~ l \in dom H1.
  Proof.
    revert H1 H1' rho1 rho1'; induction B; intros H1 H1' rho1 rho1' Hdef Hin. 
    - simpl in Hdef.
      destruct (def_closures B B0 rho1 H1 envc) as [H' rho'] eqn:Hdef'.
      destruct (alloc (Clos (FunPtr B0 v) envc) H') as [lf H''] eqn:Ha. inv Hdef.
      destruct (var_dec v f); subst. 
      + rewrite M.gss. eexists; split. reflexivity. split. 
        erewrite gas; [| eassumption ]. reflexivity.
        intros [b Hgetl]. eapply def_funs_subheap in Hgetl; eauto.
        erewrite alloc_fresh in Hgetl; eauto. congruence. 
      + rewrite M.gso; [| now eauto ].
        edestruct IHB as [lf' [Hgetf [Hgetlf Hdom]]]. eassumption.
        inv Hin; eauto. now inv H.
        eexists; split; eauto.
        
        erewrite HL.alloc_subheap; try eassumption. split. reflexivity.
        eassumption. 
    - inv Hin.
  Qed.

  Lemma def_closures_get_neq (H1 H1' : heap block)
    (rho1 rho1' : env) envc (B B0 : fundefs) f :
    def_closures B B0 rho1 H1 envc = (H1', rho1') ->
    ~ f \in name_in_fundefs B ->
    M.get f rho1' = M.get f rho1.
  Proof.
    revert H1 H1' rho1 rho1'; induction B; intros H1 H1' rho1 rho1' Hdef Hnin. 
    - simpl in Hdef.
      destruct (def_closures B B0 rho1 H1 envc) as [H' rho'] eqn:Hdef'.
      destruct (alloc (Clos (FunPtr B0 v) envc) H') as [lf H''] eqn:Ha. inv Hdef.
      rewrite M.gso. eapply IHB; eauto.
      intros Hc; eapply Hnin; now right.
      intros Hc; subst; eapply Hnin; now left.

    - inv Hdef. reflexivity. 
  Qed.

  Lemma def_funs_neq
    (rho1 rho1' : env) (B B0 : fundefs) f :
    def_funs B B0 rho1 = rho1' ->
    ~ f \in name_in_fundefs B ->
    M.get f rho1' = M.get f rho1.
  Proof.
    revert rho1 rho1'; induction B; intros rho1 rho1' Hdef Hnin. 
    - simpl in Hdef. subst. 
      rewrite M.gso. eapply IHB; eauto.
      intros Hc; eapply Hnin; now right.
      intros Hc; subst; eapply Hnin; now left.

    - inv Hdef. reflexivity. 
  Qed.

  Lemma def_funs_eq
    (rho1 rho1' : env) (B B0 : fundefs) f :
    def_funs B B0 rho1 = rho1' ->
    f \in name_in_fundefs B ->
    M.get f rho1' = Some (FunPtr B0 f).
  Proof.
    revert rho1 rho1'; induction B; intros rho1 rho1' Hdef Hnin. 
    - simpl in Hdef. subst. 
      destruct (var_dec f v); subst.
      + rewrite M.gss. reflexivity.
      + rewrite M.gso. eapply IHB; eauto. inv Hnin; eauto.
        inv H; contradiction. eassumption.
    - inv Hnin. 
  Qed.


  Lemma def_closures_env_locs  (H1 H1' : heap block)
    (rho1 rho1' : env) envc (B B0 : fundefs) S :
    def_closures B B0 rho1 H1 envc = (H1', rho1') ->
    unique_functions B ->
    env_locs rho1' S \subset env_locs rho1 (S \\ name_in_fundefs B) :|: env_locs rho1' (name_in_fundefs B). 
  Proof.
    revert S H1 H1' rho1 rho1'; induction B; intros S H1 H1' rho1 rho1' Hdef Hun. 
    - simpl in Hdef.
      destruct (def_closures B B0 rho1 H1 envc) as [H' rho'] eqn:Hdef'.
      destruct (alloc (Clos (FunPtr B0 v) envc) H') as [lf H''] eqn:Ha. inv Hdef.
      eapply Included_trans.
      eapply env_locs_set_Inlcuded'.
      eapply Union_Included.
      + eapply Included_Union_preserv_r.
        rewrite env_locs_set_In. now eauto with Ensembles_DB.
        now left.
      + eapply Included_trans.
        
        eapply IHB. eassumption. now inv Hun.
        eapply Included_Union_compat.
        
        simpl. rewrite Setminus_Union. reflexivity.
        
        rewrite env_locs_set_In. simpl.
        rewrite Setminus_Union_distr. rewrite (Setminus_Disjoint (name_in_fundefs B)).
        rewrite env_locs_Union. now eauto with Ensembles_DB.
        eapply Disjoint_Singleton_r. inv Hun. eassumption.
        now left.
    - inv Hdef. simpl. rewrite Setminus_Empty_set_neut_r.
      now eauto with Ensembles_DB.
  Qed.

  Lemma def_closures_env_locs'  (H1 H1' : heap block)
    (rho1 rho1' : env) envc (B B0 : fundefs) S :
    def_closures B B0 rho1 H1 envc = (H1', rho1') ->
    Disjoint _ S (name_in_fundefs B) ->
    env_locs rho1' S <--> env_locs rho1 S.
  Proof with (now eauto with Ensembles_DB).
    revert H1 H1' rho1 rho1'; induction B; intros H1 H1' rho1 rho1' Hdef Hun.
    - simpl in Hdef.
      destruct (def_closures B B0 rho1 H1 envc) as [H' rho'] eqn:Hdef'.
      destruct (alloc (Clos (FunPtr B0 v) envc) H') as [lf H''] eqn:Ha. inv Hdef.
      rewrite env_locs_set_not_In. eapply IHB. eassumption.
      eapply Disjoint_Included_r; [| eassumption ]...
      intros Hc.  eapply Hun. constructor; eauto. now left.
    - inv Hdef...
  Qed.       

  Lemma def_closures_reach  (H1 H1' : heap block)
        (rho1 rho1' : env) envc (B B0 : fundefs) S :
    well_formed (reach' H1 (env_locs rho1 (S \\ name_in_fundefs B))) H1 ->
    env_locs rho1 (S \\ name_in_fundefs B) \subset dom H1 ->

    def_closures B B0 rho1 H1 envc = (H1', rho1') ->
    unique_functions B ->
    val_loc envc \subset reach' H1 (env_locs rho1 (S \\ name_in_fundefs B)) ->
    reach' H1' (env_locs rho1' S) \subset
    reach' H1 (env_locs rho1 (S \\ name_in_fundefs B)) :|: env_locs rho1' (name_in_fundefs B). 
  Proof.
    intros Hwf Hlocs Hdef Hun Henv. eapply Included_trans. eapply reach'_set_monotonic.
    
    eapply def_closures_env_locs. eassumption. eassumption.
    
    rewrite reach'_Union. eapply Union_Included.
    
    rewrite <- well_formed_reach_subheap_same; [| eassumption | eassumption | ].
    now eauto with Ensembles_DB.

    eapply def_funs_subheap. now eauto.

    rewrite reach_unfold. eapply Union_Included. now eauto with Ensembles_DB.
    
    eapply Included_trans. eapply reach'_set_monotonic.
    eapply Included_trans. eapply def_closures_post. eassumption.
    eassumption.
    
    rewrite <- well_formed_reach_subheap_same.
    rewrite <- reach'_idempotent. now eauto with Ensembles_DB.
    rewrite <- reach'_idempotent. eassumption.
    eapply reachable_in_dom. eassumption. eassumption.
    eapply def_funs_subheap. now eauto.

  Qed. 
    

  Lemma def_closures_env_locs_Disjoint  (H1 H1' : heap block)
    (rho1 rho1' : env) envc (B B0 : fundefs) :
    def_closures B B0 rho1 H1 envc = (H1', rho1') ->
    Disjoint _ (env_locs rho1' (name_in_fundefs B)) (dom H1). 
  Proof.
    revert H1 H1' rho1 rho1'; induction B; intros H1 H1' rho1 rho1' Hdef. 
    - simpl in Hdef.
      destruct (def_closures B B0 rho1 H1 envc) as [H' rho'] eqn:Hdef'.
      destruct (alloc (Clos (FunPtr B0 v) envc) H') as [lf H''] eqn:Ha. inv Hdef.
      rewrite env_locs_set_In. simpl.
      eapply Union_Disjoint_l. eapply Disjoint_Singleton_l.

      intros [vl Hgetvl]. eapply def_funs_subheap in Hgetvl; [| now eauto ].
      erewrite alloc_fresh in Hgetvl; eauto.
      congruence.
      
      eapply Disjoint_Included_l; [| eapply IHB; eauto ].
      eapply env_locs_monotonic. now eauto with Ensembles_DB.

      now left.

    - simpl. rewrite env_locs_Empty_set.
      now eauto with Ensembles_DB. 
  Qed. 

  Lemma def_closures_env_locs_fresh (H1 H1' : heap block)
    (rho1 rho1' : env) envc (B B0 : fundefs) f :
    def_closures B B0 rho1 H1 envc = (H1', rho1') ->
    unique_functions B ->
    f \in name_in_fundefs B ->
    Disjoint _ (env_locs rho1' [set f]) (env_locs rho1' (name_in_fundefs B \\ [set f])).
  Proof. 
    revert H1 H1' rho1 rho1'; induction B; intros H1 H1' rho1 rho1' Hdef Hun Hin. 
    - simpl in Hdef.
      destruct (def_closures B B0 rho1 H1 envc) as [H' rho'] eqn:Hdef'.
      destruct (alloc (Clos (FunPtr B0 v) envc) H') as [lf H''] eqn:Ha. inv Hdef.
      assert (Hdef'' := Hdef').
      eapply def_closures_env_locs_in_dom with (S := Empty_set _) in Hdef'';
        [| rewrite env_locs_Empty_set; now eauto with Ensembles_DB ].
      
      destruct (var_dec v f); subst.
      + rewrite env_locs_set_In; [| reflexivity ].
        rewrite Setminus_Same_set_Empty_set, env_locs_Empty_set, Union_Empty_set_neut_r. 

        rewrite env_locs_set_not_In; [ | now intros Hc; inv Hc; eauto ]. 

        eapply Disjoint_Singleton_l.

        intros Hc. 
        eapply env_locs_monotonic in Hc. eapply Hdef'' in Hc.
        
        destruct Hc as [b Hget]. erewrite alloc_fresh in Hget; try eassumption.
        congruence.
        
        simpl. now eauto with Ensembles_DB.

      + inv Hin. now inv H; contradiction.

        rewrite env_locs_set_not_In; [ | intros Hc; inv Hc; contradiction ]. 

        rewrite env_locs_set_In.

        eapply Union_Disjoint_r. 

        eapply Disjoint_Singleton_r. intros Hc.

        eapply env_locs_monotonic in Hc. eapply Hdef'' in Hc.
        
        destruct Hc as [b Hget]. erewrite alloc_fresh in Hget; try eassumption.
        congruence.
        
        now eauto with Ensembles_DB.

        eapply Disjoint_Included_r; [| eapply IHB; try eassumption ].

        eapply env_locs_monotonic. simpl.

        rewrite !Setminus_Union_distr. now eauto with Ensembles_DB.

        inv Hun. eassumption.

        constructor; eauto. left. reflexivity.

        intros Hc. inv Hc. eauto.

    - inv Hin. 
  Qed. 

  Lemma def_closures_env_locs_post_reach
        (S : Ensemble var) (H H' : heap block) (rho rho' : env)
        (B B0 : fundefs) (cenv : value) :
    def_closures B B0 rho H cenv = (H', rho') ->
    post H (val_loc cenv) \subset (reach' H (env_locs rho S)) ->
    post H' (val_loc cenv) \subset (reach' H' (env_locs rho' (S :|: name_in_fundefs B))).
  Proof.
    revert S rho rho' H H'; induction B; intros S rho rho' H H' Hdef Hsub; simpl.
    - simpl in Hdef.
      destruct (def_closures B B0 rho H cenv) as [H'' rho''] eqn:Hdef'.
      destruct (alloc _ H'') as [l' H'''] eqn:Hal. inv Hdef.
      rewrite env_locs_set_In; [| now eauto ]. rewrite reach'_Union.
      eapply Included_Union_preserv_l.
      eapply Included_trans; [| eapply Included_post_n_reach' with (n := 2) ].
      simpl. rewrite post_Singleton; [| erewrite gas; eauto ].
      simpl. eapply post_set_monotonic. now eauto with Ensembles_DB.
    - rewrite Union_Empty_set_neut_r. inv Hdef.
      eassumption.
  Qed.

  Lemma def_closures_env_locs_reach_reach
        (S : Ensemble var) (H H' : heap block) (rho rho' : env)
        (B B0 : fundefs) (cenv : value) :
    def_closures B B0 rho H cenv = (H', rho') ->
    reach' H (val_loc cenv) \subset (reach' H (env_locs rho S)) ->
    reach' H' (val_loc cenv) \subset (reach' H' (env_locs rho' (S :|: name_in_fundefs B))).
  Proof.
    revert S rho rho' H H'; induction B; intros S rho rho' H H' Hdef Hsub; simpl.
    - simpl in Hdef.
      destruct (def_closures B B0 rho H cenv) as [H'' rho''] eqn:Hdef'.
      destruct (alloc _ H'') as [l' H'''] eqn:Hal. inv Hdef.
      rewrite env_locs_set_In; [| now eauto ]. rewrite reach'_Union.
      eapply Included_Union_preserv_l.
      rewrite (reach_unfold H' (val_loc (Loc l'))). 
      simpl. rewrite post_Singleton; [| erewrite gas; eauto ]. simpl.
      eapply Included_Union_preserv_r. rewrite Union_Empty_set_neut_l.
      reflexivity. 
    - rewrite Union_Empty_set_neut_r. inv Hdef.
      eassumption.
  Qed.

  
End HeapDefs.<|MERGE_RESOLUTION|>--- conflicted
+++ resolved
@@ -89,27 +89,6 @@
       | M.Node t1 _ t2 =>
         PS.union (env_locs_set_full t1) (env_locs_set_full t2)
     end.
-  
-<<<<<<< HEAD
-  (** Size of the domain of a map TODO move *)
-  Definition size_map {A} (m : M.t A) :=
-    List.length (M.elements m).
-  
-  (** Size of heap blocks *)
-  Definition size_val (v : block) : nat :=
-    match v with
-      | Constr t ls => (* The size of the constructor representation *)
-        1 + List.length ls
-      | Clos _ _ => 1
-      | Env _ => 1
-        (* Do not count the cost of closure environments in the source *)
-    end.
-  
-  (** Size of the heap *)
-  Definition size_heap (H : heap block) : nat :=
-    size_with_measure size_val H.
-=======
->>>>>>> 343e94f2
   
   (** The locations that appear on a block *)
   Definition locs (v : block) : Ensemble loc :=
