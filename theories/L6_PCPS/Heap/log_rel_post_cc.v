(* Generic definitions for step-indexed logical relations for L6 language transformations
 * Part of the CertiCoq project.
 * Author: Zoe Paraskevopoulou, 2019
 *)

From Coq Require Import NArith.BinNat Relations.Relations MSets.MSets
                        MSets.MSetRBT Lists.List omega.Omega Sets.Ensembles.
From CertiCoq.L6 Require Import functions cps eval cps_util identifiers ctx Ensembles_util set_util
                                List_util tactics map_util.
From CertiCoq.L6.Heap Require Import heap heap_defs space_sem GC log_rel_defs.
From compcert Require Import lib.Coqlib.



Module LogRelPostCC (H : Heap).

  Module LRDefs := LogRelDefs H.

  Import H LRDefs LRDefs.Sem.GC LRDefs.Sem.GC.Equiv
         LRDefs.Sem.GC.Equiv.Defs LRDefs.Sem.
  
  Definition fun_ptr_rel (GP : GIInv) (GQ : GInv) (b : Inj)
             (v1 : value) (H1 : heap block) (v2 : value) (H2 : heap block)
             (fR : fun_body_rel) : Prop :=
    match v1, v2 with
    | FunPtr B1 f1, FunPtr B2 f2 =>
      forall H1 H2 rho1 ft xs1 e1 vs1 vs2 b,        
        find_def f1 B1 = Some (ft, xs1, e1) ->
        setlist xs1 vs1 (def_funs B1 B1 (M.empty _)) = Some rho1 ->

        length vs1 = length vs2 ->
        
        exists xs2 e2 rho2,
          find_def f2 B2 = Some (ft, xs2, e2) /\
          setlist xs2 vs2 (def_funs B2 B2 (M.empty _)) = Some rho2 /\
          let GP' c1 c2 :=
              let '(H1, rho1, c1) := c1 in
              let '(H2, rho2, c2) := c2 in              
              (forall H1' H2' b1 b2,
                  live' (env_locs rho1 (occurs_free e1)) H1 H1' b1 ->
                  live' (env_locs rho2 (occurs_free e2)) H2 H2' b2 ->
                  GP (Empty_set _) _ 0 0 (H1', subst_env b1 rho1, e1) (H2', subst_env b2 rho2, e2)) in 
          fR GP' (GP (Empty_set _) _ 0 0)
             (GQ 0 0) b vs1 H1 vs2 H2 (H1, rho1, e1) (H2, rho2, e2)           
    | _, _ => False
    end.

  Definition no_clos_rel  (GP : GIInv) (GQ : GInv) (b : Inj)
             (b1 : block) (H1 : heap block)
             (b2 : block) (H2 : heap block)
             (fR : fun_body_rel) (vR : val_rel) : Prop := False.

  Instance Proper_clos_rel : forall P Q b b1 H1 b2 H2,
      Proper ((pointwise_lifting iff fun_body_args) ==> (pointwise_lifting iff val_rel_args) ==> iff) (no_clos_rel P Q b b1 H1 b2 H2).
  Proof. clear; now firstorder. Qed. 

  Instance Proper_fun_rel : forall  P Q b v1 H1 v2 H2, Proper ((pointwise_lifting iff fun_body_args) ==> iff) (fun_ptr_rel P Q b v1 H1 v2 H2).
  Proof.
    intros. intros P1 P2 Hyp. split. 
    - unfold fun_ptr_rel. destruct v1; destruct v2; eauto.
      intros Hfun. intros.
      edestruct Hfun as [xs2 [e2 [rho2 [Hdef2 [Hset2 Hrel]]]]]; try eassumption.
      repeat eexists; eauto. eapply Hyp. eassumption.
    - unfold fun_ptr_rel. destruct v1; destruct v2; eauto.
      intros Hfun. intros.
      edestruct Hfun as [xs2 [e2 [rho2 [Hdef2 [Hset2 Hrel]]]]]; try eassumption.
      repeat eexists; eauto. eapply Hyp. eassumption.
  Qed. 

  Instance Proper_clos_rel_impl : forall P Q b b1 H1 b2 H2,
      Proper ((pointwise_lifting impl fun_body_args) ==> (pointwise_lifting impl val_rel_args) ==> impl)
             (no_clos_rel P Q b b1 H1 b2 H2).
  Proof. clear; now firstorder. Qed. 

  Instance Proper_fun_rel_impl : forall  P Q b v1 H1 v2 H2,
      Proper ((pointwise_lifting impl fun_body_args) ==> impl) (fun_ptr_rel P Q b v1 H1 v2 H2).
  Proof.
    intros. intros P1 P2 Hyp.
    unfold fun_ptr_rel. destruct v1; destruct v2; unfold impl; eauto.
    intros Hfun. intros.
    edestruct Hfun as [xs2 [e2 [rho2 [Hdef2 [Hset2 Hrel]]]]]; try eassumption.
    repeat eexists; eauto. eapply Hyp. eassumption.
  Qed. 

  Definition val_rel := val_log_rel' big_step_GC_cc big_step_GC_cc no_clos_rel fun_ptr_rel. 
  Definition exp_rel := exp_log_rel val_rel big_step_GC_cc big_step_GC_cc.
  Definition var_rel := var_log_rel' big_step_GC_cc big_step_GC_cc no_clos_rel fun_ptr_rel.
  Definition env_rel := env_log_rel_P' big_step_GC_cc big_step_GC_cc no_clos_rel fun_ptr_rel.
  Definition heap_rel := heap_log_rel val_rel.

  
  Definition val_rel' (k : nat)  (j : nat) (IP : GIInv) (P : GInv) (b : Inj) (r1 r2 : ans) : Prop :=
    match r1, r2 with
    | OOT, OOT => True (* Both programs timeout *)
    | Res (v1, H1), Res (v2, H2) => (* Both programs terminate *)
      match v1, v2 with
      | Loc l1, Loc l2 =>
        b l1 = l2 /\
        match get l1 H1, get l2 H2 with
        | Some (Constr c1 vs1), Some (Constr c2 vs2) =>
          c1 = c2 /\ 
          Forall2 (fun v1 v2 =>  forall i, (i < j)%nat -> val_rel k i IP P b (Res (v1, H1)) (Res (v2, H2))) vs1 vs2
        | _, _ => False
        end
      | FunPtr B1 f1, FunPtr B2 f2 =>
        forall H1 H2 rho1 ft xs1 e1 vs1 vs2 b,        
          find_def f1 B1 = Some (ft, xs1, e1) ->
          setlist xs1 vs1 (def_funs B1 B1 (M.empty _)) = Some rho1 ->

          length vs1 = length vs2 ->
          
          exists xs2 e2 rho2,
            find_def f2 B2 = Some (ft, xs2, e2) /\
            setlist xs2 vs2 (def_funs B2 B2 (M.empty _)) = Some rho2 /\
            forall i, (i < k)%nat ->
                 (forall j, Forall2 (fun v1 v2 => val_rel i j IP P b (Res (v1, H1)) (Res (v2, H2))) vs1 vs2) ->
                 (forall H1' H2' b1 b2,
                     live' (env_locs rho1 (occurs_free e1)) H1 H1' b1 ->
                     live' (env_locs rho2 (occurs_free e2)) H2 H2' b2 ->
                     IP (Empty_set _) _ 0 0 (H1', subst_env b1 rho1, e1) (H2', subst_env b2 rho2, e2)) /\
                 (forall j, exp_rel i j
                               (IP (Empty_set _) _ 0 0) IP
                               (P 0 0) P
                               (H1, rho1, e1) (H2, rho2, e2))            
      | _, _ => False
      end
    | _, _ => False
    end.
  
  
  Notation "p1 ⪯ ^ ( k ; j ; P1 ; P2 ; P3 ; P4 ) p2" :=
    (exp_rel k j P1 P2 P3 P4 p1 p2) (at level 70, no associativity).

  Notation "p1 ≺ ^ ( k ; j ; IP ; P ; b ) p2" :=
    (val_rel k j IP P b p1 p2) (at level 70, no associativity).
  
  Notation "p1 ⋞ ^ ( R ; k ; j ; IP ; P ; b ) p2" :=
    (env_rel R k j IP P b p1 p2) (at level 70, no associativity).

  Notation "S |- H1 ≼ ^ ( k ; j ; IP ; P ; b ) H2" :=
    (heap_rel S k j IP P b H1 H2) (at level 70, no associativity).

  
  Lemma val_rel_eq k j IP P b r1 r2 :
    val_rel k j IP P b r1 r2 <-> val_rel' k j IP P b r1 r2.
  Proof.
    unfold val_rel. 
    destruct k; destruct j; 
      destruct r1 as [[[l1 | lf1 f1] H1] |]; destruct r2 as [[[l2 | lf2 f2] H2] |];
        try (now split; intros; contradiction);
        try (now simpl; eauto).
    simpl.
    - split.
      + simpl. intros [Hyp1 Hyp2]. split; eauto. 
        destruct (get l1 H1) as [b1|]; destruct (get l2 H2) as [b2|]; try now eauto. 
        destruct b1 as [c1 vs1 | v1 v2 | ]; try now eauto.
        destruct b2 as [c2 vs2 | v1' v2' | ]; try contradiction.
        destruct Hyp2 as [Hyp2 Hyp3]. split; eauto.
        eapply Forall2_monotonic; [| eassumption ]. intros. omega.
      + simpl. intros [Hyp1 Hyp2]. split; eauto. 
        destruct (get l1 H1) as [b1|]; destruct (get l2 H2) as [b2|]; try now eauto. 
        destruct b1 as [c1 vs1 | v1 v2 | ]; try now eauto.
        destruct b2 as [c2 vs2 | v1' v2' | ]; try contradiction.
        destruct Hyp2 as [Hyp2 Hyp3]. split; eauto.
        eapply Forall2_monotonic; [| eassumption ]. intros. omega.
    - simpl. split. 
      intros Hyp. intros.
      edestruct Hyp as [rho2 [xs2 [e2 [Hdef2 [Hset2 Hrel]]]]]; try eassumption.
      do 3 eexists; repeat split; eauto. exfalso. omega. 
      exfalso; omega.
      
      intros Hyp. intros.
      edestruct Hyp as [xs2 [e2 [rho2 [Hdef2 [Hset2 Hrel]]]]]; try eassumption.
      do 3 eexists; repeat split; eauto. exfalso; omega. exfalso; omega. 
    - split.
      + intros [Hyp1 Hyp2]. split; eauto. 
        destruct (get l1 H1) as [b1|]; destruct (get l2 H2) as [b2|]; try now eauto. 
        destruct b1 as [c1 vs1 | v1 v2 | ]; try now eauto.
        destruct b2 as [c2 vs2 | v1' v2' | ]; try contradiction.
        destruct Hyp2 as [Hyp2 Hyp3]. split; eauto.
        eapply Forall2_monotonic; [| eassumption ].
        intros v1 v2 Hyp i Hlt. 
        replace i with (j - (j - i)) by omega. unfold val_rel. rewrite <- val_log_rel_eq; tci.
        eapply Hyp. omega.
      + intros [Hyp1 Hyp2]. split; eauto. 
        destruct (get l1 H1) as [b1|]; destruct (get l2 H2) as [b2|]; try now eauto. 
        destruct b1 as [c1 vs1 | v1 v2 | ]; try now eauto.
        destruct b2 as [c2 vs2 | v1' v2' | ]; try contradiction.
        destruct Hyp2 as [Hyp2 Hyp3]. split; eauto.
        eapply Forall2_monotonic; [| eassumption ].
        intros v1 v2 Hyp i Hlt.
        rewrite val_log_rel_eq; tci.
        eapply Hyp. omega.
    - split. intros Hyp. simpl. intros.
      edestruct Hyp as [xs2 [e2 [rho2 [Hdef2 [Hset2 Hrel]]]]]; try eassumption.
      do 4 eexists; repeat split; eauto. exfalso. omega. 
      exfalso; omega.
      
      intros Hyp. simpl. intros.
      edestruct Hyp as [rho2 [xs2 [e2 [Hdef2 [Hset2 Hrel]]]]]; try eassumption.
      do 3 eexists; repeat split; eauto; exfalso; omega.
    - split.
      + intros [Hyp1 Hyp2]. split; eauto. 
        destruct (get l1 H1) as [b1|]; destruct (get l2 H2) as [b2|]; try now eauto. 
        destruct b1 as [c1 vs1 | v1 v2 | ]; try now eauto.
        destruct b2 as [c2 vs2 | v1' v2' | ]; try contradiction.
        destruct Hyp2 as [Hyp2 Hyp3]. split; eauto.
        eapply Forall2_monotonic; [| eassumption ]. intros. omega.
      + simpl. intros [Hyp1 Hyp2]. split; eauto. 
        destruct (get l1 H1) as [b1|]; destruct (get l2 H2) as [b2|]; try now eauto. 
        destruct b1 as [c1 vs1 | v1 v2 | ]; try now eauto.
        destruct b2 as [c2 vs2 | v1' v2' | ]; try contradiction.
        destruct Hyp2 as [Hyp2 Hyp3]. split; eauto.
        eapply Forall2_monotonic; [| eassumption ]. intros. omega.
    - split. 
      + intros Hyp. simpl; intros.  
        edestruct Hyp as [ft2 [xs2 [e2 [Hdef2 [Hset2 Hrel]]]]]; try eassumption.
        do 3 eexists; split; [| split ]; eauto. intros i Hlt Hall.
        assert (Hieq : k - (k - i) = i) by omega. 
        split.  
        eapply Hrel; eauto. intros j.   
        eapply Forall2_monotonic; [| now eapply (Hall j)  ].
        intros v1 v2 Hyp'. rewrite val_log_rel_eq; tci. now eapply Hyp'.
        
        setoid_rewrite <- Hieq.
        unfold val_rel. setoid_rewrite <- val_log_rel_eq; tci. eapply Hrel; eauto. omega.
        intros j. eapply Forall2_monotonic; [| now eapply (Hall j) ].
        intros v1 v2 Hyp'. rewrite Hieq. rewrite val_log_rel_eq; tci.
      + intros Hyp. simpl. intros. 
        edestruct Hyp as [ft2 [xs2 [e2 [Hdef2 [Hset2 Hrel]]]]]; try eassumption.
        do 3 eexists; split; [| split ]; eauto. intros i Hlt Hall.
        assert (Hieq : k - (k - i) = i) by omega. 
        split. 
        eapply Hrel; eauto. intros j.  
        eapply Forall2_monotonic; [| now eapply (Hall j)  ].
        intros v1 v2 Hyp'. unfold val_rel.
        rewrite <- val_log_rel_eq; tci. now eapply Hyp'.

        setoid_rewrite val_log_rel_eq; tci. 
        eapply Hrel; eauto. intros j. 
        eapply Forall2_monotonic; [| now eapply (Hall j)  ].
        intros v1 v2 Hyp'. unfold val_rel.
        rewrite <- val_log_rel_eq; tci.
    - split.
      + intros [Hyp1 Hyp2]. split; eauto. 
        destruct (get l1 H1) as [b1|]; destruct (get l2 H2) as [b2|]; try now eauto. 
        destruct b1 as [c1 vs1 | v1 v2 | ]; try now eauto.
        destruct b2 as [c2 vs2 | v1' v2' | ]; try contradiction.
        destruct Hyp2 as [Hyp2 Hyp3]. split; eauto.
        eapply Forall2_monotonic; [| eassumption ].
        intros v1 v2 Hyp i Hlt. 
        replace i with (j - (j - i)) by omega. unfold val_rel.
        rewrite <- val_log_rel_eq; tci. eapply Hyp. omega. 
      + intros [Hyp1 Hyp2]. split; eauto. 
        destruct (get l1 H1) as [b1|]; destruct (get l2 H2) as [b2|]; try now eauto. 
        destruct b1 as [c1 vs1 | v1 v2 | ]; try now eauto.
        destruct b2 as [c2 vs2 | v1' v2' | ]; try contradiction.
        destruct Hyp2 as [Hyp2 Hyp3]. split; eauto.
        eapply Forall2_monotonic; [| eassumption ].
        intros v1 v2 Hyp i Hlt. rewrite val_log_rel_eq; tci.
        eapply Hyp; eauto.        
    - split. 
      + intros Hyp. simpl. intros. 
        edestruct Hyp as [xs2 [rho2 [e2 [Hdef2 [Hset2 Hrel]]]]]; try eassumption.
        do 3 eexists; split; [| split ]; eauto. intros i Hlt Hall.
        split. 
        eapply Hrel; eauto. intros j'.  
        eapply Forall2_monotonic; [| now eapply (Hall j')  ].
        intros v1 v2 Hyp'. rewrite val_log_rel_eq; tci.

        apply Hyp'; eauto. unfold val_rel. setoid_rewrite <- val_log_rel_eq; tci.          
        apply Hrel; eauto.

        intros j'. eapply Forall2_monotonic; [| now eapply (Hall j')  ].
        intros v1 v2 Hyp'. rewrite val_log_rel_eq; tci.
      + intros Hyp. simpl. intros. 
        edestruct Hyp as [xs2 [rho2 [e2 [Hdef2 [Hset2 Hrel]]]]]; try eassumption.
        do 3 eexists; split; [| split ]; eauto. intros i Hlt Hall.
        assert (Hieq : k - (k - i) = i) by omega. 
        split. 
        eapply Hrel; eauto. intros j'.  
        eapply Forall2_monotonic; [| now eapply (Hall j')  ].
        intros v1 v2 Hyp'. unfold val_rel. rewrite <- val_log_rel_eq; tci.
        now eapply Hyp'. setoid_rewrite val_log_rel_eq; tci.          
        apply Hrel; eauto.
        
        intros j'. eapply Forall2_monotonic; [| now eapply (Hall j')  ].
        intros v1 v2 Hyp'. unfold val_rel. rewrite <- val_log_rel_eq; tci.
        
        Grab Existential Variables.
        eassumption. eassumption. eassumption. eassumption.
        eassumption. eassumption. eassumption. eassumption.
        eassumption. eassumption. eassumption. eassumption.        

  Qed.

  (** * Respects f_eq_subdomain *)

  Lemma val_rel_rename_ext GIP GP b b' k j r1 r2:
    r1 ≺ ^ (k ; j ; GIP ; GP ; b) r2 ->
    f_eq_subdomain (reach_ans r1) b b' ->
    r1 ≺ ^ (k ; j ; GIP ; GP ; b') r2.
  Proof with (now eauto with Ensembles_DB).
    revert k j b b' r1 r2.
    induction k as [k IHk] using lt_wf_rec1.
    induction j as [j IHj] using lt_wf_rec1.
    setoid_rewrite val_rel_eq.
    intros b b' [[v1 H1] | ] [[v2 H2] | ] Hres Hfeq; try contradiction; [| now eauto ].
    destruct v1 as [l1 | lf1 f1]; destruct v2 as [l2 | lf2 f2];
    try contradiction; try (now simpl; eauto). 
    - unfold val_rel' in *. destruct Hres as [Heq Hres]. 
      destruct (get l1 H1) as [b1'|] eqn:Hget1; destruct (get l2 H2) as [b2'|] eqn:Hget2;
        (try now eauto);
        try (destruct b1' as [ | | ]; contradiction). 
      split; eauto.
      + rewrite <- Hfeq. eassumption.
        eapply reach'_extensive. reflexivity.
      + destruct b1' as [c1 vs1 | [? | B1 f1] [ env_loc1 |] | ]; try contradiction;
          destruct b2' as [c2 vs2 | | ]; try contradiction. 
        destruct Hres as [Hceq Hall]. split; eauto. 
        eapply Forall2_monotonic_strong; [| eassumption ].
        intros x1 x2 Hin1 Hin2 HR i Hlt.
        eapply IHj; eauto. 
        
        eapply f_eq_subdomain_antimon; [| eassumption ].
        rewrite (reach_unfold H1 (val_loc (Loc l1))).
        eapply Included_Union_preserv_r. eapply reach'_set_monotonic.
        simpl. rewrite post_Singleton; [| eassumption ].
        eapply In_Union_list. eapply in_map. eassumption.
  Qed.

  Lemma var_rel_rename_ext k j IP P b b' H1 H2 rho1 rho2 x y: 
    var_rel k j IP P b H1 rho1 H2 rho2 x y ->
    f_eq_subdomain (reach' H1 (env_locs rho1 [set x])) b b' ->
    var_rel k j IP P b' H1 rho1 H2 rho2 x y.
  Proof with (now eauto with Ensembles_DB).
    intros Hcc Heq v Hget. edestruct Hcc as [l2 [Hget2 Hres]].
    eassumption. eexists; split; eauto.
    eapply val_rel_rename_ext. eassumption.
    eapply f_eq_subdomain_antimon; [| eassumption ].
    eapply reach'_set_monotonic. eapply env_locs_Singleton; try eassumption.
  Qed. 
  
  Lemma env_rel_rename_ext GIP GP S k j b b' H1 H2 rho1 rho2 : 
    (H1, rho1) ⋞ ^ (S; k; j; GIP; GP; b) (H2, rho2) ->
    f_eq_subdomain (reach' H1 (env_locs rho1 S)) b b' ->
    (H1, rho1) ⋞ ^ (S; k; j; GIP; GP; b') (H2, rho2).
  Proof with (now eauto with Ensembles_DB).
    intros Henv Heq x Hin v Hget. 
    eapply var_rel_rename_ext. eapply Henv. 
    eassumption. eapply f_eq_subdomain_antimon; [| eassumption ].
    eapply reach'_set_monotonic. eapply env_locs_monotonic.
    eapply Singleton_Included. eassumption.
    eassumption.
  Qed.


  Lemma heap_rel_rename_ext S k j IP P b b' H1 H2 : 
    S |- H1 ≼ ^ ( k ; j ; IP ; P ; b ) H2 ->
    f_eq_subdomain (reach' H1 S) b b' ->
    S |- H1 ≼ ^ ( k ; j ; IP ; P ; b' ) H2.
  Proof with (now eauto with Ensembles_DB).
    intros Hheap Hfeq x Hin.
    eapply val_rel_rename_ext. 
    rewrite <- Hfeq. eapply Hheap. eassumption.
    eapply reach'_extensive. eassumption.
    eapply f_eq_subdomain_antimon; [| eassumption ].
    eapply reach'_set_monotonic.
    eapply Singleton_Included. eassumption.
  Qed.

  Global Instance Proper_val_rel_f_eq k j IP P :
    Proper (f_eq ==> eq ==> eq ==> iff) (val_rel k j IP P).
  Proof.
    intros ? ? H ? ? ? ? ? ?. subst.
    split; intros H1. eapply val_rel_rename_ext.
    eassumption.
    rewrite H. reflexivity.
    eapply val_rel_rename_ext.
    eassumption.
    rewrite H. reflexivity.
  Qed. 

  Global Instance Proper_env_rel_f_eq S k j IP P :
    Proper (f_eq ==> eq ==> eq ==> iff) (env_rel S k j IP P).
  Proof.
    intros ? ? H [? ?] [? ?] Heq [? ?] [? ?] Heq'. inv Heq; inv Heq'.
    split; intros H1; eapply env_rel_rename_ext.
    eassumption.
    rewrite H. reflexivity.
    eassumption.
    rewrite H. reflexivity.
  Qed. 

  Global Instance Proper_heap_rel_f_eq S k j IP P :
    Proper (f_eq ==> eq ==> eq ==> iff) (heap_rel S k j IP P).
  Proof.
    intros ? ? H ? ? Heq ? ? Heq'. subst.
    split; intros H1; eapply heap_rel_rename_ext.
    eassumption.
    rewrite H. reflexivity.
    eassumption.
    rewrite H. reflexivity.
  Qed.

    
  (** * Logical relation respects heap_equivalence *)  

    Lemma val_rel_res_eq GIP GP (k j : nat) (b' b1 b2 : Inj) (H1 H2 H1' H2' : heap block)
        (v1 v2 v1' v2' : value) :
    (Res (v1, H1)) ≺ ^ (k ; j ; GIP ; GP ; b') (Res (v2, H2)) ->

    (v1, H1) ≈_(id, b1) (v1', H1') ->
    injective_subdomain (reach' H1' (val_loc v1')) b1 ->

    (v2, H2) ≈_(b2, id) (v2', H2') ->
    injective_subdomain (reach' H2 (val_loc v2)) b2 ->
    
    (Res (v1', H1')) ≺ ^ (k ; j ; GIP ; GP ; b2 ∘ b' ∘ b1) (Res (v2', H2')).
  Proof with now eauto with Ensembles_DB.
    revert j b' b1 b2 v1 v2 v1' v2' H1 H2 H1' H2'.
    induction k as [k IHk] using lt_wf_rec1. intros j.
    induction j as [j IHj] using lt_wf_rec1.
    intros b' b1 b2 v1 v2 v1' v2' H1 H2 H1' H2'. 
    destruct v1 as [l1 | lf1 f1]; destruct v2 as [l2 | lf2 f2];
      try (now intros; contradiction); try (now simpl; eauto).
    - simpl. 
      intros [Heq Hcc] (* Hwf1 Hwf2 Hl1 Hl2 *) Hres1 Hr1 Hres2 Hr2. 
      destruct (get l1 H1) as
          [[c1 vs1 | | ] | ] eqn:Hget1;
        destruct (get l2 H2) as
          [[c2 vs2 | | ] | ] eqn:Hget2; try contradiction.
      rewrite res_equiv_eq in Hres1, Hres2.
      destruct v1' as [l1' | lf1' f1']; destruct v2' as [l2' | lf2' f2'];
      try contradiction.
      simpl in Hres1, Hres2. 
      rewrite Hget1 in Hres1. rewrite Hget2 in Hres2.
      destruct Hres1 as [Heqi1 Hres1].
      destruct Hres2 as [Heqi2 Hres2]. subst.       
      destruct (get l1' H1') as [b1'|] eqn:Hget1'; [| contradiction ].
      destruct (get l2' H2') as [b2'|] eqn:Hget2'; [| contradiction ].
      destruct b1' as [c1' vs1' | | ]; [| contradiction | contradiction ].
      destruct b2' as [c2' vs2' | | ]; [| contradiction | contradiction ].
      
      destruct Hres1 as [Heqc1 Heqb1].
      destruct Hres2 as [Heqc2 Heqb2]. subst. 
      destruct Hcc as [Heqc Hall]; subst. 
      split. unfold compose. rewrite <- Heqi1. unfold id. rewrite Heqi2.
      reflexivity.
      split; eauto.
      
      eapply Forall2_vertical_l_strong
        with (R1 := fun x y => forall i : nat, i < j ->
                             Res (x, H1) ≺ ^ (k; i; GIP; GP; b2 ∘ b') Res (y, H2')); 
        [| | now eapply Heqb1 ].
      
      * intros.
        setoid_rewrite val_log_rel_eq; tci. 
        eapply val_rel_rename_ext;
          [| rewrite <- (compose_id_neut_l (b2 ∘ b' ∘ b1)); reflexivity ]. 
        rewrite <- Combinators.compose_assoc.
        eapply IHj; try eassumption; try reflexivity.
        eapply H4. eassumption. eassumption. 
        
        eapply injective_subdomain_antimon. eassumption.
        rewrite (reach_unfold _ (val_loc (Loc l1'))).
        eapply Included_Union_preserv_r.
        eapply reach'_set_monotonic. simpl. rewrite post_Singleton; [| eassumption ].
        eapply In_Union_list. eapply in_map. eassumption.

        clear. now firstorder.
      * eapply Forall2_vertical_r_strong; [| eapply Hall | eassumption ].
        intros x y z Hin1 Hin2 Hin3 Hin Hres. intros j' Hlt. 
        eapply val_rel_rename_ext;
          [| rewrite <- (compose_id_neut_r (b2 ∘ b')); reflexivity ]. 
        eapply IHj; [ eassumption | | reflexivity | | | ]. 
        unfold  val_rel. rewrite <- val_log_rel_eq; tci.
        clear. now firstorder. now eapply Hres.
        eapply injective_subdomain_antimon. eassumption.
        rewrite (reach_unfold _ [set b' l1]).
        eapply Included_Union_preserv_r.
        eapply reach'_set_monotonic. simpl. rewrite post_Singleton; [| eassumption ].
        eapply In_Union_list. eapply in_map. eassumption.
    - intros Hrel Hres1 Hinj1 Hres2 Hinj2. 
      destruct v1' as [l1' | lf1' f1']; destruct v2' as [l2' | lf2' f2'];
        try (rewrite res_equiv_eq in Hres2;
             rewrite res_equiv_eq in Hres1; contradiction).
      rewrite res_equiv_eq in Hres2; rewrite res_equiv_eq in Hres1.
      simpl in Hres1, Hres2.
      inv Hres1. inv Hres2.
      eassumption. 
  Qed.
  
  Lemma var_rel_heap_env_equiv GP GIP (S1 S2 : Ensemble var) (k j : nat)
        (β β1 β2 : Inj)
        (H1 H2 H1' H2' : heap block)
        (rho1 rho2 rho1' rho2' : env) (x1 x2 : var) :
    var_rel k j GIP GP β H1 rho1 H2 rho2 x1 x2 ->
    S1 |- (H1, rho1) ⩪_(id, β1) (H1', rho1') ->
    injective_subdomain (reach' H1' (env_locs rho1' S1)) β1 -> 
    S2 |- (H2, rho2) ⩪_(β2, id) (H2', rho2') ->
    injective_subdomain (reach' H2 (env_locs rho2 S2)) β2 ->
    x1 \in S1 -> x2 \in S2 ->
    var_rel k j GIP GP (β2 ∘ β ∘ β1)
                      H1' rho1' H2' rho2' x1 x2.
  Proof.
    intros Henv Heq1 Hinj1 Heq2 Hinj2 Hin1 Hin2 v1' Hget1'.
    assert (Hget1'' := Hget1').
    eapply Heq1 in Hget1'; [| eassumption ].
    destruct Hget1' as [v1 [Hget1 Hequiv1]]. 
    eapply Henv in Hget1. 
    destruct Hget1 as [v2 [Hget2 Hval]]; eauto.
    assert (Hget2'' := Hget2).
    eapply Heq2 in Hget2; [| eassumption ].
    destruct Hget2 as [v2' [Hget2' Hequiv2]]; eauto. 
    eexists. split; eauto.
    eapply val_rel_res_eq; try eassumption.
    symmetry. eassumption. 
    eapply injective_subdomain_antimon. eassumption.
    eapply reach'_set_monotonic. now eapply get_In_env_locs; eauto.
    eapply injective_subdomain_antimon. eassumption.
    eapply reach'_set_monotonic. now eapply get_In_env_locs; eauto.
  Qed. 
  

  Lemma env_rel_heap_env_equiv GIP GP (S S1 S2 : Ensemble var) (k j : nat)
        (b b1 b2 : Inj)
        (H1 H2 H1' H2' : heap block) (rho1 rho2 rho1' rho2' : env) :
    (H1, rho1) ⋞ ^ (S; k; j; GIP; GP; b ) (H2, rho2) ->
    S1 |- (H1, rho1) ⩪_(id, b1) (H1', rho1') ->
    injective_subdomain (reach' H1' (env_locs rho1' S1)) b1 -> 
    S2 |- (H2, rho2) ⩪_(b2, id) (H2', rho2') ->
    injective_subdomain (reach' H2 (env_locs rho2 S2)) b2 ->
    S \subset S1 -> S \subset S2 ->
    (H1', rho1') ⋞ ^ (S; k; j; GIP; GP; (b2 ∘ b ∘ b1)) (H2', rho2').
  Proof.
    intros Henv Heq1 Hinj1 Heq2 Hinj2 Hin1 Hin2 v1' Hget1'.
    eapply var_rel_heap_env_equiv; try eassumption; eauto.
    eapply Henv. eassumption. 
  Qed.

  (** * Reachable set bijections *)

  Lemma val_rel_image_post GIP GP b (k : nat) j (H1 H2 : heap block)
        (v1 v2 : value) :
    (Res (v1, H1)) ≺ ^ (k ; j ; GIP ; GP ; b) (Res (v2, H2)) ->
    image b ((post H1 ^ j) (val_loc v1)) <--> (post H2 ^ j) (val_loc v2). 
  Proof with now eauto with Ensembles_DB.
    revert v1 v2; induction j; intros v1 v2.
    - unfold app. intros Hrel.
      destruct v1; destruct v2; try contradiction; simpl.
      rewrite image_Singleton. eapply val_log_rel_loc_eq in Hrel. 
      inv Hrel. reflexivity.

      rewrite image_Empty_set. reflexivity.

    - intros Hval.
      destruct v1 as [l1' |]; destruct v2 as [l2' |]; try contradiction.
      + replace (S j) with (j + 1) by omega.
        rewrite !app_plus. unfold compose. simpl.
        simpl in Hval. destruct Hval as [Heq1 Hval]; subst.  
        destruct (get l1' H1) as [b1'|] eqn:Hget1;
          destruct (get (b l1') H2) as [b2'|] eqn:Hget2; try contradiction;
          destruct b1' as [c1 vs1 | [? | B1 f1] [ env_loc1 |] |]; try contradiction;
            destruct b2' as [c2 vs2 | | ]; try destruct Hval as [Heq1 [Heq2 _]];
              try contradiction.
        rewrite (proper_post_n H1);
          [| rewrite !post_Singleton; try eassumption; reflexivity ].
        rewrite (proper_post_n H2);
          [| rewrite !post_Singleton; try eassumption; reflexivity ].
        simpl. destruct Hval as [Heq' Hi].
        clear Hget1 Hget2.
        induction Hi.
        
        simpl. rewrite !post_n_Empty_set, image_Empty_set. reflexivity.
        simpl. rewrite !post_n_Union, image_Union. rewrite IHHi.
        rewrite IHj. reflexivity.
        unfold val_rel. rewrite <- val_log_rel_eq; tci.
      + simpl. rewrite !post_n_Empty_set, !post_Empty_set, image_Empty_set.
        reflexivity.       
  Qed.

  Lemma val_rel_image_reach GIP GP b (k : nat) (H1 H2 : heap block)
        (v1 v2 : value) :
    (forall j, (Res (v1, H1)) ≺ ^ (k ; j ; GIP ; GP ; b) (Res (v2, H2))) ->
    image b (reach' H1 (val_loc v1)) <--> reach' H2 (val_loc v2). 
  Proof with now eauto with Ensembles_DB.
    intros Hval. split.
    - intros l1 [l2 [[n [_ Hin]] eq]].
      specialize (Hval n). eexists. split.
      now econstructor. 
      eapply val_rel_image_post. eassumption.
      eexists. split; eauto. 
    - intros l1 [n [_ Hin]].
      specialize (Hval n).
      eapply image_monotonic; [| eapply val_rel_image_post; eassumption ].
      eapply Included_post_n_reach'. 
  Qed.
  
  
  Lemma var_rel_image_reach GIP GP b
        (k : nat) (H1 H2 : heap block) (rho1 rho2 : env) (x y : var) (v : value) :
    (forall j, var_rel k j GIP GP b H1 rho1 H2 rho2 x y) ->
    M.get x rho1 = Some v ->
    image b (reach' H1 (env_locs rho1 [set x])) <--> reach' H2 (env_locs rho2 [set y]). 
  Proof.
    intros Hcc Hget.
    assert (Hcc := Hcc).
    edestruct (Hcc 1) as [v' [Hget' Hv]]; eauto.
    rewrite !env_locs_Singleton at 1; eauto.
    rewrite val_rel_image_reach; try eassumption.
    reflexivity.
    intros j'.
    edestruct (Hcc j') as [v'' [Hget'' Hv']]; eauto.
    repeat subst_exp. eassumption.
  Qed.
  

  
  Lemma env_rel_image_reach S (k : nat) GIP GP b
        (H1 H2 : heap block) (rho1 rho2 : env) :
    (forall j, (H1, rho1) ⋞ ^ (S; k; j; GIP; GP; b) (H2, rho2)) ->
    binding_in_map S rho1 ->
    image b (reach' H1 (env_locs rho1 S)) <--> reach' H2 (env_locs rho2 S).
  Proof.
    intros Hres HB. split.
    - intros l' [l [Hin Heq]]; subst.
      destruct Hin as [n [_ Hp]].
      edestruct post_n_exists_Singleton as [l1 [Hin Hp']]; try eassumption.
      destruct Hin as [x [Hin Heq]]. 
      destruct (M.get x rho1) as[[l1' |] | ] eqn:Hgetx1; inv Heq.
      eapply reach'_set_monotonic.
      eapply env_locs_monotonic. eapply Singleton_Included. eassumption.
      eapply var_rel_image_reach; try eassumption.
      intros j. eapply Hres. eassumption.
      rewrite !env_locs_Singleton at 1; try eassumption.
      eexists; split; eauto. eexists; split; eauto. now constructor.
    - intros l [m [Hm Hr]].
      edestruct post_n_exists_Singleton as [l1 [Hin Hp']]; try eassumption.
      destruct Hin as [x [Hin Heq]]. 
      destruct (M.get x rho2) as[[l1' |] | ] eqn:Hgetx1; inv Heq.
      edestruct HB as [v1 Hget1]. eassumption.
      eapply Included_trans; [| reflexivity | ].
      eapply image_monotonic. eapply reach'_set_monotonic.
      eapply env_locs_monotonic. eapply Singleton_Included. eassumption.
      rewrite var_rel_image_reach; [| intros j; eapply Hres; eassumption | eassumption ].
      rewrite env_locs_Singleton at 1; eauto.      
      eexists; split; eauto.
  Qed. 

  Lemma heap_rel_image_reach S (k : nat) GIP GP b
        (H1 H2 : heap block) (rho1 rho2 : env) :
    (forall j, S |- H1 ≼ ^ (k; j; GIP; GP; b) H2) ->
    image b (reach' H1 S) <--> reach' H2 (image b S).
  Proof.
    intros Hrel. split.
    - intros l' [l [Hin Heq]]; subst.
      destruct Hin as [n [_ Hp]].
      edestruct post_n_exists_Singleton as [l1 [Hin Hp']]; try eassumption.
      eapply reach'_set_monotonic;
        [| eapply val_rel_image_reach  with (v1 := Loc l1) (v2 := Loc (b l1)) ].

      eapply Singleton_Included. now eexists; split; eauto. 

      intros j. eapply Hrel. eassumption.

      eexists; split; eauto. eexists; split; eauto. now constructor. 
    - intros l [m [Hm Hr]].
      edestruct post_n_exists_Singleton as [l1 [Hin Hp']]; try eassumption.
      destruct Hin as [x [Hin Heq]]. 
      subst.
      eapply val_rel_image_post with (v1 := Loc x) (v2 := Loc (b x)) in Hp'; [| eapply Hrel; eauto ].
      eapply image_monotonic; [| eassumption ].
      eapply Included_trans. eapply Included_post_n_reach'.
      eapply reach'_set_monotonic. eapply Singleton_Included. eassumption. 
  Qed. 
  
  (* Reachable values are in the LR *)
  
  Lemma val_rel_post GIP GP (k j : nat) b v1 v2 H1 H2 l :
    Res (v1, H1) ≺ ^ (k; S j; GIP ; GP; b) Res (v2, H2) ->
    l \in post H1 (val_loc v1) ->
    Res (Loc l, H1) ≺ ^ (k; j; GIP ; GP; b) Res (Loc (b l), H2).
  Proof. 
    intros Hcc [l' [b' [Hin [Hget Hin']]]].
    destruct v1 as [l1 |]; [| now inv Hin ]. inv Hin.
    destruct v2 as [l2 |]; [| now inv Hcc ].
    destruct Hcc as [Heq Hcc].
    rewrite Hget in Hcc.
    
    (destruct b' as [| |]; try contradiction;
     destruct (get l2 H2) as [[| |] | ] eqn:Hget'); try contradiction.

    - simpl in  Hin'.      
      destruct Hcc as [Heq1 Hrel]. subst.
      simpl in Hrel.
      edestruct (@Union_lists_exists loc) as [S' [Hin3 Hin2]]. eassumption.
      edestruct (list_in_map_inv _ _ _ Hin3) as [l3' [Heql Hinl]]; subst.
      destruct l3' as [l3' |]; inv Hin2.
      edestruct (Forall2_exists _ l0 l1 (Loc l) Hinl Hrel)  as [x' [Hin2 Hres']].
      specialize (Hres' j (NPeano.Nat.lt_succ_diag_r j)).
      rewrite val_log_rel_eq in Hres'; tci.
      assert (Hleq : x' = Loc (b l)) by (eapply val_log_rel_loc_eq; eauto).
      subst. eassumption.
  Qed.

  Lemma val_rel_post_n GIP GP (k j : nat) b v1 v2 H1 H2 l n :
    Res (v1, H1) ≺ ^ (k; n + j; GIP ; GP; b) Res (v2, H2) ->
    l \in (post H1 ^ n) (val_loc v1) ->
    Res (Loc l, H1) ≺ ^ (k; j; GIP ; GP; b ) Res (Loc (b l), H2).
  Proof.
    revert v1 v2 l j; induction n as [n IHn] using lt_wf_rec1;
      destruct n; intros v1 v2 l j. 
    - intros Heq Hin. destruct v1; [| now inv Hin ]. inv Hin. 
      erewrite <- !(val_log_rel_loc_eq) with (v2 := v2); eauto.
    - intros Hrel Hpost.
      replace (S n) with (n + 1) in Hpost by omega.
      rewrite app_plus in Hpost. unfold compose in Hpost. simpl in Hpost.
      edestruct post_n_exists_Singleton as [l3 [Hin1 Hinp]]; try eassumption.
      eapply IHn with (v1 := Loc l3); [| | eassumption ]. omega.
      eapply val_rel_post. eassumption. 
      eassumption. 
  Qed.
  

  Corollary val_rel_reach GIP GP (k : nat) b v1 v2 H1 H2 l :
    (forall j, Res (v1, H1) ≺ ^ (k; j; GIP ; GP; b) Res (v2, H2)) ->
    l \in reach' H1 (val_loc v1) ->
    (forall j, Res (Loc l, H1) ≺ ^ (k; j; GIP ; GP; b ) Res (Loc (b l), H2)).
  Proof.
    intros Hres [n [_ Hin]] j. eapply val_rel_post_n; now eauto.
  Qed.

  
  Lemma val_rel_reach2 GIP GP (k : nat) b v1 v2 H1 H2 l2 :
    (forall j, Res (v1, H1) ≺ ^ (k; j; GIP ; GP; b ) Res (v2, H2)) ->
    l2 \in reach' H2 (val_loc v2) ->
    (exists l1, l1 \in reach' H1 (val_loc v1) /\
           b l1 = l2 /\
           (forall j, Res (Loc l1, H1) ≺ ^ (k; j; GIP ; GP; b) Res (Loc (b l1), H2))).
  Proof. 
    intros Hres Hrin.
    assert (Hrin2 := Hrin).
    eapply val_rel_image_reach in Hrin2; [| eassumption ].
    destruct Hrin2 as [l1' [Heq Hind]]; subst.
    eexists. split. eassumption.
    split. reflexivity.
    eapply val_rel_reach; eassumption.
  Qed. 

  
  (** * Well-formedness/closedness lemmas *)

  Lemma val_rel_well_formed_post GIP GP (k j : nat) b v1 v2 H1 H2 :
    Res (v1, H1) ≺ ^ (k; j + 1; GIP ; GP; b) Res (v2, H2) ->
    well_formed (((post H1) ^ j) (val_loc v1)) H1.
  Proof.
    intros Hcc l1 b1 Hin Hget l Hlin.
    assert (Hp : (post H1 ^ S j) (val_loc v1) l).
    { simpl. do 2 eexists. split. eassumption. 
      split; eassumption. }
    eapply val_rel_post_n with (j := 0) in Hp.
    eapply val_log_rel_in_dom1. eassumption. 
    reflexivity.
    eapply val_rel_j_monotonic; tci. omega.
  Qed.
  
  Lemma val_rel_well_formed_reach GIP GP (k : nat) b v1 v2 H1 H2 :
    (forall j, Res (v1, H1) ≺ ^ (k; j; GIP ; GP; b) Res (v2, H2)) ->
    well_formed (reach' H1 (val_loc v1)) H1.
  Proof.
    intros Hcc l1 b1 [n [_ Hin]] Hget l Hdom.
    eapply val_rel_well_formed_post; try eassumption.
    now eauto.
  Qed.

  Lemma val_rel_closed GIP GP (k : nat) b v1 v2 H1 H2 :
    (forall j, Res (v1, H1) ≺ ^ (k; j; GIP ; GP; b) Res (v2, H2)) ->
    closed (reach' H1 (val_loc v1)) H1.
  Proof.
    intros Hyp. eapply reach'_closed.
    eapply val_rel_well_formed_reach. eassumption.
    eapply val_log_rel_in_dom1. eapply (Hyp 0). 
  Qed.

  Lemma val_rel_Forall2_reach GIP GP (k : nat) b (H1 H2 : heap block)
        vs1 vs2 :
    Forall2 (fun v1 v2 => forall j, (Res (v1, H1)) ≺ ^ (k; j; GIP ; GP ; b)
                                                 (Res (v2, H2)))
            vs1 vs2 ->
    closed (reach' H1 (Union_list (map val_loc vs1))) H1.  
  Proof.
    intros Hall. induction Hall; simpl.
    - rewrite reach'_Empty_set.
      intros x Hin. inv Hin.
    - rewrite reach'_Union. eapply closed_Union; [| eassumption ].
      eapply val_rel_closed; eauto.
  Qed.

   
  Lemma var_rel_well_formed_reach GP GIP (k : nat)
        (b : Inj) (H1 H2 : heap block) (rho1 rho2 : env) (x1 x2 : var) :
    (forall j, var_rel k j GIP GP b H1 rho1 H2 rho2 x1 x2) ->
    well_formed (reach' H1 (env_locs rho1 [set x1])) H1.
  Proof.
    intros Hrel.
    destruct (M.get x1 rho1) eqn:Heqb.
    rewrite env_locs_Singleton; eauto.
    
    edestruct (Hrel 0) as [v2 [Hget2 Hequiv2]]. eassumption. 
    eapply val_rel_well_formed_reach. intros j1.
    edestruct (Hrel j1) as [v2' [Hget2' Hequiv2']]. eassumption. 
    repeat subst_exp. eassumption.

    rewrite env_locs_Singleton_None; try eassumption. 
    rewrite reach'_Empty_set. eapply well_formed_Empty_set.
  Qed.  
  
  Lemma var_rel_closed_reach GP GIP (S1 S2 : Ensemble var) (k j : nat)
        (b : Inj) (H1 H2 H1' H2' : heap block)
        (rho1 rho2 rho1' rho2' : env) (x1 x2 : var) :
    (forall j, var_rel k j GIP GP b H1 rho1 H2 rho2 x1 x2) ->
    closed (reach' H1 (env_locs rho1 [set x1])) H1.
  Proof.
    intros Hvar.
    eapply reach'_closed.     
    eapply var_rel_well_formed_reach. eassumption.

    destruct (M.get x1 rho1) eqn:Heqb.
    rewrite env_locs_Singleton; eauto.
    
    edestruct (Hvar 0) as [v2 [Hget2 Hequiv2]]. eassumption. 
    now eapply val_log_rel_in_dom1; eauto.
    rewrite env_locs_Singleton_None; try eassumption.
    now eauto with Ensembles_DB. 
  Qed.  
    
  Lemma env_rel_well_fomed_reach GIP GP (P : Ensemble var) (k : nat)
        (b : Inj) (H1 H2 : heap block) (rho1 rho2 : env) :
    (forall j, (H1, rho1) ⋞ ^ (P; k; j; GIP; GP; b ) (H2, rho2)) ->
    well_formed (reach' H1 (env_locs rho1 P)) H1.
  Proof.
    intros Henv l1 b1 [n [_ Hin]] Hget l Hlocs. 
    edestruct post_n_exists_Singleton as [l1' [Hin' Hp]]. eassumption.
    edestruct Hin' as [y [Hiny Heqy]].
    destruct (M.get y rho1) as [[l1'' |] |] eqn:Hgety; try contradiction.
    inv Heqy. eapply Henv with (j := n + 1) in Hgety; [| eassumption ].
    edestruct Hgety as [l2 [Hgetyl1 Hres]]. 
    assert (Hr : In loc ((post H1 ^ (S n)) [set l1']) l). 
    { do 2 eexists; split. eassumption. split; eauto. }
    eapply val_rel_well_formed_post; eassumption.
  Qed.

  Lemma env_rel_closed_reach GIP GP (P : Ensemble var) (k : nat)
        (b : Inj) (H1 H2 : heap block) (rho1 rho2 : env) :
    (forall j, (H1, rho1) ⋞ ^ (P; k; j; GIP; GP; b ) (H2, rho2)) ->
    closed (reach' H1 (env_locs rho1 P)) H1.
  Proof.
    intros Henv. eapply reach'_closed.
    eapply env_rel_well_fomed_reach. eassumption.
    eapply env_log_rel_P_in_dom1. eapply (Henv 0).
  Qed.

  Lemma heap_rel_well_fomed_reach GIP GP (P : Ensemble var) (k : nat)
        (b : Inj) (H1 H2 : heap block) :
    (forall j, P |- H1 ≼ ^ ( k ; j ; GIP ; GP ; b ) H2) ->
    well_formed (reach' H1 P) H1.
  Proof.
    intros Henv l1 b1 [n [_ Hin]] Hget l Hlocs. 
    edestruct post_n_exists_Singleton as [l1' [Hin' Hp]]. eassumption.
    eapply val_rel_well_formed_post. eapply Henv. eassumption. simpl. eassumption.
    eassumption. eassumption.
  Qed.

  Lemma heap_rel_closed_reach GIP GP (P : Ensemble var) (k : nat)
        (b : Inj) (H1 H2 : heap block) (rho1 rho2 : env) :
    (forall j, P |- H1 ≼ ^ ( k ; j ; GIP ; GP ; b ) H2) ->
    closed (reach' H1 P) H1.
  Proof.
    intros Henv. eapply reach'_closed.
    eapply heap_rel_well_fomed_reach. eassumption.
    eapply heap_log_rel_in_dom1. eapply (Henv 0).
  Qed.

  Lemma val_rel_well_formed_post2 GIP GP (k j : nat) b v1 v2 H1 H2 :
    Res (v1, H1) ≺ ^ (k; j + 1; GIP ; GP; b) Res (v2, H2) ->
    well_formed (((post H2) ^ j) (val_loc v2)) H2.
  Proof.
    (* intros Hcc l1 b1 Hin Hget l Hlin. *)
    (* assert (Hp : (post H2 ^ S j) (val_loc v2) l). *)
    (* { simpl. do 2 eexists. split. eassumption.  *)
    (*   split; eassumption. } *)
    (* eapply val_rel_post_n with (j := 0) in Hp. *)
    (* eapply val_log_rel_in_dom2. eassumption.  *)
    (* reflexivity. *)
    (* eapply val_rel_j_monotonic; tci. omega. *)
  Admitted. (* need lemma about image *)
  
  Lemma val_rel_well_formed_reach2 GIP GP (k : nat) b v1 v2 H1 H2 :
    (forall j, Res (v1, H1) ≺ ^ (k; j; GIP ; GP; b) Res (v2, H2)) ->
    well_formed (reach' H2 (val_loc v2)) H2.
  Proof.
    intros Hcc l1 b1 [n [_ Hin]] Hget l Hdom.
    eapply val_rel_well_formed_post2; try eassumption.
    now eauto.
  Qed.

  Lemma val_rel_closed2 GIP GP (k : nat) b v1 v2 H1 H2 :
    (forall j, Res (v1, H1) ≺ ^ (k; j; GIP ; GP; b) Res (v2, H2)) ->
    closed (reach' H2 (val_loc v2)) H2.
  Proof.
    intros Hyp. eapply reach'_closed.
    eapply val_rel_well_formed_reach2. eassumption.
    eapply val_log_rel_in_dom2. eapply (Hyp 0). 
  Qed.

  Lemma val_rel_Forall2_reach2 GIP GP (k : nat) (b : Inj) (H1 H2 : heap block)
        vs1 vs2 :
    Forall2 (fun v1 v2 => forall j, (Res (v1, H1)) ≺ ^ (k; j; GIP ; GP ; b)
                            (Res (v2, H2)))
            vs1 vs2 ->
    closed (reach' H2 (Union_list (map val_loc vs2))) H2.  
  Proof.
    intros Hall. induction Hall; simpl.
    - rewrite reach'_Empty_set. intros x Hin. inv Hin.
    - rewrite reach'_Union. eapply closed_Union; [| eassumption ].
      eapply val_rel_closed2; eauto.
  Qed.

  Lemma var_rel_well_formed_reach2 GP GIP (k : nat)
        (b : Inj) (H1 H2 : heap block) (rho1 rho2 : env) (x1 x2 : var) :
    (forall j, var_rel k j GIP GP b H1 rho1 H2 rho2 x1 x2) ->
    binding_in_map [set x1] rho1 ->
    well_formed (reach' H2 (env_locs rho2 [set x2])) H2.
  Proof.
    intros Hrel [Hin Hget1]. reflexivity. 
    
    edestruct (Hrel 0) as [v2 [Hget2 Hequiv2]]. eassumption. 
    rewrite env_locs_Singleton; [| eassumption ].
    eapply val_rel_well_formed_reach2. intros j1. 
    edestruct (Hrel j1) as [v2' [Hget2' Hequiv2']]. eassumption. 
    repeat subst_exp. eassumption.
  Qed.  
  
  Lemma var_rel_closed_reach2 GP GIP (S1 S2 : Ensemble var) (k j : nat)
        (b : Inj) (H1 H2 H1' H2' : heap block)
        (rho1 rho2 rho1' rho2' : env) (x1 x2 : var) :
    (forall j, var_rel k j GIP GP b H1 rho1 H2 rho2 x1 x2) ->
    binding_in_map [set x1] rho1 ->
    closed (reach' H2 (env_locs rho2 [set x2])) H2.
  Proof.
    intros Hvar Hin.
    eapply reach'_closed.     
    eapply var_rel_well_formed_reach2; try eassumption.
    
    edestruct Hin as [v1 Hget]. reflexivity.
    edestruct (Hvar 0) as [v2' [Hget2 Hequiv2]]. eassumption. 
    rewrite env_locs_Singleton; eauto.
    
    now eapply val_log_rel_in_dom2; eauto.
  Qed.  
  
  Lemma env_rel_well_fomed_reach2 GIP GP (P : Ensemble var) (k : nat)
        (b : Inj) (H1 H2 : heap block) (rho1 rho2 : env) :
    (forall j, (H1, rho1) ⋞ ^ (P; k; j; GIP; GP; b ) (H2, rho2)) ->
    binding_in_map P rho1 ->
    well_formed (reach' H2 (env_locs rho2 P)) H2.
  Proof.
    intros Henv Hbin l1 b1 [n [_ Hin]] Hget l Hlocs. 
    edestruct post_n_exists_Singleton as [l1' [Hin' Hp]]. eassumption.
    edestruct Hin' as [y [Hiny Heqy]].
    edestruct (Hbin y) as [v1 Hgetv1]. eassumption. 
    destruct (M.get y rho2) as [[l1'' |] |] eqn:Hgety; try contradiction.
    eapply var_rel_well_formed_reach2; try eassumption.
    intros j; eapply Henv. eassumption.
    eapply binding_in_map_antimon; try eassumption.
    eapply Singleton_Included; eassumption.
    inv Heqy. rewrite env_locs_Singleton; eauto. eexists; split; eauto.
    now constructor. 
  Qed.

  Lemma env_rel_closed_reach2 GIP GP (P : Ensemble var) (k : nat)
        (b : Inj) (H1 H2 : heap block) (rho1 rho2 : env) :
    (forall j, (H1, rho1) ⋞ ^ (P; k; j; GIP; GP; b ) (H2, rho2)) ->
    binding_in_map P rho1 ->
    closed (reach' H2 (env_locs rho2 P)) H2.
  Proof.
    intros Henv Hbin. eapply reach'_closed.
    eapply env_rel_well_fomed_reach2. eassumption.
    eassumption. eapply env_log_rel_P_in_dom2. eapply (Henv 0).
    eassumption. 
  Qed.

  (* Lemma heap_rel_well_fomed_reach GIP GP (P : Ensemble var) (k : nat) *)
  (*       (b : Inj) (H1 H2 : heap block) : *)
  (*   (forall j, P |- H1 ≼ ^ ( k ; j ; GIP ; GP ; b ) H2) -> *)
  (*   well_formed (reach' H1 P) H1. *)
  (* Proof. *)
  (*   intros Henv l1 b1 [n [_ Hin]] Hget l Hlocs.  *)
  (*   edestruct post_n_exists_Singleton as [l1' [Hin' Hp]]. eassumption. *)
  (*   eapply val_rel_well_formed_post. eapply Henv. eassumption. simpl. eassumption. *)
  (*   eassumption. eassumption. *)
  (* Qed. *)

  (* Lemma heap_rel_closed_reach GIP GP (P : Ensemble var) (k : nat) *)
  (*       (b : Inj) (H1 H2 : heap block) (rho1 rho2 : env) : *)
  (*   (forall j, P |- H1 ≼ ^ ( k ; j ; GIP ; GP ; b ) H2) -> *)
  (*   closed (reach' H1 P) H1. *)
  (* Proof. *)
  (*   intros Henv. eapply reach'_closed. *)
  (*   eapply heap_rel_well_fomed_reach. eassumption. *)
  (*   eapply heap_log_rel_in_dom1. eapply (Henv 0). *)
  (* Qed. *)


  (** * Heap monotonicity/allocation  *)

  Lemma val_rel_heap_monotonic GIP GP (k : nat) b (H1 H2 H1' H2' : heap block)
        (v1 v2 : value):
    H1 ⊑ H1' -> H2 ⊑ H2' ->
    (forall j, Res (v1, H1) ≺ ^ (k ; j; GIP ; GP ; b) Res (v2, H2)) ->
    (forall j, Res (v1, H1') ≺ ^ (k ; j; GIP ; GP; b) Res (v2, H2')).
  Proof with (now eauto with Ensembles_DB).
    intros Hsub1 Husb2 Hval j.
    rewrite <- (compose_id_neut_l b).
    rewrite <- (compose_id_neut_r (id ∘ b)).    

    eapply val_rel_res_eq. eapply Hval. 
    
    eapply heap_eq_res_equiv. eapply HL.subheap_heap_eq.
    eassumption.
    eapply in_dom_closed.
    eapply val_rel_closed. eassumption.

    clear; now firstorder.

    eapply heap_eq_res_equiv. eapply HL.subheap_heap_eq.
    eassumption.
    eapply in_dom_closed.
    eapply val_rel_closed2. eassumption.
    clear; now firstorder. 
  Qed. 

  Lemma var_rel_heap_monotonic GIP GP (k : nat) b (H1 H2 H1' H2' : heap block)
       (rho1 rho2 : env) x y:
     H1 ⊑ H1' -> H2 ⊑ H2' ->
     (forall j, var_rel k j GIP GP b H1 rho1 H2 rho2 x y) ->
     (forall j, var_rel k j GIP GP b H1' rho1 H2' rho2 x y).
   Proof.
     intros Hs1 Hs2 Hres j v Hget.
     edestruct (Hres j) as [l2 [Hget2 Hres2]]; eauto.
     eexists; split; eauto.
     eapply val_rel_heap_monotonic; try eassumption.
     intros j'.
     edestruct (Hres j') as [l2' [Hget2' Hres2']]; eauto.
     repeat subst_exp.
     eassumption.
   Qed.
   
   Lemma env_rel_heap_monotonic GIP GP S (k : nat) b
         (H1 H2 H1' H2' : heap block)
       (rho1 rho2 : env):
     H1 ⊑ H1' -> H2 ⊑ H2' ->
     (forall j, (H1, rho1) ⋞ ^ (S ; k ; j; GIP ; GP ; b) (H2, rho2)) ->
     (forall j, (H1', rho1) ⋞ ^ (S ; k ; j; GIP ; GP; b) (H2', rho2)).
   Proof.
     intros Hs1 Hs2 Hres j x Hin.
     eapply var_rel_heap_monotonic; try eassumption.
     intros j'. eapply Hres. eassumption.
   Qed.
   
   Lemma heap_rel_monotonic P GIP GP (k : nat) b
        (H1 H2 H1' H2' : heap block) :
    H1 ⊑ H1' -> H2 ⊑ H2' ->
    (forall j, P |- H1 ≼ ^ (k; j; GIP; GP; b) H2) ->
    (forall j, P |- H1' ≼ ^ (k; j; GIP; GP; b) H2').
  Proof.
    intros Hsub1 Hsub2 Hrel j l Hin.
    eapply val_rel_heap_monotonic; eauto.
    intros j'. eapply Hrel. eassumption.
  Qed.

    (** * Allocate a constructor *)
  
  Lemma env_rel_set_alloc_Constr S GIP GP (k j : nat) b
        c vs1 vs2 l1 l2  (H1 H2 H1' H2' : heap block)
        (rho1 rho2 : env) x:
    
    (forall j, (H1, rho1) ⋞ ^ (S \\ [set x]; k; j; GIP; GP; b) (H2, rho2)) ->
    
     alloc (Constr c vs1) H1 = (l1, H1') ->
     alloc (Constr c vs2) H2 = (l2, H2') ->  

     (forall j, Forall2 (fun v1 v2 => Res (v1, H1) ≺ ^ (k; j; GIP; GP; b) Res (v2, H2)) vs1 vs2) ->
     
     (H1', M.set x (Loc l1) rho1) ⋞ ^ (S; k; j; GIP; GP; b {l1 ~> l2}) (H2', M.set x (Loc l2) rho2).
   Proof with (now eauto with Ensembles_DB).
     intros Henv Ha1 Ha2 Hres. assert (Hres' := Hres). 
     eapply env_log_rel_P_set.
     - eapply env_rel_heap_monotonic.
       eapply HL.alloc_subheap. eassumption.
       eapply HL.alloc_subheap. eassumption.
       intros j'. eapply env_rel_rename_ext. 
       eauto. 
       eapply f_eq_subdomain_extend_not_In_S_r; [| reflexivity ].
       intros H. eapply env_locs_closed with (H := H1) in H.
       eapply HL.alloc_not_In_dom. eapply Ha1. eassumption.
       eapply env_rel_closed_reach. eassumption.
     - split.
       + rewrite extend_gss; reflexivity. 
       + erewrite gas; [| eassumption ].
         erewrite gas; [| eassumption ].
         simpl. split. reflexivity. eapply Forall2_forall.
         tci. 
         intros j'. 
         eapply Forall2_monotonic_strong; [| now eauto ].
         intros x1 x2 Hin1 Hin2 Heq Hlt.
         rewrite val_log_rel_eq; tci. eapply val_rel_heap_monotonic.

         eapply HL.alloc_subheap; eassumption.
         eapply HL.alloc_subheap; eassumption.
          
         intros j''. 
         specialize (Hres' j'').
         edestruct (Forall2_exists _ vs1 vs2 x1 Hin1 Hres')  as [x' [Hinx2 Hr']].

         destruct x1; destruct x2; try contradiction. 
         * eapply val_log_rel_loc_eq in Heq. inv Heq.
           assert (Hr := Hr').
           eapply val_log_rel_loc_eq in Hr. subst.
           eapply val_rel_rename_ext. eassumption.

           eapply f_eq_subdomain_extend_not_In_S_r; [| reflexivity ].
           intros H. eapply env_locs_closed with (H := H1) in H.
           eapply HL.alloc_not_In_dom. eapply Ha1. eassumption.
           assert (Hall : forall j, Res (Loc l, H1) ≺ ^ (k; j; GIP; GP; b) Res (Loc (b l), H2)).
           { intros j'''. specialize (Hres j''').
             edestruct (Forall2_exists _ vs1 vs2 _ Hin1 Hres)  as [x' [Hinx3 Hr'']].
             assert (Hr := Hr'').
             eapply val_log_rel_loc_eq in Hr. subst.
             eassumption. }
           eapply val_rel_closed. eassumption.
         * eapply val_rel_rename_ext.
           rewrite val_rel_eq in *. 
           intros H3 H4 rhoc ft xs1 xs2 vs3 vs4 b' Hf Hset Hlen.
           eapply Heq; eassumption.

           simpl. rewrite reach'_Empty_set.
           intros z Hin. inv Hin.

           Grab Existential Variables. exact b. exact 0. 
   Qed.
   

   (** * heap_rel lemmas *)
   Lemma rel_env_rel_heap (S : Ensemble var) GIP GP b
         (H1 H2 : heap block) (rho1 rho2 : env) k :
      (forall j, (H1, rho1) ⋞ ^ ( S ; k ; j ; GIP ; GP ; b ) (H2, rho2)) ->
      (forall j, (reach' H1 (env_locs rho1 S)) |- H1 ≼ ^ (k; j; GIP; GP; b) H2 ).
  Proof.     
    intros Heq j x [m [_ Hin]].
    edestruct post_n_exists_Singleton as [l3' [Hin1 Hinp3]]; try eassumption.
    destruct Hin1 as [y [Hin1 Hgetx]]. edestruct (M.get y rho1) as [[l1 | ] | ] eqn:Hgety; try inv Hgetx.
    edestruct (Heq (m + j)) as [v' [Hgety' Hcc]]; try eassumption.
    eapply val_rel_post_n. eassumption.
    eassumption. 
  Qed.

   Lemma size_reachable_leq S1 `{HS1 : ToMSet S1}
        H1 H2 k GIP GP b :
    (forall j, S1 |- H1 ≼ ^ (k ; j ; GIP ; GP ; b ) H2) ->
    size_with_measure_filter size_val (image b S1) H2 <= size_with_measure_filter size_val S1 H1.
  Proof with (now eauto with Ensembles_DB).
    assert (HS1' := HS1).
    revert HS1.
    set (P := (fun S1 => 
                 forall (HS1 : ToMSet S1),
                   (forall j, S1 |- H1 ≼ ^ (k ; j ; GIP ; GP ; b ) H2) ->
                   size_with_measure_filter size_val (image b S1) H2 <=
                   size_with_measure_filter size_val S1 H1)). 
    assert (HP : Proper (Same_set var ==> iff) P).
    { intros S1'. unfold P.
      intros S2 Hseq; split; intros Hyp ? Hrel.      
      
      assert (HMS1' : ToMSet S1').
      { eapply ToMSet_Same_set. symmetry. eassumption. eassumption. }
      
      erewrite <- !(@HL.size_with_measure_Same_set _ _ _ _ _ _ _ Hseq).
      erewrite !(@HL.size_with_measure_Same_set) with (S' := image b S1'). eapply Hyp.
      setoid_rewrite Hseq. eassumption.
      setoid_rewrite Hseq. reflexivity.
      
      erewrite !(@HL.size_with_measure_Same_set _ _ _ _ _ _ _ Hseq).
      erewrite  !(@HL.size_with_measure_Same_set) with (S := image b S1') (S' := image b S2). eapply Hyp.
      setoid_rewrite <- Hseq. eassumption.
      setoid_rewrite Hseq. reflexivity. }
      
    eapply (@Ensemble_ind P HP); [| | eassumption ].
    - unfold P. intros HS1 Hcc.
      rewrite !HL.size_with_measure_filter_Empty_set.
      erewrite (@HL.size_with_measure_Same_set )with (S := image b (Empty_set _)) (S' := Empty_set _).
      rewrite HL.size_with_measure_filter_Empty_set. omega.
      rewrite image_Empty_set. reflexivity. 
    - intros x S1' HS Hnin IHS HS2 Hheap.

      assert (Hbeq : (image b (x |: S1')) <--> b x |: (image b (S1') \\ [set b x])).
      { rewrite Union_Setminus_Included. rewrite image_Union, image_Singleton. reflexivity.
        tci. reflexivity. }

      erewrite !(@HL.size_with_measure_Same_set _ _ _ _ _ _ _ Hbeq).
      
      erewrite !HL.size_with_measure_filter_Union; try now eauto with Ensembles_DB. 
      
      + unfold P in IHS. 
        
        
        assert (Hyp' : size_with_measure_filter size_val [set b x] H2 =
                       size_with_measure_filter size_val [set x] H1).
        { erewrite !HL.size_with_measure_Same_set with (S' := x |: Empty_set _) (H := H1);
            [| now eauto with Ensembles_DB ].
          erewrite !HL.size_with_measure_Same_set with (S' := (b x) |: Empty_set _) (H := H2);
            [| now eauto with Ensembles_DB ].
          
          edestruct (Hheap 1) as [_ Hcc]. now left. 
          destruct (get x H1) as [ [c vs1 | | ] | ] eqn:Hgetl1; try contradiction. 
          + destruct (get (b x) H2 ) as [ [c' vss |  | ] | ] eqn:Hgetl2; try contradiction.
            destruct Hcc as [Heq Hall]. 
            erewrite HL.size_with_measure_filter_add_In;
              [| intros Hc; now inv Hc | eassumption ]. simpl.
            erewrite HL.size_with_measure_filter_add_In;
              [| intros Hc; now inv Hc | eassumption ]. simpl.
            erewrite <- Forall2_length; try eassumption.
            rewrite !HL.size_with_measure_filter_Empty_set. 
            omega.
          + destruct ( get (b x) H2 ) as [ | ] eqn:Hgetl2; try contradiction. }
        
        eapply plus_le_compat. omega.
        eapply le_trans; [| eapply IHS ].

        eapply HL.size_with_measure_filter_monotonic...
        
        intros j'.  eapply heap_log_rel_P_antimon; [ eapply Hheap | ]...

  Grab Existential Variables.  tci.

  Qed.
  
   
  
  (*** Compatibility lemmas *)


  (** * Compat definitions for pre and post conditions *) 

  Section CompatDefs.
    Context (IG : GInv) (* Final global *)
            (IL1 IL2: Inv) (* Final local *)          
            (IIG : GIInv) (* Global initial *)
            (IIL1 IIL2 : IInv). (* Local initial *)

    Definition InvCostBase (e1 e2 : exp) :=
      forall (H1' H2' : heap block) (rho1' rho2' : env) (c : nat),                           
        IIL1 (H1', rho1', e1) (H2', rho2', e2) ->
        cost_cc e1 <= c -> 
        IL1 (H1', rho1', e1) (c, size_heap H1') (c, size_heap H2').
    
    Definition InvCostTimeOut (e1 e2 : exp) :=
      forall (H1' H2' : heap block) (rho1' rho2' : env) (c : nat),                           
        IIL1 (H1', rho1', e1) (H2', rho2', e2) ->
        c < cost_cc e1 -> 
        IL1 (H1', rho1', e1) (c, size_heap H1') (c, size_heap H2').
    
    Definition InvCostBase_w (e1 e2 : exp) :=
      forall (H1' H2' : heap block) (rho1' rho2' : env) (c c' : nat),                           
        IIL1 (H1', rho1', e1) (H2', rho2', e2) ->
        c' <= c -> 
        IL1 (H1', rho1', e1) (c, size_heap H1') (c', size_heap H2').

    Definition InvCtxCompat (C1 C2 : exp_ctx) (e1 e2 : exp)  :=
      forall (H1' H2' H1'' H2'' : heap block) (rho1' rho2' rho1'' rho2'' : env) c1 c2 c1' c2' m1 m2,

        IL2 (H1'', rho1'', e1) (c1, m1) ( c2, m2) ->
        cost_cc (C1 |[ e1 ]|) <= c1' ->

        ctx_to_heap_env_CC C1 H1' rho1' H1'' rho1'' c1' ->
        ctx_to_heap_env_CC C2 H2' rho2' H2'' rho2'' c2' ->
        
        IL1 (H1', rho1', C1 |[ e1 ]|) (c1 + c1', m1) (c2 + c2', m2).
    
    Definition IInvCtxCompat (C1 C2 : exp_ctx) (e1 e2 : exp)  :=
      forall (H1' H2' H1'' H2'' : heap block) (rho1' rho2' rho1'' rho2'' : env) c1' c2',                         
        IIL1 (H1', rho1', C1 |[ e1 ]|) (H2', rho2', C2 |[ e2 ]|) ->
        
        ctx_to_heap_env_CC C1 H1' rho1' H1'' rho1'' c1' ->
        ctx_to_heap_env_CC C2 H2' rho2' H2'' rho2'' c2' ->

        IIL2 (H1'', rho1'', e1) (H2'', rho2'', e2).

    Definition IInvAppCompat  f1 t xs1 f2 xs2 :=   
      forall (H1 Hgc1 H2 Hgc2: heap block)
        (rho1 rho1' rho2 rho2' : env)  
        (B1 B2 : fundefs) (f1' f2' : var) (e1 e2 : exp)
        ys1 ys2 (vs1 vs2 : list value) c1 c2 m1 m2 d1 d2,
        
        (* Post on the function result  *)
        IG 0 0 (Hgc1, subst_env d1 rho1', e1) (c1, m1) (c2, m2) ->
        (* Pre before APP *)
        IIL1 (H1, rho1, Eapp f1 t xs1) (H2, rho2, Eapp f2 t xs2) ->
        
        M.get f1 rho1 = Some (FunPtr B1 f1') ->
        find_def f1' B1 = Some (t, ys1, e1) ->
        getlist xs1 rho1 = Some vs1 ->
        setlist ys1 vs1 (def_funs B1 B1 (M.empty value)) = Some rho1' ->
        live' (env_locs rho1' (occurs_free e1)) H1 Hgc1 d1 ->

        M.get f2 rho2 = Some (FunPtr B2 f2') ->
        find_def f2' B2 = Some (t, ys2, e2) ->
        getlist xs2 rho2 = Some vs2 ->
        setlist ys2 vs2 (def_funs B2 B2 (M.empty value)) = Some rho2' ->
        live' (env_locs rho2' (occurs_free e2)) H2 Hgc2 d2 ->

        (* Post on result of APP *)
        IL1 (H1, rho1, Eapp f1 t xs1) (c1 + cost (Eapp f1 t xs1), max m1 (size_heap H1))
            (c2 + cost (Eapp f2 t xs2), max m2 (size_heap H2)).
    
    Definition IInvCaseCompat x1 x2 Pats1 Pats2 :=
      forall H1' rho1' H2' rho2' c1 c2 e1 e2,
        List.In (c1, e1) Pats1 ->
        List.In (c2, e2) Pats2 -> 
        IIL1 (H1', rho1', Ecase x1 Pats1) (H2', rho2', Ecase x2 Pats2) ->
        IIL2 (H1', rho1', e1) (H2', rho2', e2).
 
    Definition InvCaseCompat x1 Pats1 :=
      forall H1' rho1' m1 m2 c1 c2 c e1 tc1,
        List.In (tc1, e1) Pats1 ->
        cost (Ecase x1 Pats1) <= c -> 
        IL2 (H1', rho1', e1) (c1, m1) (c2, m2) ->
        IL1 (H1', rho1', Ecase x1 Pats1) (c1 + c, m1) (c2 + c, m2).

    Definition IInvGC H1 rho1 e1 H2 rho2 e2 := (* IInv holds after GC *)
      (forall H1' H1gc  H2' H2gc  rho1' rho2' b1 b2 d1 d2,
          occurs_free e1 |- (H1, rho1) ⩪_( id, b1) (H1', rho1') ->
          injective_subdomain (reach' H1' (env_locs rho1' (occurs_free e1))) b1 ->
          occurs_free e2 |- (H2, rho2) ⩪_( b2, id) (H2', rho2') ->
          injective_subdomain (reach' H2 (env_locs rho2 (occurs_free e2))) b2 ->

          live' (env_locs rho1' (occurs_free e1)) H1' H1gc d1 ->
          live' (env_locs rho2' (occurs_free e2)) H2' H2gc d2 ->
          IIG (Empty_set _) _ 0 0 (H1gc, subst_env d1 rho1', e1) (H2gc, subst_env d2 rho2', e2)).
           
    
  End CompatDefs.
  
  Section CompatLemmas.
    Context (IG : GInv) (* Final global *)
            (IL1 IL2: Inv) (* Final local *)          
            (IIG : GIInv) (* Global initial *)
            (IIL1 IIL2 : IInv). (* Local initial *)

    Lemma exp_rel_constr_compat (k j : nat)
          (b : Inj) (H1 H2 : heap block) (rho1 rho2 : env)
          (x1 x2 : var) (t : cTag) (ys1 ys2 : list var) (e1 e2 : exp)  : 
      InvCtxCompat IL1 IL2 (Econstr_c x1 t ys1 Hole_c) (Econstr_c x2 t ys2 Hole_c) e1 e2 ->
      IInvCtxCompat IIL1 IIL2 (Econstr_c x1 t ys1 Hole_c) (Econstr_c x2 t ys2 Hole_c) e1 e2 ->
      InvCostBase_w IL1 IIL1 (Econstr x1 t ys1 e1) (Econstr x2 t ys2 e2)  ->
      
      closed (reach' H1 (env_locs rho1 (occurs_free (Econstr x1 t ys1 e1)))) H1 ->
      closed (reach' H2 (env_locs rho2 (occurs_free (Econstr x2 t ys2 e2)))) H2 ->

      (forall j, Forall2 (var_rel k j IIG IG b H1 rho1 H2 rho2) ys1 ys2) ->
      
      (forall vs1 vs2 l1 l2 H1' H2',
          k >= cost (Econstr x1 t ys1 e1) ->
          (* allocate a new location for the constructed value *)
          locs (Constr t vs1) \subset env_locs rho1 (FromList ys1) ->
          locs (Constr t vs2) \subset env_locs rho2 (FromList ys2) ->
          
          alloc (Constr t vs1) H1 = (l1, H1') ->
          alloc (Constr t vs2) H2 = (l2, H2') ->
          (* values are related *)
          (forall j, Forall2 (fun l1 l2 => (Res (l1, H1)) ≺ ^ (k - cost (Econstr x1 t ys1 e1) ; j ; IIG ; IG ; b) (Res (l2, H2))) vs1 vs2) ->
          (forall j, (H1', M.set x1 (Loc l1) rho1, e1) ⪯ ^ (k - cost (Econstr x1 t ys1 e1) ; j ; IIL2 ; IIG ; IL2 ; IG)
                                                        (H2', M.set x2 (Loc l2) rho2, e2))) ->
      
      (H1, rho1, Econstr x1 t ys1 e1) ⪯ ^ (k ; j ; IIL1; IIG ; IL1 ; IG) (H2, rho2, Econstr x2 t ys2 e2).
    Proof with now eauto with Ensembles_DB.
      intros Hinv Hiinv Hbase Hwf1 Hwf2  Hall Hpre b1 b2 H1' H2' rho1' rho2' v1 c1 m1
             Heq1 Hinj1 Heq2 Hinj2 HII Hleq1 Hstep1 Hstuck1. 
      assert (Hall' := Hall).
      inv Hstep1.
      (* Timeout! *)
      - { exists OOT, c1. eexists. exists id. repeat split. 
          - econstructor. simpl. specialize (Hall 0). erewrite <- Forall2_length; [| eassumption ].
            simpl in Hcost. omega. reflexivity.
          - eapply Hbase; try eassumption. reflexivity. }
      (* Termination *)
      - { assert (Hall_eq:
                    forall j : nat, Forall2 (var_rel k j IIG IG (b2 ∘ b ∘ b1) H1' rho1' H2' rho2') ys1 ys2).
          { intros j'.
            eapply Forall2_monotonic_strong; [| now eapply Hall ].
            intros x1' x2' Hin1 Hin2 Hvar.
            eapply var_rel_heap_env_equiv; try eassumption.
            normalize_occurs_free... normalize_occurs_free... }
          assert (Hall_eq' := Hall_eq 0). 
          eapply var_log_rel_getlist in Hall_eq'; [| now eauto ].
          destruct Hall_eq' as [vs2 [Hget' Hpre']].

          edestruct heap_env_equiv_env_getlist as [vs1' [Hget1' Hall1]];
            [| symmetry; now apply Heq1 | |]; try eassumption.
          normalize_occurs_free...
          edestruct heap_env_equiv_env_getlist as [vs2' [Hget2' Hall2]];
            [| symmetry; now apply Heq2 | |]; try eassumption.
          normalize_occurs_free...
          
          destruct (alloc (Constr t vs1') H1) as [l1 H1''] eqn:Hal1.
          destruct (alloc (Constr t vs2) H2') as [l2 H''] eqn:Hal2'.
          destruct (alloc (Constr t vs2') H2) as [l2' H2''] eqn:Hal2.
          repeat subst_exp. 
          assert (Hval_rel :
                    forall j, Forall2 (fun v1 v2 => Res (v1, H1) ≺ ^ (k; j; IIG; IG; b) Res (v2, H2)) vs1' vs2').
          { intros j'. assert (Hall'' := Hall j'). 
            eapply var_log_rel_getlist in Hall''; [| now eauto ].
            destruct Hall'' as [vs2'' [Hget'' Hvrel]]. repeat subst_exp. 
            eassumption. }
          assert (Hval_rel' :
                    Forall2 (fun v1 v2 => forall j, Res (v1, H1') ≺ ^ (k; j; IIG; IG; (b2 ∘ b ∘ b1))
                                                                Res (v2, H2')) vs vs2).
          { eapply Forall2_forall. tci. intros j'. assert (Hall'' := Hall_eq j'). 
            eapply var_log_rel_getlist in Hall''; [| now eauto ].
            destruct Hall'' as [vs2'' [Hget'' Hvrel]]. repeat subst_exp. 
            eassumption. }          
          
          edestruct Hpre with (b1 := extend b1 l l1)
                              (b2 := extend b2 l2' l2)
            as [v2 [c2 [m2 [b' [Hstep [HS Hval]]]]]];
            [ | | | eassumption | eassumption | | | | | | | |  eassumption | | ].
          - simpl in *. omega.
          - simpl. eapply FromList_env_locs. eassumption. reflexivity.
          - simpl. eapply FromList_env_locs. eassumption. reflexivity.
          - intros j'; eapply Forall2_monotonic; [| now eapply (Hval_rel j') ].
            intros ? ? H. eapply val_rel_i_monotonic; [| | | | now eapply H | ]; tci.
            omega. 
          - eapply heap_env_equiv_alloc;
              [ | | | | | | | eassumption | eassumption | | ].
            + eassumption.
            + eapply heap_env_equiv_preserves_closed; [| eapply Hwf1 ].
              eassumption.
            + eapply Included_trans; [ | now eapply reach'_extensive ].
              eapply env_locs_monotonic. normalize_occurs_free...
            + eapply Included_trans; [ | now eapply reach'_extensive ].
              eapply env_locs_monotonic. normalize_occurs_free...
            + eapply Included_trans; [ | now eapply reach'_extensive ].
              normalize_occurs_free. rewrite env_locs_Union.
              eapply Included_Union_preserv_l. simpl.
              rewrite env_locs_FromList; eauto. reflexivity.
            + eapply Included_trans; [ | now eapply reach'_extensive ].
              normalize_occurs_free. rewrite env_locs_Union.
              eapply Included_Union_preserv_l. simpl.
              rewrite env_locs_FromList; eauto. reflexivity.
            + eapply heap_env_equiv_antimon. eapply heap_env_equiv_rename_ext. 
              eassumption.
              reflexivity.
              
              eapply f_eq_subdomain_extend_not_In_S_r.
              intros Hr. eapply reachable_in_dom in Hr.
              eapply alloc_fresh in Halloc. destruct Hr as [s Hgetl]. congruence.
              
              eapply well_formed_respects_heap_env_equiv.
              eapply well_formed'_closed. eassumption. eassumption.
              
              eapply Included_trans; [| eapply env_locs_closed ]. now eapply reach'_extensive. 
              eapply heap_env_equiv_preserves_closed; [| eapply Hwf1 ].
              eassumption.
              reflexivity. 
              normalize_occurs_free...
            + rewrite extend_gss. reflexivity.
            + simpl. split. reflexivity.

              
              eapply Forall2_symm_strong; [| eassumption ]. 
              intros l3 l4 Hin1 Hin2 Hin. simpl in Hin. symmetry in Hin.
              eapply res_equiv_rename_ext. eassumption.
              reflexivity.

              eapply f_eq_subdomain_extend_not_In_S_r.
              
              
              intros Hr. eapply reachable_in_dom in Hr.
              eapply alloc_fresh in Halloc. destruct Hr as [s Hgetl]. congruence. 
 
              eapply well_formed_antimon;
                [| eapply well_formed'_closed; eapply val_rel_Forall2_reach with (vs1 := vs); eassumption ]. 
              eapply reach'_set_monotonic. eapply In_Union_list. 
              eapply in_map. eassumption.
              
              eapply Included_trans; [| eapply env_locs_closed; eapply val_rel_Forall2_reach with (vs1 := vs); eassumption ]. 
              eapply Included_trans; [| eapply reach'_extensive ].
              eapply In_Union_list. eapply in_map. eassumption.
              reflexivity. 
          - eapply injective_subdomain_antimon.
            eapply injective_subdomain_extend. eassumption.
            
            intros Hc. eapply image_monotonic in Hc; [| now eapply Setminus_Included ].  
            eapply heap_env_equiv_image_reach in Hc; try eassumption.
            eapply (image_id (reach' H1 (env_locs rho1 (occurs_free (Econstr x1 t ys1 e1)))))
              in Hc.
            
            eapply reachable_in_dom in Hc; try eassumption. destruct Hc as [v1' Hgetv1'].
            erewrite alloc_fresh in Hgetv1'; try eassumption. congruence.
            
            eapply well_formed'_closed. eassumption. 
            eapply Included_trans. eapply reach'_extensive.
            eapply env_locs_closed. eassumption. 
            
            eapply Included_trans. eapply reach'_set_monotonic. eapply env_locs_monotonic.
            eapply occurs_free_Econstr_Included.
            eapply reach'_alloc_set; [| eassumption ]. 
            eapply Included_trans; [| eapply reach'_extensive ].
            normalize_occurs_free. rewrite env_locs_Union.
            eapply Included_Union_preserv_l. 
            rewrite env_locs_FromList; eauto. reflexivity.
          - eapply heap_env_equiv_alloc; [| | | | | | | now apply Hal2 | now apply Hal2' | | ].
            + eassumption.
            + eapply heap_env_equiv_preserves_closed. eassumption.
              eassumption. 
            + eapply Included_trans; [ | now eapply reach'_extensive ].
              eapply env_locs_monotonic. normalize_occurs_free...
            + eapply Included_trans; [ | now eapply reach'_extensive ].
              eapply env_locs_monotonic. normalize_occurs_free...
            + eapply Included_trans; [ | now eapply reach'_extensive ].
              normalize_occurs_free. rewrite env_locs_Union.
              eapply Included_Union_preserv_l. simpl.
              rewrite env_locs_FromList; eauto. reflexivity.
            + eapply Included_trans; [ | now eapply reach'_extensive ].
              normalize_occurs_free. rewrite env_locs_Union.
              eapply Included_Union_preserv_l. simpl.
              rewrite env_locs_FromList; eauto. reflexivity.
            + eapply heap_env_equiv_antimon. eapply heap_env_equiv_rename_ext. 
              eassumption.

              eapply f_eq_subdomain_extend_not_In_S_r.
              intros Hr. eapply reachable_in_dom in Hr. 
              eapply alloc_fresh in Hal2. destruct Hr as [s Hgetl]. congruence.
              
              eapply well_formed'_closed. eassumption. 
              eapply Included_trans. eapply reach'_extensive.
              eapply env_locs_closed. eassumption. 
              
              reflexivity. reflexivity.
              normalize_occurs_free...

            + rewrite extend_gss. reflexivity.  
            + symmetry. eapply block_equiv_rename_ext.
              split; eauto. reflexivity.
              
              eapply f_eq_subdomain_extend_not_In_S_r.
              intros Hr. eapply reach'_set_monotonic in Hr.
              eapply env_locs_closed with (H := H2) in Hr.
              eapply alloc_fresh in Hal2. destruct Hr as [s Hgetl]. congruence.
              eassumption.
              
              normalize_occurs_free. rewrite env_locs_Union. 
              eapply Included_Union_preserv_l. 
              rewrite env_locs_FromList; eauto. reflexivity.
              
              reflexivity.
              
          - eapply injective_subdomain_antimon.
            eapply injective_subdomain_extend. eassumption.
            
            intros Hc. eapply image_monotonic in Hc; [| now eapply Setminus_Included ].  
            eapply heap_env_equiv_image_reach in Hc; try (symmetry; eassumption).
            eapply (image_id (reach' H2' (env_locs rho2' (occurs_free (Econstr x2 t ys2 e2)))))
              in Hc.
            eapply env_locs_closed with (H := H2') in Hc.
            
            destruct Hc as [v1' Hgetv1'].
            erewrite alloc_fresh in Hgetv1'; try eassumption. congruence.

            eapply heap_env_equiv_preserves_closed. eassumption. eassumption.
            
            eapply Included_trans. eapply reach'_set_monotonic. eapply env_locs_monotonic.
            eapply occurs_free_Econstr_Included.
            eapply reach'_alloc_set; [| eassumption ]. 
            eapply Included_trans; [| eapply reach'_extensive ].
            normalize_occurs_free. rewrite env_locs_Union.
            eapply Included_Union_preserv_l. 
            rewrite env_locs_FromList; eauto. reflexivity.
            
          - eapply Hiinv; try eassumption.
            econstructor; eauto.
            now econstructor; eauto.
            econstructor; eauto.
            now econstructor; eauto.
          - simpl. simpl in Hcost. omega.
          - intros i. edestruct (Hstuck1 (i + cost_cc (Econstr x1 t ys1 e1))) as [r' [m' Hstep']].
            inv Hstep'.
            * omega.
            * rewrite NPeano.Nat.add_sub in Hbs0. repeat subst_exp.
              repeat eexists; eauto.  
          - repeat eexists; eauto.
            + eapply Eval_constr_per_cc with (c := c2 + cost (Econstr x2 t ys2 e2))
              ; [ | | | rewrite NPeano.Nat.add_sub ]; try eassumption.
              simpl. omega. 
            + replace c1 with (c1 - cost (Econstr x1 t ys1 e1) + cost (Econstr x1 t ys1 e1))
                by ( simpl in *; omega).
              unfold InvCtxCompat in Hinv. simpl in Hinv. 
              eapply Hinv; try eassumption. simpl in *. omega. 
              replace (cost (Econstr x1 t ys1 e1))
                with (0 + cost_ctx (Econstr_c x1 t ys1 Hole_c)) by (simpl; omega).
              econstructor; eauto. now econstructor; eauto.
              replace (cost (Econstr x2 t ys2 e2)) with (0 + cost_ctx (Econstr_c x2 t ys2  Hole_c)) by (simpl; omega).
              econstructor; eauto. now econstructor; eauto.
            + eapply val_rel_i_monotonic; tci.
              simpl in *; omega. }
    Qed.


    Lemma exp_rel_fun_compat (k j : nat) rho1 rho2 H1 H2 B1 e1 B2 e2 :
      InvCtxCompat IL1 IL2 (Efun1_c B1 Hole_c) (Efun1_c B2 Hole_c) e1 e2 ->
      IInvCtxCompat IIL1 IIL2 (Efun1_c B1 Hole_c) (Efun1_c B2 Hole_c) e1 e2 ->
      InvCostBase_w IL1 IIL1 (Efun B1 e1) (Efun B2 e2) ->
      
      (forall i, i < k ->
            (H1, def_funs B1 B1 rho1, e1) ⪯ ^ (i ; j ; IIL2 ; IIG ; IL2 ; IG)
            (H2, def_funs B2 B2 rho2, e2)) ->
      
      (H1, rho1, Efun B1 e1) ⪯ ^ (k ; j ; IIL1 ; IIG ; IL1 ; IG) (H2, rho2, Efun B2 e2).
    Proof with now eauto with Ensembles_DB.
<<<<<<< HEAD
      (* intros Hinv Hiinv Hbase Hwf Hdom Hbin Hpre b1 b2 H1' H2' rho1' rho2' v1 c1 *)
      (*        m1 Heq1 Hinj1 Heq2 Hinj2 HII Hleq1 Hstep1 Hstuck1. *)
      (* inv Hstep1. *)
      (* (* Timeout! *) *)
      (* - { simpl in Hcost. exists OOT, 0.  *)
      (*     - eexists. eexists id. repeat split. econstructor. simpl. *)
      (*       omega. reflexivity. *)
      (*       eapply Hbase; eassumption.  *)
      (*       now rewrite cc_approx_val_eq. } *)
      (*   (* Termination *) *)

    Admitted.
=======
      intros Hinv Hiinv Hbase Hpre b1 b2 H1' H2' rho1' rho2' v1 c1
             m1 Heq1 Hinj1 Heq2 Hinj2 HII Hleq1 Hstep1 Hstuck1.
      inv Hstep1.
      (* Timeout! *)
      - { simpl in Hcost. exists OOT, 0.
          - eexists. eexists id. repeat split. econstructor. simpl.
            omega. reflexivity.
            eapply Hbase. eassumption. omega. } 
      - (* Termination *)
        edestruct (Hpre (k - cost_cc (Efun B1 e1)))
                    as [r2 [c2 [m2 [b [Hbs' [Hil1 Hvrel]]]]]]; try eassumption.
        + simpl in *; omega. 
        + eapply heap_env_equiv_def_funs'.
          eapply heap_env_equiv_antimon. eassumption. 
          normalize_occurs_free...
        + eapply injective_subdomain_antimon. eassumption.
          eapply reach'_set_monotonic.
          rewrite env_locs_def_funs'; [| | reflexivity ]; tci.
          eapply env_locs_monotonic. normalize_occurs_free...
        + eapply heap_env_equiv_def_funs'.
          eapply heap_env_equiv_antimon. eassumption. 
          normalize_occurs_free...
        + eapply injective_subdomain_antimon. eassumption.
          eapply reach'_set_monotonic.
          rewrite env_locs_def_funs'; [| | reflexivity ]; tci.
          eapply env_locs_monotonic. normalize_occurs_free...
        + eapply Hiinv. eassumption.
          constructor. now constructor.
          constructor. now constructor.
        + simpl in *. omega.  
        + intros i.
          edestruct (Hstuck1 (i + cost_cc (Efun B1 e1))) as [r' [m' Hstep']].
          inv Hstep'.
          * omega.
          * rewrite NPeano.Nat.add_sub in Hbs0. repeat subst_exp.
            repeat eexists; eauto.
        + do 4 eexists. split; [| split ].
          * eapply Eval_fun_per_cc with (c := c2 + cost_cc (Efun B2 e2)).
            omega. reflexivity. rewrite Nat.add_sub. eassumption.
          * replace c1 with (c1 - cost_cc (Efun B1 e1) + cost_cc (Efun B1 e1))
            by (simpl in *; omega). 
            eapply Hinv. eassumption. simpl. omega. 
            rewrite <- Nat.add_0_l. econstructor.
            now constructor.
            rewrite <- Nat.add_0_l. econstructor.
            now constructor.
          * eapply val_rel_i_monotonic; tci. omega.

            Grab Existential Variables. 
            eassumption. eassumption.
    Qed.

>>>>>>> 4b64f89a
    
    Lemma exp_rel_prim_compat (k j : nat)
          (b : Inj) (H1 H2 : heap block) (rho1 rho2 : env)
          (x1 x2 : var) (t : prim) (ys1 ys2 : list var) (e1 e2 : exp)  :
      (H1, rho1, Eprim x1 t ys1 e1) ⪯ ^ (k ; j ; IIL1; IIG ; IL1 ; IG) (H2, rho2, Eprim x2 t ys2 e2).
    Proof with now eauto with Ensembles_DB.
      intros b1 b2 H1' H2' rho1' rho2' v1 c1 m1
             Heq1 Hinj1 Heq2 Hinj2 HII Hleq1 Hstep1 Hstuck1.
      specialize (Hstuck1 (length ys1 + 2)).
      destruct Hstuck1 as [r2 [m2 Hstep]].  inv  Hstep. exfalso.
      simpl in *. 
      omega. 
    Qed.
    
    
    (** Projection compatibility *)
    Lemma exp_rel_proj_compat
          (k : nat) (H1 H2 : heap block) (rho1 rho2 : env) (b : Inj)
          (x1 x2 : var) (t : cTag) (n : N) (y1 y2 : var) (e1 e2 : exp) :

      InvCtxCompat IL1 IL2 (Eproj_c x1 t n y1 Hole_c) (Eproj_c x2 t n y2 Hole_c) e1 e2 ->
      IInvCtxCompat IIL1 IIL2 (Eproj_c x1 t n y1 Hole_c) (Eproj_c x2 t n y2 Hole_c) e1 e2 ->
      InvCostBase_w IL1 IIL1 (Eproj x1 t n y1 e1) (Eproj x2 t n y2 e2) ->
      
      (forall j, var_rel k j IIG IG b H1 rho1 H2 rho2 y1 y2) ->

      
      (forall v1 v2,
          k >= cost (Eproj x1 t n y1 e1) ->
          (* allocate a new location for the constructed value *)
          val_loc v1 \subset reach' H1 (env_locs rho1 [set y1]) ->
          val_loc v2 \subset reach' H2 (env_locs rho2 [set y2]) ->

          (forall j, (Res (v1, H1)) ≺ ^ (k - cost (Eproj x1 t n y1 e1) ; j ; IIG ; IG; b) (Res (v2, H2))) ->
          (forall j, (H1, M.set x1 v1 rho1, e1) ⪯ ^ (k - cost (Eproj x1 t n y1 e1) ; j ; IIL2 ; IIG ; IL2 ; IG) (H2, M.set x2 v2 rho2, e2))) ->
      
      (forall j, (H1, rho1, Eproj x1 t n y1 e1) ⪯ ^ (k ; j ; IIL1 ; IIG ; IL1 ; IG) (H2, rho2, Eproj x2 t n y2 e2)).
    Proof with (now eauto with Ensembles_DB).
      intros Hinv Hiinv Hbase Hall Hpre j b1 b2 H1' H2' rho1' rho2' v1 c1 m1
             Heq1' Hinj1 Heq2' Hinj2 HII Hleq1 Hstep1 Hstuck. inv Hstep1.
      (* Timeout! *)
      - { simpl in Hcost. exists OOT, c1. eexists. exists id. repeat split. 
          - econstructor. simpl; omega. reflexivity.
          - eapply Hbase; eauto. }
      (* Termination *)
      - { pose (cost1 := cost_cc (Eproj x1 t n y1 e1)).
          pose (cost2 := cost_cc (Eproj x2 t n y2 e2)).
          assert (Hall' := Hall).
          
          eapply (var_rel_heap_env_equiv
                    _ _
                    (occurs_free (Eproj x1 t n y1 e1))
                    (occurs_free (Eproj x2 t n y2 e2)) _ (S j)) in Hall;
            [| eassumption | eassumption | eassumption | eassumption
             | normalize_occurs_free; now eauto with Ensembles_DB
             | normalize_occurs_free; now eauto with Ensembles_DB ].
          edestruct Hall as [l2 [Hget' Hcc']]; eauto.
          destruct l2 as [l' | l' f]; [| contradiction ].
          simpl in Hcc'. rewrite Hgetl in Hcc'.
          destruct (get l' H2') as [[ t2 vs' | | ] | ] eqn:Hgetl';
            (try destruct Hcc' as [Hteq Hcc']); try contradiction.
          
          edestruct heap_env_equiv_env_get as [l1 [Hgetl1 Hres1]]; [ now apply Hgety | | | ].
          symmetry. eassumption. now eauto.
          edestruct heap_env_equiv_env_get as [l2 [Hgetl2 Hres2]]; [ now apply Hget' | | | ].
          symmetry. eassumption. now eauto.

          edestruct (Hall' (S j))  as [l2' [Hgetl2'' Hcc]]; eauto. repeat subst_exp. 
          
          assert (Hres1' := Hres1). assert (Hres2' := Hres2). rewrite res_equiv_eq in Hres1, Hres2.
          destruct l1 as [l1 |]; try contradiction.
          destruct l2' as [l2 |]; try contradiction.
          
          simpl in Hres1, Hres2. rewrite Hgetl in Hres1. rewrite Hgetl' in Hres2.
          destruct (get l1 H1) as [bl1 |] eqn:Hgetl1'; (try destruct Hres1 as [Hb1 Hres1]); try contradiction.
          destruct (get l2 H2) as [bl2 |] eqn:Hgetl2'; (try destruct Hres2 as [Hb2 Hres2]); try contradiction.
          destruct bl1 as [t1 vs1 | | ]; try contradiction.
          destruct bl2 as [t2' vs2 | | ]; try contradiction.
          destruct Hres1 as [Hteq Hallvs1]; subst. destruct Hres2 as [Hteq' Hallvs2]; subst.
          
          simpl in Hcc. rewrite Hgetl1' in Hcc. rewrite Hgetl2' in Hcc.
          destruct Hcc as [Hbeq [Henv Hcc]]. subst.
          
          edestruct (Forall2_nthN _ _ _ _ _ Hallvs1 Hnth) as [v1' [Hnth' Hv1]].
          edestruct (Forall2_nthN
                       (fun l1 l2 => val_rel k j IIG IG b (Res (l1, H1)) (Res (l2, H2))) vs1)
            as [l3' [Hnth'' Hval']]; eauto.

          eapply Forall2_monotonic; [| eapply Hcc ]. intros. 
          unfold val_rel. now rewrite <- val_log_rel_eq; tci.
          
          edestruct (Forall2_nthN (fun v1 v2 : value => (v1, H2) ≈_( b2, id) (v2, H2'))) as [v2' [Hnth2' Hv2]]. 
          eapply Forall2_symm_strong; [| now eapply Hallvs2 ].
          intros.
          now symmetry; eauto. eassumption.
          
          edestruct Hpre with (c1 := c1 - cost1) (v1 := v1') as [v2 [c2 [m2 [b' [Hstep [HS Hres]]]]]];
            [ | | | | | | | | | | eassumption | | ].  
          - simpl in *. omega.
          - intros x Hin. eapply Included_post_reach'.
            rewrite env_locs_Singleton; [| eassumption ]. simpl. rewrite post_Singleton; [| eassumption ].
            simpl. eapply In_Union_list. eapply in_map. eapply nthN_In. eassumption.
            eassumption.
          - intros x Hin. eapply Included_post_reach'.
            rewrite env_locs_Singleton; [| eassumption ]. simpl. rewrite post_Singleton; [| eassumption ].
            simpl. eapply In_Union_list. eapply in_map. eapply nthN_In. eassumption.
            eassumption.
          - intros j'.
            
            edestruct (Hall' (j' + 1))  as [l2'' [Hgetl2'' Hcc'']]; eauto. repeat subst_exp.
            simpl in Hcc''. rewrite Hgetl1' in Hcc''. rewrite Hgetl2' in Hcc''.
            destruct Hcc'' as [_ [Henv' Hcc'']].
            
            edestruct (Forall2_nthN
                         (fun l1 l2 => val_rel k j' IIG IG b (Res (l1, H1)) (Res (l2, H2))) vs1)
              as [v2'' [Hnth2 Hv2']]; eauto.
            eapply Forall2_monotonic; [| eapply Hcc'' ]. intros. 
            unfold val_rel. rewrite <- val_log_rel_eq; tci. eapply H. omega. 
            
            repeat subst_exp.
            eapply val_rel_i_monotonic; tci. omega.
            
          - eapply heap_env_equiv_set.
            eapply heap_env_equiv_antimon. eassumption.
            repeat subst_exp. normalize_occurs_free... symmetry. eassumption.
          - eapply injective_subdomain_antimon. eassumption.

            rewrite (reach'_idempotent H1' (env_locs rho1' (occurs_free (Eproj x1 t n y1 e1)))).
            eapply reach'_set_monotonic.
            eapply Included_trans.
            eapply env_locs_set_Inlcuded'.
            eapply Union_Included.

            eapply Included_trans; [| eapply Included_post_reach' ].
            normalize_occurs_free. rewrite env_locs_Union, post_Union.
            eapply Included_Union_preserv_l.
            rewrite env_locs_Singleton; eauto. simpl. erewrite post_Singleton; eauto.
            simpl. eapply In_Union_list. eapply in_map. eapply nthN_In. eassumption.

            eapply Included_trans; [| eapply reach'_extensive ].
            eapply env_locs_monotonic. normalize_occurs_free...
          - eapply heap_env_equiv_set.
            eapply heap_env_equiv_antimon. eassumption.
            normalize_occurs_free...
            repeat subst_exp. eassumption.
          - eapply injective_subdomain_antimon. eassumption.

            rewrite (reach'_idempotent H2 (env_locs rho2 (occurs_free (Eproj x2 t n y2 e2)))).
            eapply reach'_set_monotonic.
            eapply Included_trans.
            eapply env_locs_set_Inlcuded'.
            eapply Union_Included.
            
            eapply Included_trans; [| eapply Included_post_reach' ].
            normalize_occurs_free. rewrite env_locs_Union, post_Union. eapply Included_Union_preserv_l.
            rewrite env_locs_Singleton; eauto. simpl. erewrite post_Singleton; eauto.
            simpl. eapply In_Union_list. eapply in_map. eapply nthN_In. eassumption.

            eapply Included_trans; [| eapply reach'_extensive ].
            eapply env_locs_monotonic. normalize_occurs_free...
          - eapply Hiinv; try eassumption.
            econstructor; eauto.
            now econstructor; eauto.
            econstructor; eauto.
            now econstructor; eauto.
          - unfold cost1. simpl. omega. 
          - intros i. edestruct (Hstuck (i + cost1)) as [r' [m' Hstep']].
            inv Hstep'.
            * unfold cost1 in Hcost0. simpl in Hcost0. omega.
            * simpl in Hbs0. rewrite NPeano.Nat.add_sub in Hbs0.
              repeat subst_exp.
              do 2 eexists. eassumption.
          - repeat eexists; eauto. eapply Eval_proj_per_cc with (c := c2 + cost2); try eassumption.
            unfold cost2. simpl; omega. simpl. rewrite NPeano.Nat.add_sub.
            eassumption.
            replace c1 with (c1 - cost1 + cost1) by (unfold cost1; simpl in *; omega).
            eapply Hinv; try eassumption. simpl in *. omega. 
            replace cost1 with (0 + cost_ctx (Eproj_c x1 t n y1 Hole_c)) by (unfold cost1; simpl; omega).
            econstructor; eauto. now econstructor; eauto.
            replace cost2 with (0 + cost_ctx (Eproj_c x2 t n y2 Hole_c)) by (unfold cost2; simpl; omega).
            econstructor; eauto. now econstructor; eauto.
            eapply val_rel_i_monotonic; tci. simpl in *. omega. }
    Qed.

    
    Lemma exp_rel_case_compat (k j : nat) (b : Inj)
          (H1 H2 : heap block) (rho1 rho2 : env) (x1 x2 : var) (Pats1 Pats2 : list (cTag * exp)) :
      InvCostBase_w IL1 IIL1 (Ecase x1 Pats1) (Ecase x2 Pats2) ->
      IInvCaseCompat IIL1 IIL2 x1 x2 Pats1 Pats2 ->
      InvCaseCompat IL1 IL2 x1 Pats1 ->
      
      var_rel k j IIG IG b H1 rho1 H2 rho2 x1 x2 ->

      Forall2 (fun ce1 ce2 =>
                 let '(c1, e1) := ce1 in
                 let '(c2, e2) := ce2 in
                 c1 = c2 /\
                 (k >= cost (Ecase x1 Pats1) ->
                 (H1, rho1, e1) ⪯ ^ (k - cost (Ecase x1 Pats1); j; IIL2 ; IIG ; IL2 ; IG)
                 (H2, rho2, e2))) Pats1 Pats2 ->
                 
      (H1, rho1, Ecase x1 Pats1) ⪯ ^ (k ; j ; IIL1 ; IIG ; IL1 ; IG) (H2, rho2, Ecase x2 Pats2).
    Proof with now eauto with Ensembles_DB.
      intros Hbase Hiinvh Hinvh Hvar Hall b1 b2 H1' H2' rho1' rho2'
             v1 c1 m1 Heq1 Hinj1 Heq2 Hinj2 HII Hleq1 Hstep1 Hstuck1. (* XXX fix semantics *)
      inv Hstep1.
      (* Timeout! *)
      - { simpl in Hcost. exists OOT, c1. eexists. exists id. repeat split. 
          - econstructor. simpl; omega. reflexivity. 
          - eapply Hbase; try eassumption; eauto. }
      - { pose (cost1 := cost_cc (Ecase x1 Pats1)).
          pose (cost2 := cost_cc (Ecase x2 Pats2)).
          eapply (var_rel_heap_env_equiv
                    _ _ 
                    (occurs_free (Ecase x1 Pats1))
                    (occurs_free (Ecase x2 Pats2))) in Hvar;
          [| eassumption | eassumption | eassumption | eassumption
           | | ].
          edestruct Hvar as [l' [Hgety' Hcc]]; eauto.
          destruct l' as [l' |l' f ]; [| contradiction ].
          simpl in Hcc. rewrite Hgetl in Hcc. 
          destruct (get l' H2') as [[ t' vs' | | ] |] eqn:Hgetl';
            (try destruct Hcc as [Hbeq Hcc]); try contradiction.
          destruct Hcc as [Heq Hall']; subst. simpl in Hall', Hcost.
          repeat subst_exp. 
          edestruct (@Forall2_findtag exp exp) with
          (P := fun e1 e2 => k >= cost (Ecase x1 Pats1) ->
                          (H1, rho1, e1) ⪯ ^ (k - cost (Ecase x1 Pats1); j; IIL2 ; IIG ; IL2; IG)
                          (H2, rho2, e2)) as [e2 Hcc].  
          - eassumption.
          - eapply Forall2_monotonic; [| eassumption ]. intros [c e1] [c' e2] H. eassumption.
          - destruct Hcc as [Hf2 Hcc]. repeat subst_exp. 
            edestruct Hcc with (c1 := c1 - cost1) as [v2 [c2 [m2 [b' [Hstep [HS Hres]]]]]];
            [ | | | | | | | eassumption | | ].
            + simpl in *. omega.
            + eapply heap_env_equiv_antimon. now eapply Heq1.
              eapply occurs_free_Ecase_Included. eapply findtag_In. eassumption.
            + eapply injective_subdomain_antimon. eassumption.
              eapply reach'_set_monotonic. eapply env_locs_monotonic.
              eapply occurs_free_Ecase_Included. eapply findtag_In. eassumption.
            + eapply heap_env_equiv_antimon. now eapply Heq2.
              eapply occurs_free_Ecase_Included. eapply findtag_In. eassumption.
            + eapply injective_subdomain_antimon. eassumption.
              eapply reach'_set_monotonic. eapply env_locs_monotonic.
              eapply occurs_free_Ecase_Included. eapply findtag_In. eassumption.
            + eapply Hiinvh. eapply findtag_In. eassumption.
              eapply findtag_In. eassumption. eassumption.
            + unfold cost1. simpl; omega.
            + intros i. edestruct (Hstuck1 (i + cost1)) as [r' [m'' Hstep']].
              inv Hstep'.
              * exists OOT. eexists. econstructor; eauto. unfold cost1, cost_cc in Hcost0.
                simpl in *; omega. 
              * repeat subst_exp.
                simpl in Hbs0. rewrite NPeano.Nat.add_sub in Hbs0.
                do 2 eexists. eassumption.
            + repeat eexists; eauto. 
              * eapply Eval_case_per_cc with (c := c2 + cost2)
                ; [ | | | | rewrite NPeano.Nat.add_sub ]; try eassumption.
                simpl in *. omega.  
              * replace c1 with (c1 - cost1 + cost1) by (unfold cost1; simpl in *; omega).
                eapply Hinvh. eapply findtag_In. eassumption.
                simpl in *. omega.
                eassumption.
              * eapply val_rel_i_monotonic; tci.
                simpl in *; omega.
          - now constructor.
          - now constructor. }
    Qed.

    (** Halt compatibility *)
    Lemma exp_rel_halt_compat (k j : nat) (H1 H2 : heap block) (rho1 rho2 : env) (b : Inj)
          (x1 x2 : var) :
      InvCostBase_w IL1 IIL1 (Ehalt x1) (Ehalt x2) ->
      
      var_rel k j IIG IG b H1 rho1 H2 rho2 x1 x2 ->

      (H1, rho1, Ehalt x1) ⪯ ^ (k ; j ; IIL1 ; IIG ; IL1; IG) (H2, rho2, Ehalt x2).
    Proof.
      intros Hbase Hvar b1 b2 H1' H2' rho1' rho2' v1 c1 m1 Heq1 Hinj1
             Heq2 Hinj2 Hleq1 HII Hstep1 Hstuck1.
      assert (Hvar' := Hvar).
      inv Hstep1.
      - (* Timeout! *)
        { simpl in Hcost. exists OOT, c1. eexists. exists id. repeat split. 
          - econstructor; eauto.
          - eapply Hbase; try eassumption; eauto. }
      - pose (cost1 := cost_cc (Ehalt x1)).
        pose (cost2 := cost_cc (Ehalt x2)).
        eapply (var_rel_heap_env_equiv
                  _ _
                  (occurs_free (Ehalt x1))
                  (occurs_free (Ehalt x2))) in Hvar;
          [| eassumption | eassumption | eassumption
           | eassumption | now constructor | now constructor ]. 
        edestruct Hvar as [l' [Hgety' Hcc]]; eauto.
        eexists. exists c1. eexists. exists (b2 ∘ b ∘ b1). repeat eexists.
        * eapply Eval_halt_per_cc. simpl. simpl in Hcost. omega. eassumption.
          reflexivity. 
        * eapply Hbase; try eassumption; eauto.
        * eapply val_rel_i_monotonic; tci. omega. 
    Qed.

    
    
    (** Application compatibility *)
    Lemma exp_rel_app_compat (k j : nat) (b : Inj) (H1 H2 : heap block)
          (rho1 rho2 : env) (f1 f2 : var) (xs1 xs2 : list var) (t : fTag) :
      IInvAppCompat IG IL1 IIL1 f1 t xs1 f2 xs2 ->
      InvCostBase_w IL1 IIL1 (Eapp f1 t xs1) (Eapp f2 t xs2) ->

      (forall j, var_rel k j IIG IG b H1 rho1 H2 rho2 f1 f2) ->
      
      Forall2 (fun x1 x2 =>
                 forall j, var_rel k j IIG IG b H1 rho1 H2 rho2 x1 x2)
              xs1 xs2 ->

      (H1, rho1, Eapp f1 t xs1) ⪯ ^ (k ; j; IIL1 ; IIG
                                     ; IL1
                                     ; IG)
      (H2, rho2, Eapp f2 t xs2).
    Proof with now eauto with Ensembles_DB.
      intros Hiinv Hbase Hvar Hall
             b1 b2 H1' H2' rho1' rho2' v1 c1 m1 Heq1 Hinj1 Heq2 Hinj2
             HII Hleq1 Hstep1 Hstuck1.
      eapply (var_rel_heap_env_equiv
                _ _ 
                (occurs_free (Eapp f1 t xs1))
                (occurs_free (Eapp f2 t xs2)) k j) in Hvar;
          [| eassumption | eassumption | eassumption | eassumption 
           | normalize_occurs_free; now eauto with Ensembles_DB
           | normalize_occurs_free; now eauto with Ensembles_DB ].
      inv Hstep1.
      (* Timeout! *)
      - { exists OOT, c1.
          - eexists. eexists id. repeat split.
            constructor; eauto.
            unfold cost_cc in *.
            erewrite <- Forall2_length; eassumption.

            eapply Hbase; try eassumption; eauto. } 
      (* Termination *)  
      - { eapply Forall2_monotonic_strong with
              (R' := (fun x1 x2 : var => forall j, var_rel k j IIG IG (b2 ∘ b ∘ b1) H1' rho1' H2' rho2' x1 x2)) in Hall.
          - assert (Hall' :
                      Forall2 (fun x1 x2 : var => var_rel k j IIG IG (b2 ∘ b ∘ b1) H1' rho1' H2' rho2' x1 x2) xs1 xs2).
            { eapply Forall2_monotonic; [| eapply Hall ]; eauto. }

            eapply var_log_rel_getlist in Hall'; [| now eauto ]. 
            destruct Hall' as [vs2 [Hgetl' Hcc']]. 
            edestruct Hvar as [l2 [Hget' Hval]]; eauto.
            destruct l2; try contradiction.
            rewrite val_rel_eq in Hval. unfold val_rel' in Hval. 
            edestruct (Hval H1' H2')  with (vs2 := vs2)
              as (xs2' & e2 & rho2'' & Hfind' & Hset' & Hi');
              try eassumption.
            eapply Forall2_length. eassumption. 
            
          edestruct (live_exists' (env_locs rho2'' (occurs_free e2)) H2')
            as [H2'' [b' Hgc']].
          tci.
          assert (Hgc2 := Hgc'). 
          edestruct live'_live_inv with (H1 := H1') as [d' [Hgc1 Hinj]]; try eassumption.
          tci. 
          destruct Hgc1 as  [Hseq [Heqgc Hinjgc]].               
          destruct Hgc2 as  [Hseq' [Heqgc' Hinjgc']].
          rewrite <- subst_env_image in Hinjgc. 
          
          edestruct Hi' with (i := k - cost_cc  (Eapp f1 t xs1))
            as [HG [r2 [c2 [m2 [b2' [Hbs2 [HIG  Hcc2]]]]]]];
            [ | | | | |  | | | eassumption | | ]; try eassumption.     
            + simpl in *. omega. 
            + intros j'.
              assert (Hall' :
                      Forall2 (fun x1 x2 : var => var_rel k j' IIG IG (b2 ∘ b ∘ b1) H1' rho1' H2' rho2' x1 x2) xs1 xs2).
            { eapply Forall2_monotonic; [| eapply Hall ]; eauto. }
            
            eapply var_log_rel_getlist in Hall'; [| now eauto ]. 
            destruct Hall' as [vs2' [Hgetl'' Hcc'']]. repeat subst_exp. 
            eapply Forall2_monotonic_strong; [| eapply Hcc'' ]. 
            
            intros v1' v2' Hinv1 Hinv2 Heq.  
            eapply val_rel_i_monotonic with (i := k); tci. 
            eapply Heq. simpl in *; omega. 
            + eapply heap_equiv_symm in Heqgc.
              eapply heap_env_equiv_heap_equiv_r in Heqgc.
              symmetry in Heqgc. 
              eapply heap_env_equiv_respects_f_eq_l with (d := id) in Heqgc. 
              eapply heap_env_equiv_respects_id. eassumption.
              destruct Hinj. eapply f_eq_subdomain_antimon; [| eassumption ].
              eapply reach'_extensive.
            + eapply heap_env_equiv_heap_equiv_l. eassumption.
            + eapply HG; eassumption.
            + simpl in *; omega.
            + admit.
              (* intros i. *)
              (* edestruct (Hstuck1 (i + cost_cc (Eapp f1 t xs1))) as [r' [m'' Hstep']]. *)
              (* inv Hstep'. *)
              (* * omega. *)
              (* * rewrite NPeano.Nat.add_sub in Hbs0.  *)
              (*   repeat subst_exp. do 2 eexists. *)
              (*   eassumption.  *)
            + do 3 eexists. exists b2'. repeat split.
              * repeat subst_exp.                
                eapply Eval_app_per_cc
                  with (c := c2 + cost_cc (Eapp f2 t xs2)); try eassumption.
                simpl in *; omega. reflexivity.

                replace (c2 + cost_cc (Eapp f2 t xs2) - cost_cc (Eapp f2 t xs2)) with c2.
                eassumption. omega.
             * replace c1 with (c1 - cost_cc (Eapp f1 t xs1) + cost (Eapp f1 t xs1)) by (simpl in *; omega).
               unfold cost, cost_cc in *. 
               eapply Hiinv; try eassumption.
             * eapply val_rel_i_monotonic; tci. simpl in *; omega.
          - intros. eapply var_rel_heap_env_equiv. eapply H3.
            eassumption. eassumption. eassumption. eassumption.
            normalize_occurs_free. left. eassumption.
            normalize_occurs_free. left. eassumption. }
    Admitted.

        
    Lemma exp_rel_app_compat_known (k j : nat) (H1 H2 : heap block)
          (rho1 rho2 : env) (f1 f2 : var) (xs1 xs2 : list var) (t : fTag) :
      IInvAppCompat IG IL1 IIL1 f1 t xs1 f2 xs2 ->
      InvCostBase_w IL1 IIL1 (Eapp f1 t xs1) (Eapp f2 t xs2) ->
             
      (forall i (rho1' : env) (B1 : fundefs) (f1' : var)
         (e1 : exp) (ys1 : list var) (vs1 : list value),
          i < k ->
          M.get f1 rho1 = Some (FunPtr B1 f1') ->
          find_def f1' B1 = Some (t, ys1, e1) ->
          getlist xs1 rho1 = Some vs1 ->
          setlist ys1 vs1 (def_funs B1 B1 (M.empty value)) = Some rho1' ->
          
          exists rho2' B2 f2' ys2 e2 vs2,
            M.get f2 rho2 = Some (FunPtr B2 f2') /\
            find_def f2' B2 = Some (t, ys2, e2) /\
            getlist xs2 rho2 = Some vs2 /\
            setlist ys2 vs2 (def_funs B2 B2 (M.empty value)) = Some rho2' /\
            IInvGC IIG H1 rho1' e1 H2 rho2' e2 /\  
            (forall j, (H1, rho1', e1) ⪯ ^ (i ; j; IIG (Empty_set _) _ 0 0; IIG ; IG 0 0 ; IG) (H2, rho2', e2))) ->
        
        
      (H1, rho1, Eapp f1 t xs1) ⪯ ^ (k ; j; IIL1 ; IIG
                                     ; IL1
                                     ; IG)
      (H2, rho2, Eapp f2 t xs2).
    Proof with now eauto with Ensembles_DB.
      intros Hiinv Hbase Hyp
             b1 b2 H1' H2' rho1' rho2' v1 c1 m1 Heq1 Hinj1 Heq2 Hinj2
             HII Hleq1 Hstep1 Hstuck1.
      inv Hstep1.
      (* Timeout! *)
      - { exists OOT, (c1 - length xs1).
          - eexists. eexists id. repeat split.
            constructor; eauto.
            unfold cost_cc in *. omega. 
            
            eapply Hbase; try eassumption; eauto. omega. }
      (* Termination *)
      - { edestruct heap_env_equiv_env_getlist as [vs1' [Hget1' Hall]]. eassumption.
          symmetry. eassumption. normalize_occurs_free... 
          edestruct (@setlist_length value) as [rho1'' Hset1''].  eapply Forall2_length. eassumption.
          eassumption.
          assert (Heq1' := Hset1'').
          eapply heap_env_equiv_setlist with (S := occurs_free e) (rho2 := (def_funs B B (M.empty value))) in Heq1';
            [| eapply heap_env_equiv_def_funs' | | eassumption ]; try eassumption. 

          edestruct heap_env_equiv_env_get as [v2 [Hgetf' Hrelf]]; try eassumption. 
          symmetry. eassumption. normalize_occurs_free...
          rewrite res_equiv_eq in Hrelf. destruct v2; try contradiction. inv Hrelf. 
          
          edestruct Hyp with (i := k - cost_cc (Eapp f1 t xs1)) as (rho2_s & B2 & f2' & ys2 & e2 & vs2 & Hgetf2 & Hfind2 & Hget2 & Hset2 & Hlive & Hexp);
            try eassumption.
          simpl in *; omega. 
          edestruct heap_env_equiv_env_getlist with (rho1 := rho2)
           as [vs2' [Hget2' Hall2]]. eassumption.
          eassumption. normalize_occurs_free...
          edestruct (@setlist_length value) as [rho2'' Hset2''].  eapply Forall2_length. exact Hall2. eassumption.
          assert (Heq2' := Hset2'').
          
          eapply heap_env_equiv_setlist with (S := occurs_free e2) (rho2 := (def_funs B2 B2 (M.empty value))) in Heq2';
            [| eapply heap_env_equiv_def_funs' | | eassumption ]; try eassumption. 

          edestruct heap_env_equiv_env_get as [v2 [Hgetf2' Hrelf2]]; try eassumption. 
          normalize_occurs_free...
          rewrite res_equiv_eq in Hrelf2. destruct v2; try contradiction. inv Hrelf2. 
          
          edestruct (live_exists' (env_locs rho2'' (occurs_free e2)) H2')
            as [H2'' [b' Hgc']].
          tci.
          assert (Hgc2 := Hgc').
          assert (Hgc1 := Hgc).
          edestruct live'_live_inv with (H1 := H1') as [d' [Hgc1_inv Hinj]]; try eassumption.
          tci.
          destruct Hgc1_inv as  [Hseq [Heqgc Hinjgc]].
          destruct Hgc2 as  [Hseq' [Heqgc' Hinjgc']].
          rewrite <- subst_env_image in Hinjgc.
          eapply heap_equiv_symm in Heqgc. eapply heap_env_equiv_heap_equiv_r in Heqgc.
          symmetry in Heqgc. eapply heap_env_equiv_respects_f_eq_l in Heqgc.
          2:{ eapply f_eq_subdomain_antimon; [| eapply Hinj ]. eapply reach'_extensive. }

          
          
          assert (Hincl1 : env_locs rho_clo (occurs_free e) \subset env_locs rho1' (occurs_free (Eapp f1 t xs1))). 
          { eapply Included_trans; [| eapply Included_trans; [ eapply env_locs_setlist_Included |] ].
            eapply env_locs_monotonic. eapply Included_Union_preserv_l. reflexivity.
            eassumption.
            eapply Union_Included.
            - rewrite env_locs_def_funs'; tci. rewrite <- env_locs_Empty...
            - normalize_occurs_free. rewrite env_locs_Union, env_locs_FromList... } 
          assert (Hincl2 : env_locs rho2_s (occurs_free e2) \subset env_locs rho2 (occurs_free (Eapp f2 t xs2))). 
          { eapply Included_trans; [| eapply Included_trans; [ eapply env_locs_setlist_Included |] ].
            eapply env_locs_monotonic. eapply Included_Union_preserv_l. reflexivity.
            eassumption.
            eapply Union_Included.
            - rewrite env_locs_def_funs'; tci. rewrite <- env_locs_Empty...
            - normalize_occurs_free. rewrite env_locs_Union, env_locs_FromList... } 

          edestruct (Hexp j) with (c1 := c1 - cost_cc (Eapp f1 t xs1))
            as (r2 & c2 & m2 & d & Heval2 & Hil & Hval).
          + eapply heap_env_equiv_f_compose with (β4 := id).
            rewrite compose_id_neut_r. symmetry. eassumption.
            eapply heap_env_equiv_respects_id. eassumption.
          + eapply injective_subdomain_compose. eassumption.
            eapply injective_subdomain_antimon. eassumption.
            rewrite heap_env_equiv_image_reach; [| symmetry; eassumption ].
            rewrite subst_env_image, !image_id. eapply reach'_set_monotonic.
            eassumption.
          + symmetry.
            eapply heap_env_equiv_f_compose; [| symmetry; eassumption ].

            rewrite compose_id_neut_r. symmetry.
            eapply heap_env_equiv_heap_equiv_l. eassumption.
          + eapply injective_subdomain_compose.
            eapply injective_subdomain_antimon. eassumption.
            eapply reach'_set_monotonic. eassumption. 
            rewrite heap_env_equiv_image_reach; [| eassumption ]. rewrite image_id.
            eassumption.
          +  eapply Hlive.
             symmetry. eassumption.
             eapply injective_subdomain_antimon. eassumption.
             eapply reach'_set_monotonic. eassumption.
             eassumption.
             eapply injective_subdomain_antimon. eassumption.
             eapply reach'_set_monotonic. eassumption.
             eassumption. eassumption. 
          + omega.
          + eassumption. 
          + admit.
          (*   intros i. *)
          (*   edestruct (Hstuck1 (i + cost (Eapp f1 t xs1))) as [r' [m'' Hstep']]. *)
          (*   inv Hstep'. *)
          (*   * omega. *)
          (*   * rewrite NPeano.Nat.add_sub in Hbs0. *)
          (*     repeat subst_exp. *)
          + do 3 eexists. exists d. repeat split.
            * eapply Eval_app_per_cc
                with (c := c2 + cost_cc (Eapp f2 t xs2)); try eassumption.
              simpl in *; omega. reflexivity.
              
              replace (c2 + cost_cc (Eapp f2 t xs2) - cost_cc (Eapp f2 t xs2)) with c2.
              eassumption. omega.
            * replace c1 with (c1 - cost (Eapp f1 t xs1) + cost (Eapp f1 t xs1)) by (simpl in *; omega).
              unfold cost, cost_cc in *.
              eapply Hiinv; try eassumption.
            * eapply val_rel_i_monotonic; tci. simpl in *; omega.
          + eapply heap_env_equiv_empty.
          + eapply heap_env_equiv_empty. }
    Admitted.     


  End CompatLemmas.
  
  End LogRelPostCC. 

  <|MERGE_RESOLUTION|>--- conflicted
+++ resolved
@@ -1627,20 +1627,6 @@
       
       (H1, rho1, Efun B1 e1) ⪯ ^ (k ; j ; IIL1 ; IIG ; IL1 ; IG) (H2, rho2, Efun B2 e2).
     Proof with now eauto with Ensembles_DB.
-<<<<<<< HEAD
-      (* intros Hinv Hiinv Hbase Hwf Hdom Hbin Hpre b1 b2 H1' H2' rho1' rho2' v1 c1 *)
-      (*        m1 Heq1 Hinj1 Heq2 Hinj2 HII Hleq1 Hstep1 Hstuck1. *)
-      (* inv Hstep1. *)
-      (* (* Timeout! *) *)
-      (* - { simpl in Hcost. exists OOT, 0.  *)
-      (*     - eexists. eexists id. repeat split. econstructor. simpl. *)
-      (*       omega. reflexivity. *)
-      (*       eapply Hbase; eassumption.  *)
-      (*       now rewrite cc_approx_val_eq. } *)
-      (*   (* Termination *) *)
-
-    Admitted.
-=======
       intros Hinv Hiinv Hbase Hpre b1 b2 H1' H2' rho1' rho2' v1 c1
              m1 Heq1 Hinj1 Heq2 Hinj2 HII Hleq1 Hstep1 Hstuck1.
       inv Hstep1.
@@ -1693,7 +1679,6 @@
             eassumption. eassumption.
     Qed.
 
->>>>>>> 4b64f89a
     
     Lemma exp_rel_prim_compat (k j : nat)
           (b : Inj) (H1 H2 : heap block) (rho1 rho2 : env)
