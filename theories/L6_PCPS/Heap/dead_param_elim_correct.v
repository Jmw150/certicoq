--- conflicted
+++ resolved
@@ -358,20 +358,10 @@
 
 
   (* Zoe TODO :
-<<<<<<< HEAD
-     - Constructor alloc lemma DONE
-     - Prim compat
-     - App known compat  
-     - closed motonicity 
-     - Invariant preservation
-     - known functions compat
-     - closed S H1 as premise 
-=======
      - Prim compat (Low priority)
      - App known (HIGH priority)
      - closed motonicity (high priority, Zoe)
      - Invariant preservation 
->>>>>>> 549334bf
    *) 
 
 End DeadParamCorrect.