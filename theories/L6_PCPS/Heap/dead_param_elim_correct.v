From CertiCoq.L6 Require Import cps cps_util set_util identifiers ctx Ensembles_util
     List_util functions tactics map_util.

From CertiCoq.L6.Heap Require Import heap heap_defs heap_equiv space_sem
     cc_log_rel dead_param_elim_rel GC log_rel_defs log_rel_post_cc.

From Coq Require Import ZArith.Znumtheory Relations.Relations Arith.Wf_nat
                        Lists.List MSets.MSets MSets.MSetRBT Numbers.BinNums
                        NArith.BinNat PArith.BinPos Sets.Ensembles Omega Permutation.

Import ListNotations.

Open Scope ctx_scope.
Open Scope fun_scope.
Close Scope Z_scope.

Module DeadParamCorrect (H : Heap).

  Module LR := LogRelPostCC H.
  
  Import H LR LR.LRDefs LR.LRDefs.Sem.GC LR.LRDefs.Sem.GC.Equiv
         LR.LRDefs.Sem.GC.Equiv.Defs LR.LRDefs.Sem.

  
  Definition Pre : IInv :=
    fun c1 c2 => 
      let '(H1, rho1, e1) := c1 in
      let '(H2, rho2, e2) := c2 in
      size_heap H2 <= size_heap H1. 

  Definition Post : Inv :=
    fun c p1 p2 =>
      let '(c1, m1) := p1 in
      let '(c2, m2) := p1 in
      c2 <= c1 /\ m2 <= m1. 

  Definition PreG : GIInv :=
    fun _ _ _ _ c1 c2 => 
      let '(H1, rho1, e1) := c1 in
      let '(H2, rho2, e2) := c2 in
      size_heap H2 <= size_heap H1. 

  Definition PostG : GInv :=
    fun _ _ c p1 p2 =>
      let '(c1, m1) := p1 in
      let '(c2, m2) := p1 in
      c2 <= c1 /\ m2 <= m1.


  (** * Lemmas about space bound preservation *)

  Lemma InvBase e1 e2 :
    InvCostBase_w Post Pre e1 e2. 
  Proof.
    intros H1 H2 rho1 rho2 c1 c2 Hpre Hleq. unfold Pre, Post in *.
    split; omega.
  Qed.
  
  Lemma InvCtx C e1 e2 :
    InvCtxCompat Post Post C C e1 e2. 
  Proof.
    intros H1 H2 H1' H2' rho1 rho2 rho1' rho2' c1 c2 c1' c2' m1 m2 Hpost Hleq Hctx1 Hctx2.    
    unfold Pre, Post in *. omega. 
  Qed. 

  Lemma IInvCtx C e1 e2 :
    IInvCtxCompat Pre Pre C C e1 e2. 
  Proof.
    intros H1 H2 H1' H2' rho1 rho2 rho1' rho2' c1 c2 Hpre Hctx1 Hctx2.    
    unfold Pre, Post in *. erewrite ctx_to_heap_env_CC_size_heap at 1; try eassumption.
    erewrite ctx_to_heap_env_CC_size_heap with (H1 := H1) (H2 := H1'); try eassumption.
    omega. 
  Qed. 


  (** * Drop invariant and lemmas *)

  
  Definition drop_invariant (drop : var -> option (list bool)) rho1 rho2 :=
    exists B1 B2, (* There exists function blocks B1 B2 -- i.e. the functions defined at the beginning of the programs *)
      unique_bindings_fundefs B1 /\ (* that have unique binders *)
      closed_fundefs B1 /\ (* are closed *) 
      Drop_fundefs drop B1 B2 /\ (* are in Drop_fundefs relation *)
      domain drop <--> name_in_fundefs B1 /\ (* The domain of drop contains exactly the names of the functions in map *)
      forall f bs, drop f = Some bs -> (* and all the variables in the domain of drop. TODO write with domain *)
              M.get f rho1 = Some (FunPtr B1 f) /\
              M.get f rho2 = Some (FunPtr B2 f).

  (* This is the old definition, keeping it for reference *)
  (* exists B1 f1 B2 f2 t xs1 e1 xs2 e2 S, *)
  (*   find_def f1 B1 = Some (t, xs1, e1) /\ *)
  (*   find_def f2 B2 = Some (t, xs2, e2) /\ *)
  (*   Drop_fundefs drop B1 B2 /\ *)
  (*   Drop_params xs1 bs xs2 S /\ *)
  (*   Drop_body drop S e1 e2. *)

  (* Instead of the old drop_invariant, we can prove this lemma *)
  Lemma Drop_fundefs_fun_in_fundef drop B1 B2 f ft xs1 e1 :
    Drop_fundefs drop B1 B2 ->
    find_def f B1 = Some (ft, xs1, e1) ->
    exists bs S xs2 e2,
      find_def f B2 = Some (ft, xs2, e2) /\
      drop f = Some bs /\
      Drop_params xs1 bs xs2 S /\
      Drop_body drop S e1 e2.
  Proof.
    intros Hdrop.
    revert f ft xs1 e1; induction Hdrop; intros f ft' xs1 e1 Hin; inv Hin. 
    destruct (cps.M.elt_eq f g); subst. 
    + inv H3. 
      do 4 eexists. split.
      simpl. rewrite Coqlib.peq_true. reflexivity.
      repeat split; eassumption. 
    + edestruct IHHdrop as (b1 & S1 & xs2 & e2 & Hin & Hand). eassumption.
      do 4 eexists. split.
      simpl. rewrite Coqlib.peq_false; eassumption.
      eassumption.
  Qed.

  Lemma drop_invariant_extend_l drop rho1 rho2 x v1 :
    ~ x \in domain drop ->
    drop_invariant drop rho1 rho2 ->
    drop_invariant drop (M.set x v1 rho1) rho2.
  Proof.
    intros Hnin Hinv. unfold drop_invariant.
    destruct Hinv as (B1 & B2 & Hun & Hclo & Hdrop & Hdom & Hyp).
    do 2 eexists. do 4 (split; [ eassumption |]). intros f bs Hget.
    setoid_rewrite M.gso. eapply Hyp. eassumption. 
    
    intros Hc; subst.
    eapply Hnin. eexists bs. eassumption.
  Qed.

  Lemma drop_invariant_extend_r drop rho1 rho2 x v1 :
    ~ x \in domain drop ->
    drop_invariant drop rho1 rho2 ->
    drop_invariant drop rho1 (M.set x v1 rho2).
  Proof.
    intros Hnin Hinv. unfold drop_invariant.
    destruct Hinv as (B1 & B2 & Hun & Hclo & Hdrop & Hdom & Hyp).
    do 2 eexists. do 4 (split; [ eassumption |]). intros f bs Hget.
    setoid_rewrite M.gso. eapply Hyp. eassumption. 
    
    intros Hc; subst.
    eapply Hnin. eexists bs. eassumption.
  Qed.

    
      
  Lemma drop_invariant_extend drop rho1 rho2 x v1 v2 :
    ~ x \in domain drop ->
    drop_invariant drop rho1 rho2 ->
    drop_invariant drop (M.set x v1 rho1) (M.set x v2 rho2).
  Proof.
    intros Hnin Hinv.
    eapply drop_invariant_extend_l. eassumption. 
    eapply drop_invariant_extend_r. eassumption. 
    eassumption.
  Qed.

  
  Lemma drop_invariant_setlist_l drop rho1 rho2 rho1' xs1 vs1 :
    drop_invariant drop rho1 rho2 ->
    Disjoint _ (FromList xs1) (domain drop) ->
    setlist xs1 vs1 rho1 = Some rho1' ->
    drop_invariant drop rho1' rho2.
  Proof with (now eauto with Ensembles_DB).
    revert rho1' vs1.
    induction xs1; 
      intros rho1' vs1 Hinv Hd Hset.
    - destruct vs1; inv Hset. eassumption. 
    - simpl in Hset. destruct vs1; try congruence. 
      destruct (setlist xs1 vs1 rho1) eqn:Hset'; try congruence.
      inv Hset.
      eapply drop_invariant_extend_l. 
      intros Hc. eapply Hd. constructor. now left.
      eassumption.
      eapply IHxs1; try eassumption.
      eapply Disjoint_Included_l; [| eassumption ].
      normalize_sets...
  Qed. 

  Lemma drop_invariant_setlist_r drop rho1 rho2 rho2' xs1 vs1 :
    drop_invariant drop rho1 rho2 ->
    Disjoint _ (FromList xs1) (domain drop) ->
    setlist xs1 vs1 rho2 = Some rho2' ->
    drop_invariant drop rho1 rho2'.
  Proof with (now eauto with Ensembles_DB).
    revert rho2' vs1.
    induction xs1; 
      intros rho2' vs1 Hinv Hd Hset.
    - destruct vs1; inv Hset. eassumption. 
    - simpl in Hset. destruct vs1; try congruence. 
      destruct (setlist xs1 vs1 rho2) eqn:Hset'; try congruence.
      inv Hset.
      eapply drop_invariant_extend_r. 
      intros Hc. eapply Hd. constructor. now left.
      eassumption.
      eapply IHxs1; try eassumption.
      eapply Disjoint_Included_l; [| eassumption ].
      normalize_sets...
  Qed.

  Lemma Drop_params_subset xs1 bs xs2 S :
    Drop_params xs1 bs xs2 S ->
    FromList xs2 \subset FromList xs1. 
  Proof with (now eauto with Ensembles_DB).
    intros Hdrop. induction Hdrop.
    - reflexivity.
    - normalize_sets...
    - do 2 normalize_sets.
      eapply Included_Union_compat. reflexivity. eassumption. 
  Qed. 

  Lemma drop_body_occurs_free S drop e1 e2 : 
    Drop_body drop S e1 e2 ->
    occurs_free e2 \subset occurs_free e1 \\ S.
  Proof with (now eauto with Ensembles_DB).
    revert e2.
    induction e1 using exp_ind'; intros e2 Hdrop; inv Hdrop;
      try normalize_occurs_free; try normalize_occurs_free;
        try rewrite Setminus_Union_distr.
    - (* Econstr *)
    eapply Included_Union_compat. 
    + eapply Included_Setminus. 
      eapply Disjoint_sym. eapply Disjoint_sym in H4. 
      eapply Disjoint_Union_l. eassumption. 
      eapply Included_refl. 
    + rewrite Setminus_Union.  
      rewrite Union_commut. rewrite <- Setminus_Union. 
      eapply Included_Setminus_compat.
      eapply IHe1. eassumption. 
      eapply Included_refl.
    - inv H3. normalize_occurs_free.
      eapply Included_Setminus. 
      eapply Disjoint_sym.  
      apply Disjoint_Singleton_r in H1. 
      eapply Disjoint_Union_l. eassumption. 
      eapply Included_refl.
    - inv H3. destruct y as [c' e2]. destruct H2 as [Heq1 Hdrop]. simpl in Heq1; subst.
      simpl in *. normalize_occurs_free.
      eapply Union_Included; [| eapply Union_Included ].
      + eapply Included_Union_preserv_l.
        eapply Included_Setminus.  
        apply Disjoint_Singleton_l. intros Hc. eapply H1; now left.
        reflexivity.
      + eapply Included_trans. eapply IHe1. eassumption.
        rewrite Setminus_Union_distr...
      + eapply Included_trans. eapply IHe0.
        constructor; eassumption.
        rewrite Setminus_Union_distr...
    - (* Eproj *)
      eapply Included_Union_compat. 
      + eapply Included_Setminus. 
        eapply Disjoint_sym.  
        apply Disjoint_Singleton_r in H5. 
        eapply Disjoint_Union_l. eassumption. 
        eapply Included_refl. 
      + rewrite Setminus_Union. 
        rewrite Union_commut. rewrite <- Setminus_Union. 
        eapply Included_Setminus_compat. eapply IHe1. eassumption. 
        eapply Included_refl. 
    - (* Eapp unknown *)
      rewrite !occurs_free_Eapp at 1.
      rewrite Setminus_Union_distr.
      eapply Included_Union_compat. 
      + eapply Included_Setminus; [| reflexivity ].
        eapply Disjoint_Included_r; [| eassumption ]...
      + eapply Included_Setminus; [| reflexivity ].
        apply Disjoint_Singleton_r in H2. 
        eapply Disjoint_sym. eapply Disjoint_Union_l. eassumption.
    - (* Eapp known *)
      eapply Included_Union_compat. 
      + clear H2. induction H5.
        rewrite !FromList_nil at 1.
        rewrite Setminus_Empty_set_abs_r. reflexivity.
        
        normalize_sets. eapply Included_trans. eapply IHDrop_args.
        now eauto with Ensembles_DB.

        rewrite !FromList_cons at 1.
        rewrite Setminus_Union_distr. eapply Included_Union_compat.
        * eapply Included_Setminus. 
          eapply Disjoint_sym.  
          apply Disjoint_Singleton_r in H. 
          eapply Disjoint_Union_l. eassumption. 
          eapply Included_refl.
        * eassumption.
      + eapply Included_Setminus. 
        eapply Disjoint_sym.  
        apply Disjoint_Singleton_r in H4. 
        eassumption. reflexivity.
    - (* Eprim *)
      eapply Included_Union_compat. 
      + eapply Included_Setminus. 
        eapply Disjoint_sym. eapply Disjoint_sym in H4. 
        eapply Disjoint_Union_l. eassumption. 
        eapply Included_refl. 
      + rewrite Setminus_Union. 
        rewrite Union_commut. rewrite <- Setminus_Union. 
        eapply Included_Setminus_compat. eapply IHe1. eassumption.
        reflexivity.
    - (* Ehalt *)
      rewrite !occurs_free_Ehalt at 1.
      eapply Included_Setminus. 
      eapply Disjoint_sym.  
      apply Disjoint_Singleton_r in H0. 
      eapply Disjoint_Union_l. eassumption. 
      eapply Included_refl.
  Qed. 

  Lemma drop_invariant_reach1 drop rho1 rho2 : (* Zoe TODO *)
    drop_invariant drop rho1 rho2 -> 
    env_locs rho1 (domain drop) <--> Empty_set _. 
  Proof.
  Abort. 

  Lemma drop_invariant_reach2 drop rho1 rho2 : (* Zoe TODO *)
    drop_invariant drop rho1 rho2 -> 
    env_locs rho2 (domain drop) <--> Empty_set _. 
  Proof.
  Abort.
  
  Lemma drop_invariant_reach2_setminus S drop rho1 rho2 : (* Zoe TODO *)
    drop_invariant drop rho1 rho2 -> 
    env_locs rho2 (S \\ dropped_funs drop) <--> env_locs rho2 S. 
  Proof with (now eauto with Ensembles_DB).
    intros (B1 & B2 & Hun & Hclo & Hdrop & Hyp).
    split.
    eapply env_locs_monotonic...

    intros l [x [Hin Hget]].
    destruct (M.get x rho2) eqn:Hgetx; try contradiction.

    assert (Hnin : ~ x \in dropped_funs drop). 
    { intros [bs [Hc _]]. eapply Hyp in Hc. inv Hc. 
      repeat subst_exp. inv Hget. }
    eapply get_In_env_locs; try eassumption.
    split; eauto.
  Qed.
  
  Inductive Forall2_assym {A B : Type} (P : A -> B -> Prop) :
    list A -> list B -> list bool -> Prop :=
  | Forall2_assym_nil : Forall2_assym P [] [] []
  | Forall2_assym_cons1 :
      forall x xs bs ys,
        Forall2_assym P xs ys bs ->
        Forall2_assym P (x :: xs) ys (false :: bs)
  | Forall2_assym_cons2 :
      forall x xs bs y ys,
        Forall2_assym P xs ys bs ->
        P x y -> 
        Forall2_assym P (x :: xs) (y :: ys) (true :: bs).
  

  Lemma env_rel_add_args_dropped Pre Post k H1 rho1 H2 rho2 b xs1 xs2 bs S vs1 :
    (forall j, (H1, rho1) ⋞ ^ (FromList xs1 \\ S; k; j; Pre; Post; b) (H2, rho2)) ->
    Drop_args S xs1 bs xs2 ->

    getlist xs1 rho1 = Some vs1 ->

    exists vs2,
      getlist xs2 rho2 = Some vs2 /\
      Forall2_assym (fun v1 v2 => forall j, (Res (v1, H1)) ≺ ^ ( k ; j ; Pre ; Post ; b ) (Res (v2, H2))) vs1 vs2 bs.
  Proof with (now eauto with Ensembles_DB).
    intros Hrel Hdrop. revert vs1. induction Hdrop; intros vs1 Hget.
    - eexists []. split. reflexivity. simpl in Hget. inv Hget.
      constructor. 
    - simpl in Hget.
      destruct (M.get x rho1) eqn:Hget1; [| congruence ].
      destruct (getlist xs rho1) eqn:Hgetlist; [| congruence ].
      inv Hget.
      
      edestruct IHHdrop as [vs2 [Hget2 Hall]]; [| reflexivity | ]. 

      intros j. eapply env_log_rel_P_antimon. eapply Hrel.
      normalize_sets. rewrite Setminus_Union_distr... 
      
      eexists; split; eauto.
      econstructor. eassumption. 
    - simpl in Hget.
      destruct (M.get x rho1) eqn:Hget1; [| congruence ].
      destruct (getlist xs rho1) eqn:Hgetlist; [| congruence ].
      inv Hget. 
      edestruct (Hrel 0) as [v2 [Hgetx2 Hvrel]]; [| eassumption | ].
      constructor; eauto. 
      normalize_sets. constructor; eauto.

      edestruct IHHdrop as [vs2 [Hget2 Hall]]; [| reflexivity | ]. 

      intros j.
      eapply env_log_rel_P_antimon. eapply Hrel.
      normalize_sets...
      
      eexists (v2 :: vs2). 
      split. simpl. rewrite Hgetx2, Hget2. reflexivity.
      constructor. eassumption.
      intros j.
      edestruct (Hrel j) as [v2' [Hgetx2' Hvrel']]; [| eassumption | ].
      constructor; eauto. normalize_sets...
      repeat subst_exp. 
      eassumption. 
  Qed. 
  
  Lemma env_rel_set_params_dropped Pre Post k H1 rho1 rho1' H2 rho2 b xs1 xs2 bs P S vs1 vs2 :
    (forall j, (H1, rho1) ⋞ ^ (P ; k; j; Pre; Post; b) (H2, rho2)) ->

    Drop_params xs1 bs xs2 S ->
    setlist xs1 vs1 rho1 = Some rho1' ->
    
    Forall2_assym (fun v1 v2 : value => forall j, Res (v1, H1) ≺ ^ (k; j; Pre; Post; b) Res (v2, H2)) vs1 vs2 bs ->

    exists rho2',
      setlist xs2 vs2 rho2 = Some rho2' /\
      (forall j, (H1, rho1') ⋞ ^ (P :|: FromList xs1 \\ S ; k; j; Pre; Post; b) (H2, rho2')).    
  Proof with (now eauto with Ensembles_DB).
    intros Hrel Hdrop. revert vs1 vs2 rho1 rho1' Hrel. induction Hdrop; intros vs1 vs2 rho1 rho1' Hrel Hset1 Hall.
    - inv Hall. simpl in Hset1. inv Hset1. 
      eexists rho2. split. reflexivity.
      intros j. normalize_sets.
      rewrite Union_Empty_set_neut_r, Setminus_Empty_set_neut_r. eapply Hrel.

    - simpl in Hset1. destruct vs1 as [ | v1 vs1 ]; try congruence. 
      destruct (setlist xs vs1 rho1) as [rho1'' |] eqn:Hsetlist1; [| congruence ]. inv Hset1.
      inv Hall.
      edestruct IHHdrop as [rho2' [Hsetlist2 Henv]]. 
      eassumption. eassumption. eassumption.
      
      exists rho2'. split. eassumption.

      intros j. 
      eapply env_log_rel_P_set_not_in_S_l.      

      eapply env_log_rel_P_antimon. eapply Henv.

      normalize_sets.
      rewrite !Setminus_Union_distr. 
      rewrite (Setminus_Included_Empty_set [set x] (x |: S))...
      
      intros Hc. inv Hc. eapply H0. now left. 
      
    - simpl in Hset1. destruct vs1 as [ | v1 vs1 ]; try congruence. 
      destruct (setlist xs vs1 rho1) eqn:Hsetlist1; [| congruence ]. inv Hset1.
      inv Hall.
      edestruct IHHdrop as [rho2' [Hsetlist2 Henv]]. 
      eassumption. eassumption. eassumption.

      exists (M.set x y rho2'). split.
      simpl. rewrite Hsetlist2. reflexivity.
      intros j. eapply env_log_rel_P_set.
      
      eapply env_log_rel_P_antimon. eapply Henv.
      normalize_sets. 
      rewrite !Setminus_Union, !Setminus_Union_distr.
      
      rewrite (Setminus_Included_Empty_set [set x] (S :|: [set x]))...
      eapply H6. 
  Qed.                
    

  (* Easy lemma about Drop_fundefs *)
  Lemma Drop_fundefs_name_in_fundefs drop B1 B2 : 
    Drop_fundefs drop B1 B2 ->
    name_in_fundefs B1 <--> name_in_fundefs B2.
  Proof.
    intros Hd. induction Hd.

    reflexivity.
    simpl. eapply Same_set_Union_compat. reflexivity.
    easy. 
  Qed.
  

  Lemma Drop_fundefs_drop_invariant B1 B2 drop rho1 rho2:
    unique_bindings_fundefs B1 ->
    closed_fundefs B1 ->
    Drop_fundefs drop B1 B2 ->
    domain drop <--> name_in_fundefs B1 -> 
    drop_invariant drop (def_funs B1 B1 rho1) (def_funs B2 B2 rho2).  
  Proof.
    intros Hyp Hclo Hdrop Heq.
    eexists B1, B2.  repeat (split; [ eassumption |]).
    intros f1 bs1 Hd. split; eapply def_funs_eq; try reflexivity.
    eapply Heq. eexists; eauto. 
    rewrite <- Drop_fundefs_name_in_fundefs; [| eassumption  ]. 
    eapply Heq. eexists; eauto. 
  Qed. 


  Instance Decidable_dropped_funs drop :
    Decidable (dropped_funs drop).
  Proof.
    constructor.
    intros x. destruct (drop x) as [ bs |] eqn:Hd.
    + destruct (Exists_dec (fun x : bool => x = false) bs). 
      * intros [|]; eauto.
        right. congruence.
      * left. eexists; eauto.
      * right. intros [bs' [Hget Hex]]. subst_exp. contradiction.
    + right. intros [bs' [Hget Hex]]. congruence.
  Qed.
  
  (** Lemma about defining a block of dropped functions in the environment (correctness of Drop_fundefs relation) *)
  
  (*  This lemma will be used for the toplevel correctness theorem, when we first define the toplevel functions and
      also when we redefine them in the environment in the known function application case.
      we assume that the theorem for Drop_body fold for smaller step-indices
      (These two proofs are by mutual induction, since the two definitions are mutually recursive ). 
   *)
                                        
  (* This only talks about the functions that are related by Drop_funs but are  not in dropped_funs drop, i.e. they
     do not have any parameters dropped. For these we have two show that they are related by the environment relation.
     To cover for the case of functions that have parameters dropped we have to show that def_funs of Drop_fundefs
     satisfy the drop_invariant (ignore for now I'm planning to change this in the next couple of days.) 
   *)


  Lemma Drop_params_all_true xs1 bs xs2 S :
    Drop_params xs1 bs xs2 S -> 
    Forall (fun x => x = true) bs ->
    xs1 = xs2 /\ S <--> Empty_set _.
  Proof. (* TODO Katja *) 
    intros Hd Hall. induction Hd.
    - split; eauto. reflexivity.
    - inv Hall. congruence.
    - inv Hall. edestruct IHHd as [Hl Hr].
      eassumption. split; eauto. f_equal.
      eassumption.
  Qed. 
  

  Lemma def_funs_binding_in_map S B1' B1 rho1 :
    binding_in_map S rho1 ->
    binding_in_map (name_in_fundefs B1' :|: S) (def_funs B1' B1 rho1).
  Proof.
    intros Hin. induction B1'; simpl. 
    - eapply binding_in_map_antimon.
      rewrite <- Union_assoc, Union_commut. reflexivity.  
      eapply binding_in_map_set.
      eassumption. 
    - eapply binding_in_map_antimon.
      rewrite Union_Empty_set_neut_l. 
      reflexivity. eassumption.
  Qed.
  
  Lemma dead_param_elim_fundefs_correct k
        (** We assume the IH of the main proof. *)
        (IHexp : forall m : nat,
            m < k ->
            forall (j : nat) (H1 : heap block)
              (rho1 : env) (e1 : exp) (H2 : heap block)
              (rho2 : env) (e2 : exp) (b : Inj)
              (drop : var -> option (list bool))
              (S : Ensemble var),
              (forall j0 : nat,
                  (H1, rho1) ⋞ ^ (occurs_free e1 \\ S \\ dropped_funs drop; m; j0; PreG; PostG; b) (H2, rho2)) ->
              closed (reach' H1 (env_locs rho1 (occurs_free e1)))
                     H1 ->
              drop_invariant drop rho1 rho2 ->
              binding_in_map (occurs_free e1) rho1 ->
              unique_bindings e1 ->
              Disjoint var (domain drop) (bound_var e1) ->
              Disjoint var (occurs_free e1) (bound_var e1) ->
              Drop_body drop S e1 e2 ->
              (H1, rho1, e1) ⪯ ^ (m; j; Pre; PreG; Post; PostG) (H2, rho2, e2)) :
    forall B1 B1' B2 B2' P
      H1 rho1  H2 rho2 (* source and target conf *)
      b (* location renaming *)
      drop, (* dropper function *)
      (* assume that two environments where initially related *)
      (forall j, (H1, rho1) ⋞ ^ (P \\ name_in_fundefs B1; k ; j; PreG ; PostG ; b) (H2, rho2)) ->
      (* free variable assumptions *)
      closed_fundefs B1' ->
      unique_bindings_fundefs B1'  ->
      Disjoint var (occurs_free_fundefs B1') (bound_var_fundefs B1') ->
      (* The drop invariant holds *)
      domain drop <--> name_in_fundefs B1' -> 
      (* Drop_fundefs relation *)
      Drop_fundefs drop B1' B2' ->
      (* Because of the way def_funs is defined we need to generalize over both of its two first arguments
       the be able to do the proof. We might need more *)
      Drop_fundefs drop B1 B2 ->
      (* this is useful to relate the names of the functions. Could have : name_in_fundefs B1 <--> name_fundefs B2 *)

      (forall j, (H1, def_funs B1 B1' rho1) ⋞ ^ (P \\ dropped_funs drop ; k ; j; PreG ; PostG ; b) (H2, def_funs B2 B2' rho2)).
  Proof with now eauto with Ensembles_DB.
    (* induction at the step index we will used it when redefining
       functions in the environment after upon function entry *)
    induction k as [k IHk] using lt_wf_rec1; 
      (* induction at the mut. functions block *)
      intros B1;
      induction B1;
      intros B1' B2 B2' P H1 rho1  H2 rho2 b drop Hrel Hclos Hun
             Hdis Hdinv Hdrop' Hdrop; inv Hdrop.
    - (* Cons case - Hard *)
      simpl def_funs.

      (* Check whether v belongs to (dropped_funs drop).*)
      edestruct (Decidable_dropped_funs drop).
      destruct (Dec v) as [Hdin | Hdnin ]. 
      + (* Case 1 : it is dropped *)
        intros j.
        eapply env_log_rel_P_set_not_in_S_l. 
        eapply env_log_rel_P_set_not_in_S_r. 
        eapply env_log_rel_P_antimon.
        eapply IHB1 with (P := P \\ [set v]).
        setoid_rewrite Setminus_Union. eassumption.
        eassumption. eassumption. eassumption.
        eassumption. eassumption. eassumption.
        rewrite !Setminus_Union...
        intros Hc. inv Hc. contradiction.
        intros Hc. inv Hc. contradiction.
      + (* Case 2 : it's not dropped *)
        intros j. eapply env_log_rel_P_set.
        * eapply env_log_rel_P_antimon.
          eapply IHB1 with (P := P \\ [set v]).
          setoid_rewrite Setminus_Union. eassumption.
          eassumption. eassumption. eassumption.
          eassumption. eassumption. eassumption.
          rewrite !Setminus_Union...
        * rewrite val_rel_eq.
          intros H1' H2' rho1' ft xs1 e1 vs1 vs2 b'
                 Hfind1 Hset1 Hlen.
          edestruct Drop_fundefs_fun_in_fundef
            as [bs' [S' [xs2 [e2 [Hfind2 [Hdeq' [Hdparm Hdbody]]]]]]].
          eapply Hdrop'. eassumption. 
          repeat subst_exp.
          
          assert (Hall : Forall (fun x => x = true) bs'). 
          { eapply Forall_impl with (P := fun x => ~ x = false).
            intros a Heq. now destruct a; eauto.
            eapply Forall_Exists_neg.
            intros Hc. eapply Hdnin.
            exists bs'. split; eassumption. }
          
          edestruct Drop_params_all_true; try eassumption.
          subst.
          
          exists xs2, e2.  

          edestruct
            (setlist_length3 (def_funs B2' B2' (M.empty _)) xs2 vs2) as [rho2' Hset2].
          rewrite <- Hlen. eapply setlist_length_eq. 
          eassumption.

          exists rho2'. split. 
          eassumption. split. eassumption.

          { intros i Hlt Hallv.
            split.
            - (* bounds TODO Zoe *)
              admit. 
            - intros j'.
              eapply IHexp.
              + eassumption.
              + intros j''.
                eapply env_log_rel_P_setlist_l;
                  [ | | eassumption | eassumption ].
                * (* Apply IHk *)
                  { eapply IHk; try eassumption.
                    - intros m Hlt'.
                      eapply IHexp. omega. 
                    - intros j1. eapply env_log_rel_P_empty. } 
                * eapply Hallv.
              + eapply closed_reach_monotonic.
                2:{ eapply Included_trans. eapply env_locs_monotonic.
                    eapply logical_relations.occurs_free_closed_fundefs.
                    eapply find_def_correct. eassumption.
                    eassumption. rewrite Union_commut. 
                    eapply env_locs_setlist_Included.
                    eassumption. }
                rewrite env_locs_def_funs'; tci.
                rewrite Setminus_Same_set_Empty_set.
                rewrite <- env_locs_Empty, Union_Empty_set_neut_l.
                eapply val_rel_Forall2_reach.
                eapply Forall2_forall. tci. eassumption. 
              + eapply drop_invariant_setlist_l; try eassumption.
                eapply drop_invariant_setlist_r; try eassumption.
                * eapply Drop_fundefs_drop_invariant; eassumption.
                * rewrite Hdinv.
                  eapply unique_bindings_fun_in_fundefs.
                  eapply find_def_correct. eassumption.
                  eassumption.
                * rewrite Hdinv.
                  eapply unique_bindings_fun_in_fundefs.
                  eapply find_def_correct. eassumption.
                  eassumption.
              + eapply binding_in_map_antimon.
                eapply logical_relations.occurs_free_closed_fundefs.
                eapply find_def_correct. eassumption.
                eassumption.
                eapply binding_in_map_setlist; [| eassumption ].
                eapply binding_in_map_antimon; [| eapply def_funs_binding_in_map ].
                rewrite Union_Empty_set_neut_r. reflexivity. 
                intros x Hin. inv Hin. 
              + eapply unique_bindings_fun_in_fundefs.
                eapply find_def_correct. eassumption.
                eassumption.
              + rewrite Hdinv.
                eapply Disjoint_sym.
                eapply unique_bindings_fun_in_fundefs.
                eapply find_def_correct. eassumption.
                eassumption.
              + eapply Disjoint_Included_l.
                eapply logical_relations.occurs_free_closed_fundefs.
                eapply find_def_correct. eassumption.
                eassumption.
                eapply Disjoint_sym.
                eapply Union_Disjoint_r.

                eapply unique_bindings_fun_in_fundefs.
                eapply find_def_correct. eassumption.
                eassumption.

                eapply unique_bindings_fun_in_fundefs.
                eapply find_def_correct. eassumption.
                eassumption.
              + eassumption. }
    - simpl def_funs.
      intros j. eapply env_log_rel_P_antimon.
      eapply Hrel.
      simpl... 
  Admitted. 

  (** Correctness of drop_body relation *)  
  Lemma dead_param_elim_correct
        k j (* step and heap indices *)
        H1 rho1 e1 H2 rho2 e2 (* source and target conf *)
        b (* location renaming *)
        drop (* dropper function *)
        S (* dropped variables *) :

    (forall j, (H1, rho1) ⋞ ^ (occurs_free e1 \\ S \\ dropped_funs drop ; k ; j; PreG ; PostG ; b) (H2, rho2)) ->
    (* heap is well-formed in S *)
    closed (reach' H1 (env_locs rho1 (occurs_free e1))) H1 ->
    
    (* invariant about dropped function names *)
    drop_invariant drop rho1 rho2 -> 
    
    (* Assumptions about variable names *)
    binding_in_map (occurs_free e1) rho1 ->
    unique_bindings e1 ->
    Disjoint _ (domain drop) (bound_var e1) ->
    Disjoint _ (occurs_free e1) (bound_var e1) -> 
    
    
    (* e2 is the dropping of e1 *)
    Drop_body drop S e1 e2 ->
    (* The source and target are related *)
    (H1, rho1, e1) ⪯ ^ ( k ; j ; Pre ; PreG ; Post ; PostG ) (H2, rho2, e2).
  Proof with now eauto with Ensembles_DB.
    revert j H1 rho1 e1 H2 rho2 e2 b drop S;
      induction k as [k IHk] using lt_wf_rec1;
      intros j H1 rho1 e1 H2 rho2 e2 b drop S Hrel Hclos Hdinv
             Hbin Hun Hdis1 Hdis2 Hdrop.
    
    assert (Hfv_sub : occurs_free e2 \subset occurs_free e1 \\ S) by (eapply drop_body_occurs_free; eauto).
    
    inv Hdrop. 
    - (* ----------- Econstr ----------- (3) *)
      eapply exp_rel_constr_compat. 
      + eapply InvCtx.
      + eapply IInvCtx.
      + eapply InvBase.
      + eassumption.
      + eapply closed_reach_monotonic. eapply env_rel_closed_reach2.
        eassumption. eapply binding_in_map_antimon; [| eassumption ]...
        rewrite drop_invariant_reach2_setminus; [| eassumption ]. eapply env_locs_monotonic. eassumption. 
      + intros j'. setoid_rewrite Setminus_Union in Hrel. 
        eapply var_log_rel_Forall2.   
        * eapply Hrel.
        * normalize_occurs_free. eapply Included_Setminus.
          eassumption. now eauto with Ensembles_DB. 
      + intros vs1 vs2 l1 l2 H1' H2' Hleq Hloc1 Hloc2 Halloc1 Halloc2 HForall2 j'. 
        eapply IHk with (S := S) (drop := drop) (b :=  b { l1 ~> l2 }).
        * simpl in *. omega. 
        * intros j''.
          eapply env_rel_set_alloc_Constr; [| eapply Halloc1 | eapply Halloc2 | ].

          intros j1. 
          eapply env_log_rel_i_monotonic with (i := k); tci. 
          
          eapply env_log_rel_P_antimon.  
          eapply Hrel.

          normalize_occurs_free. rewrite !Setminus_Union_distr, !Setminus_Union.
          eapply Included_Union_preserv_r... 
          omega.
          eassumption.
        * eapply closed_set_alloc; [| eassumption ].
          eapply closed_reach_monotonic. eassumption.  
          normalize_occurs_free. rewrite env_locs_Union...
        * eapply drop_invariant_extend; [|eassumption]. 
          intros Hcontra. eapply Hdis1. 
          normalize_bound_var. split. eassumption. eauto with Ensembles_DB.
        * eapply binding_in_map_antimon; [| eapply binding_in_map_set; eassumption ].
          normalize_occurs_free. 
          rewrite <- Union_assoc. 
          rewrite <- (Union_Setminus (occurs_free e) [set x])...
        * inv Hun. eassumption. 
        * eapply Disjoint_Included_r; [|eassumption]. 
          normalize_bound_var... 
        * eapply Disjoint_Included_l. 
          eapply occurs_free_Econstr_Included. 
          eapply Union_Disjoint_l. 
          eapply Disjoint_Included_r; [|eassumption]. 
          normalize_bound_var... 
          inv Hun. eapply Disjoint_Singleton_l. eassumption. 
        * eassumption. 
    - (* ----------- Eprim ----------- *)
      eapply exp_rel_prim_compat. eassumption. (* XXX Zoe remove redundant argument from compat lemma *)
    - (* ----------- Eproj ----------- (1) *)
      eapply exp_rel_proj_compat.
      + eapply InvCtx.
      + eapply IInvCtx.
      + eapply InvBase.
      + intros j'. setoid_rewrite Setminus_Union in Hrel.
        eapply Hrel. 
        split; [| eassumption ].
        normalize_occurs_free...
      + intros v1 v2 Hleq Hv1 Hv2 Hrelv j'. 
        eapply IHk with (S := S) (drop := drop). 
        * simpl in *. omega. 
        * intros j''. 
          eapply env_log_rel_P_set. 

          eapply env_log_rel_i_monotonic with (i := k); tci. 
          (* Note: These generates a bunch of goals of the form [Proper ... ]. Should be solvable
             with the tactic [tci] (shorthand for [eauto with typeclass_instances]. *)
          eapply env_log_rel_P_antimon. eapply Hrel. 
          
          normalize_occurs_free. 
          rewrite !Setminus_Union.
          rewrite !Union_assoc. rewrite (Union_commut _ ([set x])).
          rewrite <- Setminus_Union...
          omega. 

          eapply Hrelv.
        * rewrite reach'_idempotent in Hclos. eapply closed_reach_monotonic. eassumption.
          eapply Included_trans. eapply env_locs_set_Inlcuded'.
          normalize_occurs_free. rewrite env_locs_Union, reach'_Union.
          eapply Included_Union_compat. eassumption.
          eapply reach'_extensive. 
        * eapply drop_invariant_extend; [| eassumption ].
          intros Hcontra.
          eapply Hdis1. 
          normalize_bound_var. split. eassumption. eauto with Ensembles_DB. 
        * eapply binding_in_map_antimon; [ | eapply binding_in_map_set; eassumption]. 
          normalize_occurs_free. 
          rewrite <- Union_assoc. 
          rewrite <- (Union_Setminus (occurs_free e) [set x])... 
        * inv Hun. eassumption.
        * eapply Disjoint_Included_r; [| eassumption ].
          normalize_bound_var...
        * eapply Disjoint_Included_l.
          eapply occurs_free_Eproj_Included.
          eapply Union_Disjoint_l.

          eapply Disjoint_Included_r; [| eassumption ].
          normalize_bound_var...

          inv Hun. eapply Disjoint_Singleton_l. eassumption.
        * eassumption. 
    - (* ----------- Ecase ----------- *)
      eapply exp_rel_case_compat.
      + eapply InvBase.
      + admit.
      + admit. 
      + setoid_rewrite Setminus_Union in Hrel. 
        eapply Hrel. constructor; eauto.
      + eapply Forall2_monotonic_strong; [| eassumption ].
        intros [t1 e1] [t2 e2] Hin1 Hin2 [Hteq Hdrop]. simpl in Hteq, Hdrop.
        split. eassumption.
        intros Hleq.
        eapply IHk; [| | | | | | | | eassumption ].
        * simpl in *. omega. 
        * intros j''.  
          eapply env_log_rel_i_monotonic with (i := k); tci. 
          eapply env_log_rel_P_antimon. eapply Hrel. 

          eapply Included_Setminus_compat. 
          eapply Included_Setminus_compat. 
          eapply occurs_free_Ecase_Included. eassumption. 
          eapply Included_refl. 
          eapply Included_refl. 
      
          simpl in *. omega. 
        * eapply closed_reach_monotonic. eassumption.
          eapply env_locs_monotonic.
          eapply occurs_free_Ecase_Included. eassumption. 
        * eassumption.
        * eapply binding_in_map_antimon; [|eassumption]. 
          eapply occurs_free_Ecase_Included. eassumption. 
        * eapply unique_bindings_Ecase_In. eassumption. eassumption.
        * eapply Disjoint_Included_r; [| eassumption ].
          intros y Hin. econstructor; eassumption.
        * eapply Disjoint_Included; [| | eapply Hdis2 ] . 
          intros y Hin. econstructor; eassumption.
          eapply occurs_free_Ecase_Included. eassumption. 
    - (* ----------- Ehalt ----------- (2) *)
      eapply exp_rel_halt_compat. 
      + eapply InvBase.
      + setoid_rewrite Setminus_Union in Hrel.
        eapply Hrel. 
        split; [| eassumption ]. 
        rewrite occurs_free_Ehalt... 
    - (* ----------- Eapp (unknown) ----------- *)
      eapply exp_rel_app_compat.  
      + admit. 
      + eapply InvBase.
      + intros j'. setoid_rewrite Setminus_Union in Hrel. 
        eapply Hrel.
        split; [|eassumption]. 
        normalize_occurs_free... 
      + eapply Forall2_forall. tci. 
        intros j'. setoid_rewrite Setminus_Union in Hrel. 
        eapply var_log_rel_Forall2.   
        * eapply Hrel.
        * normalize_occurs_free. eapply Included_Setminus.
          eassumption.
          now eauto with Ensembles_DB.
    - (* ----------- Eapp (known) ----------- *)
      eapply exp_rel_app_compat_known.
      + admit.
      + eapply InvBase.
      + intros i rho1' B1 f1' e1 ys1 vs1 Hlt Hgetf1 Hfind1 Hgetys1 Hset1.
        
        edestruct Hdinv
          as (B1' & B2' & Hun' & Hclo' & Hdrop' & Hdom & Hyp).
        edestruct Hyp as [Hget1 Hget2]. eassumption.
        repeat subst_exp.
      
        edestruct Drop_fundefs_fun_in_fundef as
            [bs' [S' [xs2' [e2 [Hfind2 [Hdrop2 [Hparam2 Hdbody]]]]]]].
        eassumption. eassumption. repeat subst_exp. 

        edestruct env_rel_add_args_dropped as [vs2 [Hgetvs2 Hall]];
          [| eassumption | eassumption | ].
        
        * intros j'. eapply env_log_rel_P_antimon. eapply Hrel.
          normalize_occurs_free. 
          rewrite Setminus_Union. 
          eapply Included_Setminus_compat. 
          eapply Included_Union_l. reflexivity. 

        * edestruct env_rel_set_params_dropped as [rho2' [Hset2 Henv]]; 
            [ | eassumption | eassumption | eassumption | ].
          
          eapply dead_param_elim_fundefs_correct with
              (P := occurs_free e1 \\ S'); try eassumption.

          intros j1. now eapply env_log_rel_P_empty.

          unfold closed_fundefs in Hclo'. rewrite Hclo'...
          
          do 6 eexists. repeat split; eauto. 
          
          admit. (* TODO Zoe InvGC *)
          { intros j'. eapply IHk; [| | | | | | |  | eassumption ].
            - omega. 
            - intros j''. eapply env_log_rel_P_antimon.
              eapply env_log_rel_i_monotonic with (i := k); tci. eapply Henv.  
              omega.
              
              do 2 rewrite Setminus_Union at 1.
              rewrite Setminus_Union_distr. 
              eapply Included_Union_preserv_l.
              rewrite Setminus_Union at 1.
              eapply Included_Setminus_compat. 
              reflexivity.
              now eauto with Ensembles_DB.
              
            - eapply closed_reach_monotonic. eassumption.
              eapply Included_trans.
              eapply Included_trans;
                [| eapply env_locs_setlist_Included; try now eapply Hset1 ].
              eapply env_locs_monotonic. eapply Included_Union_preserv_l. reflexivity.
              normalize_occurs_free.
              rewrite env_locs_Union, env_locs_FromList, env_locs_Singleton; eauto.
              rewrite Union_commut. eapply Included_Union_compat. reflexivity.
              simpl. eapply Included_trans. eapply env_locs_def_funs'; tci.
              rewrite env_locs_Empty. reflexivity.
            - eapply drop_invariant_setlist_l; try eassumption.
              eapply drop_invariant_setlist_r; try eassumption.
              * eapply Drop_fundefs_drop_invariant; eassumption.
              * eapply Disjoint_Included_l.
                eapply Drop_params_subset. eassumption.
                rewrite Hdom. 
                eapply unique_bindings_fun_in_fundefs.
                eapply find_def_correct. eassumption.
                eassumption.
              * rewrite Hdom. 
                eapply unique_bindings_fun_in_fundefs.
                eapply find_def_correct. eassumption.
                eassumption.
            - eapply binding_in_map_antimon.
              eapply logical_relations.occurs_free_closed_fundefs.
              eapply find_def_correct. eassumption.
              eassumption.
              eapply binding_in_map_setlist; [| eassumption ].
              eapply binding_in_map_antimon; [| eapply def_funs_binding_in_map ].
              rewrite Union_Empty_set_neut_r. reflexivity. 
              intros x Hin. inv Hin. 
            - eapply unique_bindings_fun_in_fundefs.
              eapply find_def_correct. eassumption.
              eassumption.
<<<<<<< HEAD
            - (* TODO zoe remove *) admit.
            - (* TODO Katja *) admit.
=======
            - rewrite Hdom. eapply Disjoint_sym. 
              eapply unique_bindings_fun_in_fundefs.
              eapply find_def_correct. eassumption.
              eassumption.
            - eapply Disjoint_Included_l.
              eapply logical_relations.occurs_free_closed_fundefs.
              eapply find_def_correct. eassumption.
              eassumption.
              eapply Disjoint_sym.
              eapply Union_Disjoint_r.
              
              eapply unique_bindings_fun_in_fundefs.
              eapply find_def_correct. eassumption.
              eassumption.
              
              eapply unique_bindings_fun_in_fundefs.
              eapply find_def_correct. eassumption.
              eassumption.
>>>>>>> 91bbf756
  Admitted. 

  
  Lemma dead_param_elim_correct_toplevel k j drop B1 e1 B2 e2 :
    Drop drop B1 e1 B2 e2 ->
    closed_exp (Efun B1 e1) ->
    unique_bindings (Efun B1 e1) ->
    (H.emp, M.empty _, Efun B1 e1) ⪯ ^ (k ; j ; Pre ; PreG ; Post ; PostG ) (H.emp, M.empty _, Efun B2 e2).     
  Proof with (now eauto with Ensembles_DB). 
    intros Hd Hclo Hun. 
    eapply cc_approx_exp_fun_compat.
    - admit. (* Zoe *)
    - admit. 
    - eapply InvBase.
    - intros Hlt.

      assert (Hemp : occurs_free_fundefs B1 <--> Empty_set var). 
      { unfold closed_fundefs, closed_exp in *.
        rewrite occurs_free_Efun in Hclo.
        symmetry.
        eapply Included_Empty_set_l.
        rewrite <- Hclo... }
      assert (sub : occurs_free e1 \subset name_in_fundefs B1).
      { unfold closed_exp in Hclo.
        rewrite occurs_free_Efun in Hclo.
        eapply Union_Same_set_Empty_set_r in Hclo.
        rewrite <- (Union_Empty_set_neut_r (name_in_fundefs B1)). 
        eapply Included_Union_Setminus_Included; [| eapply Hclo ]. 
        tci. } 

      inv Hd. 
      eapply dead_param_elim_correct; [| | | | | | | eassumption ].
      + intros j1.
        eapply dead_param_elim_fundefs_correct. 
        * intros m Hlt'. eapply dead_param_elim_correct. 
        * intros j2. now eapply env_log_rel_P_empty. 
        * unfold closed_fundefs, closed_exp in *.
          rewrite occurs_free_Efun in Hclo.
          symmetry.
          eapply Included_Empty_set_l.
          rewrite <- Hclo...
        * inv Hun. eassumption.
        * rewrite Hemp. eapply Disjoint_Empty_set_l.
        * eassumption. 
        * eassumption.
        * eassumption.
      + intros x Hin.
        rewrite env_locs_def_funs' in Hin; tci. 
        unfold closed_exp in Hclo.
        rewrite occurs_free_Efun in Hclo.
        eapply Union_Same_set_Empty_set_r in Hclo. rewrite Hclo in Hin.
        rewrite <- env_locs_Empty, reach'_Empty_set in Hin. inv Hin.
      + eapply Drop_fundefs_drop_invariant. inv Hun. eassumption.
        unfold closed_fundefs. eassumption. eassumption.
        eassumption.
      + eapply binding_in_map_antimon.
        
        unfold closed_exp in Hclo.
        rewrite occurs_free_Efun in Hclo.
        eapply Union_Same_set_Empty_set_r in Hclo.
        
        eapply Included_Union_Setminus_Included; [| eapply Hclo ]. 
        tci.
        eapply def_funs_binding_in_map.
        intros x Hin. inv Hin.
      + inv Hun. eassumption.
      + rewrite H. inv Hun.
        eapply Disjoint_sym. eapply Disjoint_Included_r.
        eapply name_in_fundefs_bound_var_fundefs.
        eassumption.
      + eapply Disjoint_Included_l. eassumption.
        inv Hun.
        eapply Disjoint_sym. eapply Disjoint_Included_r.
        eapply name_in_fundefs_bound_var_fundefs.
        eassumption.

        Grab Existential Variables. exact id. (* remove *)
        admit. admit. 
  Admitted. 

End DeadParamCorrect.<|MERGE_RESOLUTION|>--- conflicted
+++ resolved
@@ -1004,10 +1004,6 @@
             - eapply unique_bindings_fun_in_fundefs.
               eapply find_def_correct. eassumption.
               eassumption.
-<<<<<<< HEAD
-            - (* TODO zoe remove *) admit.
-            - (* TODO Katja *) admit.
-=======
             - rewrite Hdom. eapply Disjoint_sym. 
               eapply unique_bindings_fun_in_fundefs.
               eapply find_def_correct. eassumption.
@@ -1026,7 +1022,6 @@
               eapply unique_bindings_fun_in_fundefs.
               eapply find_def_correct. eassumption.
               eassumption.
->>>>>>> 91bbf756
   Admitted. 
 
   
