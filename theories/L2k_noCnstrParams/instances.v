--- conflicted
+++ resolved
@@ -49,11 +49,7 @@
 Instance certiL2_to_L2k: 
   CerticoqTotalTranslation (Program L1g.compile.Term)
                            (Program L2k.compile.Term) :=
-<<<<<<< HEAD
-  (fun o x => stripProgram x).
-=======
-  (AstCommon.timePhase "L2 to L2k") (fun (_:Datatypes.unit) => stripProgram).
->>>>>>> 2b4f2f8a
+  (AstCommon.timePhase "L2 to L2k") (fun (_:Datatypes.unit) o => stripProgram).
 
 
 Require Import certiClasses2.
