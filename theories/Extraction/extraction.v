--- conflicted
+++ resolved
@@ -93,12 +93,9 @@
          Compiler.pipeline.compile
          Compiler.pipeline.make_glue
          Compiler.pipeline.make_ffi
-<<<<<<< HEAD
-         Compiler.pipeline.show_IR
          cps.M.elements.
-=======
          Compiler.pipeline.show_IR.
 Recursive Extraction Library BinPos.
 Recursive Extraction Library OrdersTac.
->>>>>>> 4a7abdcf
+
 Cd "..".