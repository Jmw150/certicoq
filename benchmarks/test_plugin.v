Require Import Arith.
<<<<<<< HEAD
Require Import L6.instances.

Require Import Coq.Unicode.Utf8.

Require Import ZArith.
From CertiCoq Require Import CertiCoq.
=======
From CertiCoq.Plugin Require Import CertiCoq.
>>>>>>> d883bf22
Unset Template Cast Propositions.
Require Import List.
Import ListNotations.
Definition foo := 3 + 4.

<<<<<<< HEAD
CertiCoq Compile Opt 1 foo.


Require Import CertiCoq.Benchmarks.Binom.

Require Import CertiCoq.Benchmarks.vs.
CertiCoq Compile Opt 2 main.

(*

From CertiCoq.Common Require Import certiClasses certiClassesLinkable Common.
From CertiCoq.L6 Require Import cps cps_util state eval shrink_cps L5_to_L6 beta_contraction uncurry closure_conversion
     closure_conversion2 hoisting dead_param_elim lambda_lifting.
From CertiCoq.L7 Require Import L6_to_Clight.
Require Import Compiler.allInstances.

Require Import Color.

Quote Recursively Definition graph := main.

Quote Recursively Definition graph2 := (translateTo (cTerm certiL2k) (Flag 0) main).

Definition my_L6_pipeline (e : cTerm certiL5) : exception (cTerm certiL6) :=  
  match e with
  | pair venv vt =>
    match convert_top default_cTag default_iTag fun_fTag kon_fTag (venv, vt) with
    | Some r =>
      let '(c_env, n_env, f_env, next_cTag, next_iTag, e) := r in
      (* make compilation state *)
      let c_data :=
          let next_var := ((identifiers.max_var e 1) + 1)%positive in
          let next_fTag := M.fold (fun cm => fun ft => fun _ => Pos.max cm ft) f_env 1 + 1 in
          pack_data next_var next_cTag next_iTag next_fTag c_env f_env n_env nil
      in
      (* uncurring *)
      let '(e, s, c_data) := uncurry_fuel 100 (shrink_cps.shrink_top e) c_data in   
      (* inlining *)
      let (e, c_data) := inline_uncurry e s 10 10 c_data in
      (* Shrink reduction *)     
      let e := shrink_cps.shrink_top e in
      (* Closure conversion *)
      let (e, c_data) := closure_conversion2.closure_conversion_hoist bogus_cloTag (* bogus_cloiTag *) e c_data in
      let '(mkCompData next ctag itag ftag cenv fenv names log) := c_data in
      let c_data :=
          let next_var := ((identifiers.max_var e 1) + 1)%positive in
          pack_data next_var ctag itag ftag (add_cloTag bogus_cloTag bogus_cloiTag cenv) fenv (add_binders_exp names e) log
      in
      (* Shrink reduction
      let e := shrink_cps.shrink_top e in 
      (* Dead parameter elimination 
      let e := dead_param_elim.eliminate e in
      (* Shrink reduction *)
      let e := shrink_cps.shrink_top e in *)  *)
      Ret ((M.empty _ ,  state.cenv c_data, state.name_env c_data, state.fenv c_data), (M.empty _, e))
    | None => Exc "failed converting from L5 to L6"
    end
  end.

Ltac computeExtract f:=
  (let t := eval compute in f in
   match t with
   | Ret ?xx => exact xx
   end).

Definition binom5 := Eval native_compute in (translateTo (cTerm certiL5) (Flag 0) binom).

Definition binom6' : exception (cTerm certiL6).
Proof.
  eapply my_L6_pipeline.
  computeExtract binom5.
Defined.

Definition binom6'' :=  Eval native_compute in binom6'.

Definition binomshrink : L6.cps.exp.
Proof.
  refine (shrink_cps.shrink_top _).
  assert (e : cTerm certiL6) by computeExtract binom6''.
  exact (snd (snd e)).
Defined.

CertiCoq Compile binomshrink.

CertiCoq Compile Opt 1 main.
*)
=======
MetaCoq Check foo.
MetaCoq Erase foo.
CertiCoq Compile foo.

MetaCoq Erase (map negb [true; false]).

Definition test := map negb [true; false].
CertiCoq Compile test.

Require Import Binom.
(* Universe issues: template polymorphism not implemented yet *)
(* MetaCoq SafeCheck main. *)
(* MetaCoq Check main. *)
Time MetaCoq Erase main.

Time CertiCoq Compile main.

Require Import CertiCoq.Benchmarks.vs.
MetaCoq Erase main.
CertiCoq Compile main.
>>>>>>> d883bf22
<|MERGE_RESOLUTION|>--- conflicted
+++ resolved
@@ -1,27 +1,30 @@
 Require Import Arith.
-<<<<<<< HEAD
-Require Import L6.instances.
-
-Require Import Coq.Unicode.Utf8.
-
-Require Import ZArith.
-From CertiCoq Require Import CertiCoq.
-=======
 From CertiCoq.Plugin Require Import CertiCoq.
->>>>>>> d883bf22
 Unset Template Cast Propositions.
 Require Import List.
 Import ListNotations.
 Definition foo := 3 + 4.
 
-<<<<<<< HEAD
-CertiCoq Compile Opt 1 foo.
+MetaCoq Check foo.
+MetaCoq Erase foo.
+CertiCoq Compile foo.
 
+MetaCoq Erase (map negb [true; false]).
 
-Require Import CertiCoq.Benchmarks.Binom.
+Definition test := map negb [true; false].
+CertiCoq Compile test.
+
+Require Import Binom.
+(* Universe issues: template polymorphism not implemented yet *)
+(* MetaCoq SafeCheck main. *)
+(* MetaCoq Check main. *)
+Time MetaCoq Erase main.
+
+Time CertiCoq Compile main.
 
 Require Import CertiCoq.Benchmarks.vs.
-CertiCoq Compile Opt 2 main.
+MetaCoq Erase main.
+CertiCoq Compile main.
 
 (*
 
@@ -100,25 +103,3 @@
 
 CertiCoq Compile Opt 1 main.
 *)
-=======
-MetaCoq Check foo.
-MetaCoq Erase foo.
-CertiCoq Compile foo.
-
-MetaCoq Erase (map negb [true; false]).
-
-Definition test := map negb [true; false].
-CertiCoq Compile test.
-
-Require Import Binom.
-(* Universe issues: template polymorphism not implemented yet *)
-(* MetaCoq SafeCheck main. *)
-(* MetaCoq Check main. *)
-Time MetaCoq Erase main.
-
-Time CertiCoq Compile main.
-
-Require Import CertiCoq.Benchmarks.vs.
-MetaCoq Erase main.
-CertiCoq Compile main.
->>>>>>> d883bf22
