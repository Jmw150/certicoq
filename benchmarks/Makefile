<<<<<<< HEAD
CCOMPILER=gcc

all: benchmarks # copy demo demo1 demo2

benchmarks: copy benchmark binom color vs sha runbenchmarks
=======
COQOPTS = -R ../plugin CertiCoq.Plugin -I ../plugin -R ../benchmarks CertiCoq.Benchmarks

all: copy demo demo1 demo2
>>>>>>> d883bf22

copy:
	cp ../theories/Runtime/gc.c ./
	cp ../theories/Runtime/gc.h ./
	cp ../theories/Runtime/values.h ./
	cp ../theories/Runtime/main.c ./
	cp ../theories/Runtime/config.h ./

clean:
	rm -f ./gc.c
	rm -f ./gc.h
	rm -f ./values.h
	rm -f ./main.c
	rm -f ./config.h
	rm -f ./*.*.c
	rm -f ./*.*.h
	rm -f ./glue.*.*.c
	rm -f ./glue.*.*.h

demo: demo.v
	coqc $(COQOPTS) demo.v

demo0: maindemo0.c gc.c CertiCoq.Benchmarks.demo.demo0.c
	gcc -o demo0 -Wno-everything -O2 $+

demo1: maindemo1.c gc.c CertiCoq.Benchmarks.demo.demo1.c
	gcc -o demo1 -Wno-everything -O2 $+

<<<<<<< HEAD
demo1: maindemo1.c demo.demo1.c glue.demo.demo1.c
	$(CCOMPILER) -o demo1 -w -O2 maindemo1.c gc.c demo.demo1.c glue.demo.demo1.c

demo2: maindemo2.c demo.demo2.c glue.demo.demo2.c
	$(CCOMPILER) -o demo2 -w -O2 maindemo2.c gc.c demo.demo2.c glue.demo.demo2.c

# vs: demo.is_valid.c
# 	$(CCOMPILER) -o vs -w -O2 mainvs.c gc.c demo.is_valid.c

binom: CertiCoq.Benchmarks.Binom.main.c
	$(CCOMPILER) -o binom -w -O2 main.c gc.c CertiCoq.Benchmarks.Binom.main.c

sha: benchmark_certicoq.benchsha.c
	$(CCOMPILER) -o sha -w -O2 main.c gc.c benchmark_certicoq.benchsha.c


color: CertiCoq.Benchmarks.Color.main.c
	$(CCOMPILER) -o color -w -O2 main.c gc.c CertiCoq.Benchmarks.Color.main.c

vs: CertiCoq.Benchmarks.vs.main_h.c
	$(CCOMPILER) -o vs -w -O2 main.c gc.c CertiCoq.Benchmarks.vs.main_h.c

benchmark: benchmark_certicoq.v
	coqc benchmark_certicoq.v

runbenchmarks:
	echo "binom"
	./binom
	echo "color"
	./color
	echo "vs"
	./vs
	echo "sha"
	./sha
=======
demo2: maindemo2.c gc.c CertiCoq.Benchmarks.demo.demo2.c
	gcc -o demo2 -Wno-everything -O2 $+

vs: CertiCoq.Benchmarks.demo.is_valid.c
	gcc -o vs -Wno-everything -O2 mainvs.c gc.c $<

%.vo: %.v
	coqc ${COQOPTS} $<
>>>>>>> d883bf22
<|MERGE_RESOLUTION|>--- conflicted
+++ resolved
@@ -1,14 +1,11 @@
-<<<<<<< HEAD
+COQOPTS = -R ../plugin CertiCoq.Plugin -I ../plugin -R ../benchmarks CertiCoq.Benchmarks
+
+all: copy demo demo1 demo2
 CCOMPILER=gcc
 
 all: benchmarks # copy demo demo1 demo2
 
 benchmarks: copy benchmark binom color vs sha runbenchmarks
-=======
-COQOPTS = -R ../plugin CertiCoq.Plugin -I ../plugin -R ../benchmarks CertiCoq.Benchmarks
-
-all: copy demo demo1 demo2
->>>>>>> d883bf22
 
 copy:
 	cp ../theories/Runtime/gc.c ./
@@ -31,54 +28,17 @@
 demo: demo.v
 	coqc $(COQOPTS) demo.v
 
-demo0: maindemo0.c gc.c CertiCoq.Benchmarks.demo.demo0.c
-	gcc -o demo0 -Wno-everything -O2 $+
+demo0: maindemo0.c gc.c CertiCoq.Benchmarks.demo.demo0.c glue.CertiCoq.Benchmarks.demo.demo0.c
+	$(CCOMPILER) -o demo0 -Wno-everything -O2 $+
 
-demo1: maindemo1.c gc.c CertiCoq.Benchmarks.demo.demo1.c
-	gcc -o demo1 -Wno-everything -O2 $+
+demo1: maindemo1.c gc.c CertiCoq.Benchmarks.demo.demo1.c glue.CertiCoq.Benchmarks.demo.demo1.c
+	$(CCOMPILER) -o demo1 -Wno-everything -O2 $+
 
-<<<<<<< HEAD
-demo1: maindemo1.c demo.demo1.c glue.demo.demo1.c
-	$(CCOMPILER) -o demo1 -w -O2 maindemo1.c gc.c demo.demo1.c glue.demo.demo1.c
-
-demo2: maindemo2.c demo.demo2.c glue.demo.demo2.c
-	$(CCOMPILER) -o demo2 -w -O2 maindemo2.c gc.c demo.demo2.c glue.demo.demo2.c
-
-# vs: demo.is_valid.c
-# 	$(CCOMPILER) -o vs -w -O2 mainvs.c gc.c demo.is_valid.c
-
-binom: CertiCoq.Benchmarks.Binom.main.c
-	$(CCOMPILER) -o binom -w -O2 main.c gc.c CertiCoq.Benchmarks.Binom.main.c
-
-sha: benchmark_certicoq.benchsha.c
-	$(CCOMPILER) -o sha -w -O2 main.c gc.c benchmark_certicoq.benchsha.c
-
-
-color: CertiCoq.Benchmarks.Color.main.c
-	$(CCOMPILER) -o color -w -O2 main.c gc.c CertiCoq.Benchmarks.Color.main.c
-
-vs: CertiCoq.Benchmarks.vs.main_h.c
-	$(CCOMPILER) -o vs -w -O2 main.c gc.c CertiCoq.Benchmarks.vs.main_h.c
-
-benchmark: benchmark_certicoq.v
-	coqc benchmark_certicoq.v
-
-runbenchmarks:
-	echo "binom"
-	./binom
-	echo "color"
-	./color
-	echo "vs"
-	./vs
-	echo "sha"
-	./sha
-=======
-demo2: maindemo2.c gc.c CertiCoq.Benchmarks.demo.demo2.c
-	gcc -o demo2 -Wno-everything -O2 $+
+demo2: maindemo2.c gc.c CertiCoq.Benchmarks.demo.demo2.c glue.CertiCoq.Benchmarks.demo.demo2.c
+	$(CCOMPILER) -o demo2 -Wno-everything -O2 $+
 
 vs: CertiCoq.Benchmarks.demo.is_valid.c
-	gcc -o vs -Wno-everything -O2 mainvs.c gc.c $<
+	$(CCOMPILER) -o vs -Wno-everything -O2 mainvs.c gc.c $<
 
 %.vo: %.v
-	coqc ${COQOPTS} $<
->>>>>>> d883bf22
+	coqc ${COQOPTS} $<