--- conflicted
+++ resolved
@@ -5,11 +5,7 @@
 
 open Pp
 open Printer
-<<<<<<< HEAD
-open Term_quoter
-=======
 open Ast_quoter
->>>>>>> d883bf22
 open ExceptionMonad
 open AstCommon
 
@@ -19,7 +15,6 @@
 let pr_char_list =
   prlist_with_sep mt pr_char
 
-<<<<<<< HEAD
 let string_of_chars (chars : char list) : string =
   let buf = Buffer.create 16 in
   List.iter (Buffer.add_char buf) chars;
@@ -101,9 +96,6 @@
 
 (* For emitting L6 code *)
 let show_l6 olevel gr =
-=======
-let compile gr =
->>>>>>> d883bf22
   let env = Global.env () in
   let sigma = Evd.from_env env in
   let sigma, c = Evarutil.new_global sigma gr in
@@ -114,7 +106,6 @@
   Feedback.msg_debug (str"Quoting");
   let time = Unix.gettimeofday() in
   let term = quote_term_rec env (EConstr.to_constr sigma c) in
-<<<<<<< HEAD
   let time = (Unix.gettimeofday() -. time) in
   Feedback.msg_debug (str(Printf.sprintf "Finished quoting in %f s.. compiling to L7." time));
   let fuel = coq_nat_of_int 10000 in
@@ -125,15 +116,5 @@
      let f = open_out l6f in
      Printf.fprintf f "%s" (string_of_chars str);
      close_out f;
-=======
-  Feedback.msg_debug (str"Finished quoting.. compiling to L7.");
-  match AllInstances.compile_template_L7 term with
-  | Ret ((nenv, header), prg) ->
-     Feedback.msg_debug (str"Finished compiling, printing to file.");
-     let str = Quoted.string_to_list (Names.KerName.to_string (Names.Constant.canonical const) ^ ".c") in
-     let hstr = Quoted.string_to_list (Names.KerName.to_string (Names.Constant.canonical const) ^ ".h") in
-     AllInstances.printProg (nenv,prg) str;
-     AllInstances.printProg (nenv,header) hstr
->>>>>>> d883bf22
   | Exc s ->
      CErrors.user_err ~hdr:"template-coq" (str "Could not compile: " ++ pr_char_list s)