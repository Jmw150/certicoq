(**********************************************************************)
(* CertiCoq                                                           *)
(* Copyright (c) 2017      Matthieu Sozeau <matthieu.sozeau@inria.fr> *)
(**********************************************************************)

open Pp
open Printer
open Term_quoter
open ExceptionMonad
open AstCommon


let pr_char c = str (Char.escaped c)

let pr_char_list =
  prlist_with_sep mt pr_char

let string_of_chars (chars : char list) : string =
  let buf = Buffer.create 16 in
  List.iter (Buffer.add_char buf) chars;
  Buffer.contents buf

let rec coq_nat_of_int x =
  match x with
  | 0 -> Datatypes.O
  | n -> Datatypes.S (coq_nat_of_int (pred n))
<<<<<<< HEAD
   
let string_of_chars chars = 
  let buf = Buffer.create 16 in
  List.iter (Buffer.add_char buf) chars;
  Buffer.contents buf
=======

>>>>>>> 9a4ff61c

(*
let pcuic_size' a p =
  match p with
  | Coq_tRel n -> a+1
  | Coq_tMeta n -> a+1
  | Coq_tVar id -> a+1
  | Coq_tEvar -> a+1
  | Coq_tSort -> a+1
  | Coq_tProd n t1 t2 ->  pcuic_size (pcuic_size (a+1) t1) t2
| Coq_tLambda n t b -> pcuic_size (a+1) 1
| Coq_tLetIn n t1 ty t2 -> pcuic_size (pcuic_size (a+1) t1) t2
| Coq_tApp t1 t2 ->  of term * term
| Coq_tConst of kername * universe_instance
| Coq_tInd of inductive * universe_instance
| Coq_tConstruct of inductive * nat * universe_instance
| Coq_tCase of (inductive * nat) * term * term * (nat * term) list
| Coq_tProj of projection * term
| Coq_tFix of term mfixpoint * nat
| Coq_tCoFix of term mfixpoint * nat
| _ -> "unimplemented" *)
<<<<<<< HEAD
                     
let compile cps olevel gr =
=======

let compile olevel gr =
>>>>>>> 9a4ff61c
  let env = Global.env () in
  let sigma = Evd.from_env env in
  let sigma, c = Evarutil.new_global sigma gr in
  let const = match gr with
    | Globnames.ConstRef c -> c
    | _ -> CErrors.user_err ~hdr:"template-coq"
       (Printer.pr_global gr ++ str" is not a constant definition") in
  Feedback.msg_debug (str"Quoting");
  let time = Unix.gettimeofday() in
  let term = quote_term_rec env (EConstr.to_constr sigma c) in
  let time = (Unix.gettimeofday() -. time) in
  Feedback.msg_debug (str(Printf.sprintf "Finished quoting in %f s.. compiling to L7." time));
  let fuel = coq_nat_of_int 10000 in
<<<<<<< HEAD
  let p = if cps then AllInstances.compile_template_L7 fuel olevel term
          else AllInstances.compile_template_L7_anf fuel olevel term in
  match p with
  | Ret ((nenv, header), prg) ->
     Feedback.msg_debug (str"Finished compiling, printing to file.");
     let time = Unix.gettimeofday() in
     let cstr = quote_string (Names.KerName.to_string (Names.Constant.canonical const) ^ ".c") in
     let hstr = quote_string (Names.KerName.to_string (Names.Constant.canonical const) ^ ".h") in
     AllInstances.printProg (nenv,prg) cstr;
     AllInstances.printProg (nenv,header) hstr;
     let time = (Unix.gettimeofday() -. time) in
     Feedback.msg_debug (str(Printf.sprintf "Printed to file in %f s.." time))
  | Exc s ->
     CErrors.user_err ~hdr:"template-coq" (str "Could not compile: " ++ pr_char_list s)

let show_l6 olevel gr = 
  let env = Global.env () in
  let sigma = Evd.from_env env in
  let sigma, c = Evarutil.new_global sigma gr in
  let const = match gr with
    | Globnames.ConstRef c -> c
    | _ -> CErrors.user_err ~hdr:"template-coq"
       (Printer.pr_global gr ++ str" is not a constant definition") in
  Feedback.msg_debug (str"Quoting");
  let time = Unix.gettimeofday() in
  let term = quote_term_rec env (EConstr.to_constr sigma c) in
  let time = (Unix.gettimeofday() -. time) in
  Feedback.msg_debug (str(Printf.sprintf "Finished quoting in %f s.. compiling to L7." time));
  let fuel = coq_nat_of_int 10000 in
  let p = AllInstances.emit_L6_anf fuel olevel term in
  match p with
  | Ret str ->
     let l6f = (Names.KerName.to_string (Names.Constant.canonical const) ^ ".l6") in
     let f = open_out l6f in
     Printf.fprintf f "%s" (string_of_chars str);
     close_out f;
  | Exc s ->
     CErrors.user_err ~hdr:"template-coq" (str "Could not compile: " ++ pr_char_list s)
=======
  let nenv =
    (match AllInstances.compile_template_L7 fuel olevel term with
    | Ret ((nenv, header), prg) ->
      Feedback.msg_debug (str"Finished compiling, printing to file.");
      let time = Unix.gettimeofday() in
      let cstr = quote_string (Names.KerName.to_string (Names.Constant.canonical const) ^ ".c") in
      let hstr = quote_string (Names.KerName.to_string (Names.Constant.canonical const) ^ ".h") in
      AllInstances.printProg (nenv,prg) cstr;
      AllInstances.printProg (nenv,header) hstr;
      let time = (Unix.gettimeofday() -. time) in
        Feedback.msg_debug (str(Printf.sprintf "Printed to file in %f s.." time));
    | Exc s ->
      CErrors.user_err ~hdr:"template-coq" (str "Could not compile: " ++ pr_char_list s))
  in
  let time = Unix.gettimeofday() in
  (match AllInstances.make_glue term with
  | Ret (((nenv, header), prg), logs) ->
    let time = (Unix.gettimeofday() -. time) in
    Feedback.msg_debug (str (Printf.sprintf "Generated glue code in %f s.." time));
    (match logs with [] -> () | _ ->
      Feedback.msg_debug (str (Printf.sprintf "Logs:\n%s" (String.concat "\n" (List.map string_of_chars logs)))));
    let time = Unix.gettimeofday() in
    let cstr = quote_string ("glue." ^ Names.KerName.to_string (Names.Constant.canonical const) ^ ".c") in
    let hstr = quote_string ("glue." ^ Names.KerName.to_string (Names.Constant.canonical const) ^ ".h") in
    AllInstances.printProg (nenv, prg) cstr;
    AllInstances.printProg (nenv, header) hstr;

    let time = (Unix.gettimeofday() -. time) in
    Feedback.msg_debug (str(Printf.sprintf "Printed glue code to file in %f s.." time))
  | Exc s ->
    CErrors.user_err ~hdr:"template-coq" (str "Could not generate glue code: " ++ pr_char_list s))
>>>>>>> 9a4ff61c
<|MERGE_RESOLUTION|>--- conflicted
+++ resolved
@@ -24,15 +24,12 @@
   match x with
   | 0 -> Datatypes.O
   | n -> Datatypes.S (coq_nat_of_int (pred n))
-<<<<<<< HEAD
-   
+
+
 let string_of_chars chars = 
   let buf = Buffer.create 16 in
   List.iter (Buffer.add_char buf) chars;
   Buffer.contents buf
-=======
-
->>>>>>> 9a4ff61c
 
 (*
 let pcuic_size' a p =
@@ -54,13 +51,8 @@
 | Coq_tFix of term mfixpoint * nat
 | Coq_tCoFix of term mfixpoint * nat
 | _ -> "unimplemented" *)
-<<<<<<< HEAD
-                     
+
 let compile cps olevel gr =
-=======
-
-let compile olevel gr =
->>>>>>> 9a4ff61c
   let env = Global.env () in
   let sigma = Evd.from_env env in
   let sigma, c = Evarutil.new_global sigma gr in
@@ -74,22 +66,41 @@
   let time = (Unix.gettimeofday() -. time) in
   Feedback.msg_debug (str(Printf.sprintf "Finished quoting in %f s.. compiling to L7." time));
   let fuel = coq_nat_of_int 10000 in
-<<<<<<< HEAD
-  let p = if cps then AllInstances.compile_template_L7 fuel olevel term
-          else AllInstances.compile_template_L7_anf fuel olevel term in
-  match p with
-  | Ret ((nenv, header), prg) ->
-     Feedback.msg_debug (str"Finished compiling, printing to file.");
-     let time = Unix.gettimeofday() in
-     let cstr = quote_string (Names.KerName.to_string (Names.Constant.canonical const) ^ ".c") in
-     let hstr = quote_string (Names.KerName.to_string (Names.Constant.canonical const) ^ ".h") in
-     AllInstances.printProg (nenv,prg) cstr;
-     AllInstances.printProg (nenv,header) hstr;
-     let time = (Unix.gettimeofday() -. time) in
-     Feedback.msg_debug (str(Printf.sprintf "Printed to file in %f s.." time))
+  let nenv =
+    let p = if cps then AllInstances.compile_template_L7 fuel olevel term
+            else AllInstances.compile_template_L7_anf fuel olevel term in
+    match p with
+    | Ret ((nenv, header), prg) ->
+      Feedback.msg_debug (str"Finished compiling, printing to file.");
+      let time = Unix.gettimeofday() in
+      let cstr = quote_string (Names.KerName.to_string (Names.Constant.canonical const) ^ ".c") in
+      let hstr = quote_string (Names.KerName.to_string (Names.Constant.canonical const) ^ ".h") in
+      AllInstances.printProg (nenv,prg) cstr;
+      AllInstances.printProg (nenv,header) hstr;
+      let time = (Unix.gettimeofday() -. time) in
+      Feedback.msg_debug (str(Printf.sprintf "Printed to file in %f s.." time))
+    | Exc s ->
+      CErrors.user_err ~hdr:"template-coq" (str "Could not compile: " ++ pr_char_list s)
+  in
+  let time = Unix.gettimeofday() in
+  (match AllInstances.make_glue term with
+  | Ret (((nenv, header), prg), logs) ->
+    let time = (Unix.gettimeofday() -. time) in
+    Feedback.msg_debug (str (Printf.sprintf "Generated glue code in %f s.." time));
+    (match logs with [] -> () | _ ->
+      Feedback.msg_debug (str (Printf.sprintf "Logs:\n%s" (String.concat "\n" (List.map string_of_chars logs)))));
+    let time = Unix.gettimeofday() in
+    let cstr = quote_string ("glue." ^ Names.KerName.to_string (Names.Constant.canonical const) ^ ".c") in
+    let hstr = quote_string ("glue." ^ Names.KerName.to_string (Names.Constant.canonical const) ^ ".h") in
+    AllInstances.printProg (nenv, prg) cstr;
+    AllInstances.printProg (nenv, header) hstr;
+
+    let time = (Unix.gettimeofday() -. time) in
+    Feedback.msg_debug (str(Printf.sprintf "Printed glue code to file in %f s.." time))
   | Exc s ->
-     CErrors.user_err ~hdr:"template-coq" (str "Could not compile: " ++ pr_char_list s)
+    CErrors.user_err ~hdr:"template-coq" (str "Could not generate glue code: " ++ pr_char_list s))
 
+(* For emitting L6 code *)
 let show_l6 olevel gr = 
   let env = Global.env () in
   let sigma = Evd.from_env env in
@@ -112,37 +123,4 @@
      Printf.fprintf f "%s" (string_of_chars str);
      close_out f;
   | Exc s ->
-     CErrors.user_err ~hdr:"template-coq" (str "Could not compile: " ++ pr_char_list s)
-=======
-  let nenv =
-    (match AllInstances.compile_template_L7 fuel olevel term with
-    | Ret ((nenv, header), prg) ->
-      Feedback.msg_debug (str"Finished compiling, printing to file.");
-      let time = Unix.gettimeofday() in
-      let cstr = quote_string (Names.KerName.to_string (Names.Constant.canonical const) ^ ".c") in
-      let hstr = quote_string (Names.KerName.to_string (Names.Constant.canonical const) ^ ".h") in
-      AllInstances.printProg (nenv,prg) cstr;
-      AllInstances.printProg (nenv,header) hstr;
-      let time = (Unix.gettimeofday() -. time) in
-        Feedback.msg_debug (str(Printf.sprintf "Printed to file in %f s.." time));
-    | Exc s ->
-      CErrors.user_err ~hdr:"template-coq" (str "Could not compile: " ++ pr_char_list s))
-  in
-  let time = Unix.gettimeofday() in
-  (match AllInstances.make_glue term with
-  | Ret (((nenv, header), prg), logs) ->
-    let time = (Unix.gettimeofday() -. time) in
-    Feedback.msg_debug (str (Printf.sprintf "Generated glue code in %f s.." time));
-    (match logs with [] -> () | _ ->
-      Feedback.msg_debug (str (Printf.sprintf "Logs:\n%s" (String.concat "\n" (List.map string_of_chars logs)))));
-    let time = Unix.gettimeofday() in
-    let cstr = quote_string ("glue." ^ Names.KerName.to_string (Names.Constant.canonical const) ^ ".c") in
-    let hstr = quote_string ("glue." ^ Names.KerName.to_string (Names.Constant.canonical const) ^ ".h") in
-    AllInstances.printProg (nenv, prg) cstr;
-    AllInstances.printProg (nenv, header) hstr;
-
-    let time = (Unix.gettimeofday() -. time) in
-    Feedback.msg_debug (str(Printf.sprintf "Printed glue code to file in %f s.." time))
-  | Exc s ->
-    CErrors.user_err ~hdr:"template-coq" (str "Could not generate glue code: " ++ pr_char_list s))
->>>>>>> 9a4ff61c
+     CErrors.user_err ~hdr:"template-coq" (str "Could not compile: " ++ pr_char_list s)