(**********************************************************************)
(* CertiCoq                                                           *)
(* Copyright (c) 2017                                                 *)
(**********************************************************************)

open Pp
open Printer
open Metacoq_template_plugin.Ast_quoter
open ExceptionMonad
open AstCommon

(** Various Utils *)

let pr_char c = str (Char.escaped c)

let pr_char_list =
  prlist_with_sep mt pr_char

let string_of_chars (chars : char list) : string =
  let buf = Buffer.create 16 in
  List.iter (Buffer.add_char buf) chars;
  Buffer.contents buf

let chars_of_string (s : string) : char list =
  let rec exp i l =
    if i < 0 then l else exp (i - 1) (s.[i] :: l) in
  exp (String.length s - 1) []

let rec coq_nat_of_int x =
  match x with
  | 0 -> Datatypes.O
  | n -> Datatypes.S (coq_nat_of_int (pred n))

let debug_msg (flag : bool) (s : string) =
  if flag then
    Feedback.msg_debug (str s)
  else ()

(** Compilation Command Arguments *)

type command_args =
 | ANF
 | TIME
 | TIMEANF
 | OPT of int
 | DEBUG
 | ARGS of int
 | ANFCONFIG of int (* To measure different ANF configurations *)
 | EXT of string (* Filename extension to be appended to the file name *)
 | DEV of int    (* For development purposes *)
 | PREFIX of string (* Prefix to add to the generated FFI fns, avoids clashes with C fns *)

type options =
  { cps       : bool;
    time      : bool;
    time_anf  : bool;
    olevel    : int;
    debug     : bool;
    args      : int;
    anf_conf  : int;
    ext       : string;
    dev       : int;
    prefix    : string;
  }

let default_options : options =
  { cps       = true;
    time      = false;
    time_anf  = false;
    olevel    = 0;
    debug     = false;
    args      = 5;
    anf_conf  = 0;
    ext       = "";
    dev       = 0;
    prefix    = ""
  }

let help_msg : string =
  "Usage:\n\
To compile an program named <gid> type:\n\
   CertiCoq Compile [options] <gid>.\n\n\
To show this help message type:\n\
   CertiCoq -help.\n\n\
To produce an .ir file with the last IR (lambda-anf) of the compiler type:\n\
   CertiCoq Show IR [options] <global_identifier>.\n\n\
Valid options:\n\
-direct   :  Produce direct-style code (as opposed to he default which is continuation-passing style)\n\
-time     :  Time each compilation phase\n\
-time_anf :  Time λanf optimizations\n\
-O n      :  Perform more aggressive optimizations. 1: lambda lifting for closure environment unboxing, 2: lambda lifting and inling for lambda lifting shells\n\
-debug    :  Show debugging information\n\
-args X   :  Specify how many arguments are used in the C translation (on top of the thread_info argument)\n\
-ext S    :  Specify the string s to be appended to the file name\n\
-prefix S :  Specify the string s to be prepended to the FFI functions (to avoid clashes with C functions)\n\
\n\
To show this help message type:\n\
CertiCoq -help.\n"


let make_options (l : command_args list) : options =
  let rec aux (o : options) l =
    match l with
    | [] -> o
    | ANF      :: xs -> aux {o with cps = false} xs
    | TIME     :: xs -> aux {o with time = true} xs
    | TIMEANF  :: xs -> aux {o with time_anf = true} xs
    | OPT n    :: xs -> aux {o with olevel = n} xs
    | DEBUG    :: xs -> aux {o with debug = true} xs
    | ARGS n   :: xs -> aux {o with args = n} xs
    | ANFCONFIG n :: xs -> aux {o with anf_conf = n} xs
    | EXT s    :: xs -> aux {o with ext = s} xs
    | DEV n    :: xs -> aux {o with dev = n} xs
    | PREFIX s :: xs -> aux {o with prefix = s} xs
  in aux default_options l

let make_pipeline_options (opts : options) =
  let cps    = opts.cps in
  let args = coq_nat_of_int opts.args in
  let olevel = coq_nat_of_int opts.olevel in
  let timing = opts.time in
  let timing_anf = opts.time_anf in
  let debug  = opts.debug in
  let anfc = coq_nat_of_int opts.anf_conf in
  let dev = coq_nat_of_int opts.dev in
  let prefix = chars_of_string opts.prefix in
  Pipeline.make_opts cps args anfc olevel timing timing_anf debug dev prefix

(** Main Compilation Functions *)

(* Quote Coq term *)
let quote opts gr =
  let debug = opts.debug in
  let env = Global.env () in
  let sigma = Evd.from_env env in
  let sigma, c = Evarutil.new_global sigma gr in
  let const = match gr with
    | Globnames.ConstRef c -> c
    | _ -> CErrors.user_err ~hdr:"template-coq"
       (Printer.pr_global gr ++ str" is not a constant definition") in
  debug_msg debug "Quoting";
  let time = Unix.gettimeofday() in
<<<<<<< HEAD
  let term = quote_term_rec false env (EConstr.to_constr sigma c) in
=======
  let term = quote_term_rec true env (EConstr.to_constr sigma c) in
>>>>>>> f33450aa
  let time = (Unix.gettimeofday() -. time) in
  debug_msg debug (Printf.sprintf "Finished quoting in %f s.. compiling to L7." time);
  (term, const)

(* Compile Quoted term with CertiCoq *)
let compile opts term const =
  let debug = opts.debug in
  let options = make_pipeline_options opts in

  let p = Pipeline.compile options term in
  match p with
  | (CompM.Ret ((nenv, header), prg), dbg) ->
    debug_msg debug "Finished compiling, printing to file.";
    let time = Unix.gettimeofday() in
    let suff = opts.ext in
    let cstr = Metacoq_template_plugin.Tm_util.string_to_list (Names.KerName.to_string (Names.Constant.canonical const) ^ suff ^ ".c") in
    let hstr = Metacoq_template_plugin.Tm_util.string_to_list (Names.KerName.to_string (Names.Constant.canonical const) ^ suff ^ ".h") in
    Pipeline.printProg (nenv,prg) cstr;
    Pipeline.printProg (nenv,header) hstr;
    let time = (Unix.gettimeofday() -. time) in
    Feedback.msg_debug (str (Printf.sprintf "Printed to file in %f s.." time));
    debug_msg debug "Pipeline debug:";
    debug_msg debug (string_of_chars dbg)
  | (CompM.Err s, dbg) ->
    debug_msg debug "Pipeline debug:";
    debug_msg debug (string_of_chars dbg);
    CErrors.user_err ~hdr:"pipeline" (str "Could not compile: " ++ (pr_char_list s) ++ str "\n")

(* Generate glue code for the compiled program *)
let generate_glue opts term const =
  let debug = opts.debug in
  let options = make_pipeline_options opts in

  let time = Unix.gettimeofday() in
  (match Pipeline.make_glue options term with
  | CompM.Ret (((nenv, header), prg), logs) ->
    let time = (Unix.gettimeofday() -. time) in
    debug_msg debug (Printf.sprintf "Generated glue code in %f s.." time);
    (match logs with [] -> () | _ ->
      debug_msg debug (Printf.sprintf "Logs:\n%s" (String.concat "\n" (List.map string_of_chars logs))));
    let time = Unix.gettimeofday() in
    let suff = opts.ext in
    let cstr = Metacoq_template_plugin.Tm_util.string_to_list ("glue." ^ Names.KerName.to_string (Names.Constant.canonical const) ^ suff ^ ".c") in
    let hstr = Metacoq_template_plugin.Tm_util.string_to_list ("glue." ^ Names.KerName.to_string (Names.Constant.canonical const) ^ suff ^ ".h") in
    Pipeline.printProg (nenv, prg) cstr;
    Pipeline.printProg (nenv, header) hstr;

    let time = (Unix.gettimeofday() -. time) in
    debug_msg debug (Printf.sprintf "Printed glue code to file in %f s.." time)
  | CompM.Err s ->
    CErrors.user_err ~hdr:"glue-code" (str "Could not generate glue code: " ++ pr_char_list s))


let compile_with_glue opts gr =
  let (term, const) = quote opts gr in
  compile opts (Obj.magic term) const;
  generate_glue opts (Obj.magic term) const

let compile_only opts gr =
  let (term, const) = quote opts gr in
  compile opts (Obj.magic term) const

let generate_glue_only opts gr =
  let (term, const) = quote opts gr in
  generate_glue opts (Obj.magic term) const

let print_to_file (s : string) (file : string) =
  let f = open_out file in
  Printf.fprintf f "%s\n" s;
  close_out f

let show_ir opts gr =
  let (term, const) = quote opts gr in
  let debug = opts.debug in
  let options = make_pipeline_options opts in
  let p = Pipeline.show_IR options (Obj.magic term) in
  match p with
  | (CompM.Ret prg, dbg) ->
    debug_msg debug "Finished compiling, printing to file.";
    let time = Unix.gettimeofday() in
    let suff = opts.ext in
    let file = (Names.KerName.to_string (Names.Constant.canonical const)) ^ suff ^ ".ir" in
    print_to_file (string_of_chars prg) file;
    let time = (Unix.gettimeofday() -. time) in
    Feedback.msg_debug (str (Printf.sprintf "Printed to file in %f s.." time));
    debug_msg debug "Pipeline debug:";
    debug_msg debug (string_of_chars dbg)
  | (CompM.Err s, dbg) ->
    debug_msg debug "Pipeline debug:";
    debug_msg debug (string_of_chars dbg);
    CErrors.user_err ~hdr:"show-ir" (str "Could not compile: " ++ (pr_char_list s) ++ str "\n")


(* Quote Coq inductive type *)
let quote_ind opts gr : Metacoq_template_plugin.Ast_quoter.quoted_program * string =
  let debug = opts.debug in
  let env = Global.env () in
  let sigma = Evd.from_env env in
  let sigma, c = Evarutil.new_global sigma gr in
  let name = match gr with
    | Globnames.IndRef i -> 
        let (mut, _) = i in
        Names.KerName.to_string (Names.MutInd.canonical mut)
    | _ -> CErrors.user_err ~hdr:"template-coq"
       (Printer.pr_global gr ++ str " is not an inductive type") in
  debug_msg debug "Quoting";
  let time = Unix.gettimeofday() in
<<<<<<< HEAD
  let term = quote_term_rec false env (EConstr.to_constr sigma c) in
=======
  let term = quote_term_rec true env (EConstr.to_constr sigma c) in
>>>>>>> f33450aa
  let time = (Unix.gettimeofday() -. time) in
  debug_msg debug (Printf.sprintf "Finished quoting in %f s.." time);
  (term, name)

let ffi_command opts gr =
  let (term, name) = quote_ind opts gr in
  let debug = opts.debug in
  let options = make_pipeline_options opts in

  let time = Unix.gettimeofday() in
  (match Pipeline.make_ffi options (Obj.magic term) with
  | CompM.Ret (((nenv, header), prg), logs) ->
    let time = (Unix.gettimeofday() -. time) in
    debug_msg debug (Printf.sprintf "Generated FFI glue code in %f s.." time);
    (match logs with [] -> () | _ ->
      debug_msg debug (Printf.sprintf "Logs:\n%s" (String.concat "\n" (List.map string_of_chars logs))));
    let time = Unix.gettimeofday() in
    let suff = opts.ext in
    let cstr = Metacoq_template_plugin.Tm_util.string_to_list ("ffi." ^ name ^ suff ^ ".c") in
    let hstr = Metacoq_template_plugin.Tm_util.string_to_list ("ffi." ^ name ^ suff ^ ".h") in
    Pipeline.printProg (nenv, prg) cstr;
    Pipeline.printProg (nenv, header) hstr;

    let time = (Unix.gettimeofday() -. time) in
    debug_msg debug (Printf.sprintf "Printed FFI glue code to file in %f s.." time)
  | CompM.Err s ->
    CErrors.user_err ~hdr:"ffi-glue-code" (str "Could not generate FFI glue code: " ++ pr_char_list s))<|MERGE_RESOLUTION|>--- conflicted
+++ resolved
@@ -140,11 +140,7 @@
        (Printer.pr_global gr ++ str" is not a constant definition") in
   debug_msg debug "Quoting";
   let time = Unix.gettimeofday() in
-<<<<<<< HEAD
-  let term = quote_term_rec false env (EConstr.to_constr sigma c) in
-=======
   let term = quote_term_rec true env (EConstr.to_constr sigma c) in
->>>>>>> f33450aa
   let time = (Unix.gettimeofday() -. time) in
   debug_msg debug (Printf.sprintf "Finished quoting in %f s.. compiling to L7." time);
   (term, const)
@@ -252,11 +248,7 @@
        (Printer.pr_global gr ++ str " is not an inductive type") in
   debug_msg debug "Quoting";
   let time = Unix.gettimeofday() in
-<<<<<<< HEAD
-  let term = quote_term_rec false env (EConstr.to_constr sigma c) in
-=======
   let term = quote_term_rec true env (EConstr.to_constr sigma c) in
->>>>>>> f33450aa
   let time = (Unix.gettimeofday() -. time) in
   debug_msg debug (Printf.sprintf "Finished quoting in %f s.." time);
   (term, name)
